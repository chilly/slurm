#include "EXTERN.h"
#include "perl.h"
#include "XSUB.h"
#define NEED_newRV_noinc_GLOBAL
#include "ppport.h"

#include <slurm/slurm.h>
#include <signal.h>
#include <string.h>
#include <unistd.h>
#include "slurm-perl.h"
#include "bitstr.h"



struct slurm {
};
typedef struct slurm * slurm_t;

/*
 * default slurm object, for backward compatibility with "Slurm->method()".
 */
static struct slurm default_slurm_object;

static slurm_t
new_slurm(void)
{
	return xmalloc(sizeof(struct slurm));
}

static void
free_slurm(slurm_t self)
{
	xfree(self);
}



/********************************************************************/

MODULE = Slurm		PACKAGE = Slurm		PREFIX=slurm_
PROTOTYPES: ENABLE

######################################################################
# 	CONSTRUCTOR/DESTRUCTOR FUNCTIONS
######################################################################

#
# $slurm = Slurm::new($conf_file);
#
slurm_t
slurm_new(char *conf_file=NULL)
	CODE:
		if(conf_file) {
			slurm_api_set_conf_file(conf_file);
		}
		RETVAL = new_slurm();
		if (RETVAL == NULL) {
			XSRETURN_UNDEF;
		}
	OUTPUT:
		RETVAL

void
slurm_DESTROY(slurm_t self)
	CODE:
		if (self != &default_slurm_object) {
			free_slurm(self);
		}

######################################################################
# 	ERROR INFORMATION FUNCTIONS
######################################################################

int
slurm_get_errno(slurm_t self)
	C_ARGS:
	INIT:
		if (self); /* this is needed to avoid a warning about
			      unused variables.  But if we take slurm_t self
			      out of the mix Slurm-> doesn't work,
			      only Slurm::
			    */

char *
slurm_strerror(slurm_t self, int errnum=0)
	PREINIT:
		char *tmp_str;
		int n;
	CODE:
		if (self); /* this is needed to avoid a warning about
			      unused variables.  But if we take slurm_t self
			      out of the mix Slurm-> doesn't work,
			      only Slurm::
			    */
		if (errnum == 0)
			errnum = slurm_get_errno();
		tmp_str = slurm_strerror(errnum);
		n = strlen(tmp_str) + 1;
		New(0, RETVAL, n, char);
		Copy(tmp_str, RETVAL, n, char);
	OUTPUT:
		RETVAL


######################################################################
# 	ENTITY STATE/REASON/FLAG/TYPE STRING FUNCTIONS
######################################################################
#
# These functions are made object method instead of class method.

char *
slurm_preempt_mode_string(slurm_t self, uint16_t preempt_mode);
	PREINIT:
		char *tmp_str;
		int len;
	CODE:
		if (self); /* this is needed to avoid a warning about
			      unused variables.  But if we take slurm_t self
			      out of the mix Slurm-> doesn't work,
			      only Slurm::
			    */
		tmp_str = slurm_preempt_mode_string(preempt_mode);
		len = strlen(tmp_str) + 1;
		New(0, RETVAL, len, char);
		Copy(tmp_str, RETVAL, len, char);
		/* tmp_str is static data */
	OUTPUT:
		RETVAL

uint16_t
slurm_preempt_mode_num(slurm_t self, char *preempt_mode)
	C_ARGS:
		preempt_mode
	INIT:
		if (self); /* this is needed to avoid a warning about
			      unused variables.  But if we take slurm_t self
			      out of the mix Slurm-> doesn't work,
			      only Slurm::
			    */

char *
slurm_job_reason_string(slurm_t self, uint32_t inx)
	PREINIT:
		char *tmp_str;
		int len;
	CODE:
		if (self); /* this is needed to avoid a warning about
			      unused variables.  But if we take slurm_t self
			      out of the mix Slurm-> doesn't work,
			      only Slurm::
			    */
		tmp_str = slurm_job_reason_string(inx);
		len = strlen(tmp_str) + 1;
		New(0, RETVAL, len, char);
		Copy(tmp_str, RETVAL, len, char);
		/* tmp_str is static data */
	OUTPUT:
		RETVAL

char *
slurm_job_state_string(slurm_t self, uint16_t inx)
	PREINIT:
		char *tmp_str;
		int len;
	CODE:
		if (self); /* this is needed to avoid a warning about
			      unused variables.  But if we take slurm_t self
			      out of the mix Slurm-> doesn't work,
			      only Slurm::
			    */
		tmp_str = slurm_job_state_string(inx);
		len = strlen(tmp_str) + 1;
		New(0, RETVAL, len, char);
		Copy(tmp_str, RETVAL, len, char);
		/* tmp_str is static data */
	OUTPUT:
		RETVAL

char *
slurm_job_state_string_compact(slurm_t self, uint16_t inx)
	PREINIT:
		char *tmp_str;
		int len;
	CODE:
		if (self); /* this is needed to avoid a warning about
			      unused variables.  But if we take slurm_t self
			      out of the mix Slurm-> doesn't work,
			      only Slurm::
			    */
		tmp_str = slurm_job_state_string_compact(inx);
		len = strlen(tmp_str) + 1;
		New(0, RETVAL, len, char);
		Copy(tmp_str, RETVAL, len, char);
		/* tmp_str is static data */
	OUTPUT:
		RETVAL

int
slurm_job_state_num(slurm_t self, char *state_name)
	C_ARGS:
		state_name
	INIT:
		if (self); /* this is needed to avoid a warning about
			      unused variables.  But if we take slurm_t self
			      out of the mix Slurm-> doesn't work,
			      only Slurm::
			    */

char *
slurm_reservation_flags_string(slurm_t self, uint16_t flags)
	PREINIT:
		char *tmp_str;
		int len;
	CODE:
		if (self); /* this is needed to avoid a warning about
			      unused variables.  But if we take slurm_t self
			      out of the mix Slurm-> doesn't work,
			      only Slurm::
			    */
		tmp_str = slurm_reservation_flags_string(flags);
		len = strlen(tmp_str) + 1;
		New(0, RETVAL, len, char);
		Copy(tmp_str, RETVAL, len, char);
		xfree(tmp_str);
	OUTPUT:
		RETVAL

char *
slurm_node_state_string(slurm_t self, uint16_t inx)
	PREINIT:
		char *tmp_str;
		int len;
	CODE:
		if (self); /* this is needed to avoid a warning about
			      unused variables.  But if we take slurm_t self
			      out of the mix Slurm-> doesn't work,
			      only Slurm::
			    */
		tmp_str = slurm_node_state_string(inx);
		len = strlen(tmp_str) + 1;
		New(0, RETVAL, len, char);
		Copy(tmp_str, RETVAL, len, char);
		/* tmp_str is static data */
	OUTPUT:
		RETVAL

char *
slurm_node_state_string_compact(slurm_t self, uint16_t inx)
	PREINIT:
		char *tmp_str;
		int len;
	CODE:
		if (self); /* this is needed to avoid a warning about
			      unused variables.  But if we take slurm_t self
			      out of the mix Slurm-> doesn't work,
			      only Slurm::
			    */
		tmp_str = slurm_node_state_string_compact(inx);
		len = strlen(tmp_str) + 1;
		New(0, RETVAL, len, char);
		Copy(tmp_str, RETVAL, len, char);
		/* tmp_str is static data */
	OUTPUT:
		RETVAL

char *
slurm_private_data_string(slurm_t self, uint16_t private_data)
	CODE:
		if (self); /* this is needed to avoid a warning about
			      unused variables.  But if we take slurm_t self
			      out of the mix Slurm-> doesn't work,
			      only Slurm::
			    */
		New(0, RETVAL, 64, char);
		slurm_private_data_string(private_data, RETVAL, 64);
	OUTPUT:
		RETVAL

char *
slurm_accounting_enforce_string(slurm_t self, uint16_t enforce)
	CODE:
		if (self); /* this is needed to avoid a warning about
			      unused variables.  But if we take slurm_t self
			      out of the mix Slurm-> doesn't work,
			      only Slurm::
			    */
		New(0, RETVAL, 32, char);
		slurm_accounting_enforce_string(enforce, RETVAL, 32);
	OUTPUT:
		RETVAL

char *
slurm_conn_type_string(slurm_t self, uint16_t conn_type)
	PREINIT:
		char *tmp_str;
		int len;
	CODE:
		if (self); /* this is needed to avoid a warning about
			      unused variables.  But if we take slurm_t self
			      out of the mix Slurm-> doesn't work,
			      only Slurm::
			    */
		tmp_str = slurm_conn_type_string((enum connection_type)conn_type);
		len = strlen(tmp_str) + 1;
		New(0, RETVAL, len, char);
		Copy(tmp_str, RETVAL, len, char);
		/* tmp_str is static data */
	OUTPUT:
		RETVAL

char *
slurm_node_use_string(slurm_t self, uint16_t node_use)
	PREINIT:
		char *tmp_str;
		int len;
	CODE:
		if (self); /* this is needed to avoid a warning about
			      unused variables.  But if we take slurm_t self
			      out of the mix Slurm-> doesn't work,
			      only Slurm::
			    */
		tmp_str = slurm_node_use_string((enum node_use_type)node_use);
		len = strlen(tmp_str) + 1;
		New(0, RETVAL, len, char);
		Copy(tmp_str, RETVAL, len, char);
		/* tmp_str is static data */
	OUTPUT:
		RETVAL

char *
slurm_bg_block_state_string(slurm_t self, uint16_t state)
	PREINIT:
		char *tmp_str;
		int len;
	CODE:
		if (self); /* this is needed to avoid a warning about
			      unused variables.  But if we take slurm_t self
			      out of the mix Slurm-> doesn't work,
			      only Slurm::
			    */
		tmp_str = slurm_bg_block_state_string(state);
		len = strlen(tmp_str) + 1;
		New(0, RETVAL, len, char);
		Copy(tmp_str, RETVAL, len, char);
		/* tmp_str is static data */
	OUTPUT:
		RETVAL


######################################################################
# 	BLUEGENE BLOCK INFO FUNCTIONS
######################################################################

void
slurm_print_block_info_msg(slurm_t self, FILE *out, HV *block_info_msg, int one_liner=0)
	PREINIT:
		block_info_msg_t bi_msg;
	INIT:
		if (out == NULL) {
			Perl_croak (aTHX_ "Invalid output stream specified: FILE not found");
		}
		if(hv_to_block_info_msg(block_info_msg, &bi_msg) < 0) {
			XSRETURN_UNDEF;
		}
		if (self); /* this is needed to avoid a warning about
			      unused variables.  But if we take slurm_t self
			      out of the mix Slurm-> doesn't work,
			      only Slurm::
			    */
	C_ARGS:
		out, &bi_msg, one_liner
	CLEANUP:
		xfree(bi_msg.block_array);

void
slurm_print_block_info(slurm_t self, FILE *out, HV *block_info, int one_liner=0)
	PREINIT:
		block_info_t bi;
	INIT:
		if (out == NULL) {
			Perl_croak (aTHX_ "Invalid output stream specified: FILE not found");
		}
		if(hv_to_block_info(block_info, &bi) < 0) {
			XSRETURN_UNDEF;
		}
		if (self); /* this is needed to avoid a warning about
			      unused variables.  But if we take slurm_t self
			      out of the mix Slurm-> doesn't work,
			      only Slurm::
			    */
	C_ARGS:
		out, &bi, one_liner

char *
slurm_sprint_block_info(slurm_t self, HV *block_info, int one_liner=0)
	PREINIT:
		block_info_t bi;
		char *tmp_str = NULL;
	CODE:
		if (self); /* this is needed to avoid a warning about
			      unused variables.  But if we take slurm_t self
			      out of the mix Slurm-> doesn't work,
			      only Slurm::
			    */
		if(hv_to_block_info(block_info, &bi) < 0) {
			XSRETURN_UNDEF;
		}
		tmp_str = slurm_sprint_block_info(&bi, one_liner);
		New(0, RETVAL, strlen(tmp_str) + 1, char);
		Copy(tmp_str, RETVAL, strlen(tmp_str) + 1, char);
		xfree(tmp_str);
	OUTPUT:
		RETVAL

HV *
slurm_load_block_info(slurm_t self, time_t update_time=0, uint16_t show_flags=0)
	PREINIT:
		block_info_msg_t *bi_msg = NULL;
		int rc;
	CODE:
		if (self); /* this is needed to avoid a warning about
			      unused variables.  But if we take slurm_t self
			      out of the mix Slurm-> doesn't work,
			      only Slurm::
			    */
		rc = slurm_load_block_info(update_time, &bi_msg, show_flags);
		if(rc == SLURM_SUCCESS) {
			RETVAL = newHV();
			sv_2mortal((SV*)RETVAL);
			rc = block_info_msg_to_hv(bi_msg, RETVAL);
			if (rc < 0) {
				XSRETURN_UNDEF;
			}
			slurm_free_block_info_msg(bi_msg);
		} else {
			XSRETURN_UNDEF;
		}
	OUTPUT:
		RETVAL


int
slurm_update_block(slurm_t self, HV *update_req)
	PREINIT:
		update_block_msg_t block_msg;
	INIT:
		if (self); /* this is needed to avoid a warning about
			      unused variables.  But if we take slurm_t self
			      out of the mix Slurm-> doesn't work,
			      only Slurm::
			    */
		if(hv_to_update_block_msg(update_req, &block_msg) < 0) {
			XSRETURN_UNDEF;
		}
	C_ARGS:
		&block_msg


######################################################################
# 	RESOURCE ALLOCATION FUNCTIONS
######################################################################

#
# $resp = $slurm->allocate_resources($desc);
HV *
slurm_allocate_resources(slurm_t self, HV *job_desc)
	PREINIT:
		job_desc_msg_t jd_msg;
		resource_allocation_response_msg_t* resp_msg = NULL;
		int rc;
	CODE:
		if (self); /* this is needed to avoid a warning about
			      unused variables.  But if we take slurm_t self
			      out of the mix Slurm-> doesn't work,
			      only Slurm::
			    */
		if (hv_to_job_desc_msg(job_desc, &jd_msg) < 0) {
			XSRETURN_UNDEF;
		}
		rc = slurm_allocate_resources(&jd_msg, &resp_msg);
		free_job_desc_msg_memory(&jd_msg);
		if (resp_msg == NULL) {
			XSRETURN_UNDEF;
		}
		if(rc != SLURM_SUCCESS) {
			slurm_free_resource_allocation_response_msg(resp_msg);
			XSRETURN_UNDEF;
		}
		RETVAL = newHV();
		sv_2mortal((SV*)RETVAL);
		rc = resource_allocation_response_msg_to_hv(resp_msg, RETVAL);
		slurm_free_resource_allocation_response_msg(resp_msg);
		if (rc < 0) {
			XSRETURN_UNDEF;
		}
	OUTPUT:
		RETVAL

HV *
slurm_allocate_resources_blocking(slurm_t self, HV *user_req, time_t timeout=0, SV *pending_callback=NULL)
	PREINIT:
		job_desc_msg_t jd_msg;
		resource_allocation_response_msg_t *resp_msg = NULL;
	CODE:
		if (self); /* this is needed to avoid a warning about
			      unused variables.  But if we take slurm_t self
			      out of the mix Slurm-> doesn't work,
			      only Slurm::
			    */
		if (hv_to_job_desc_msg(user_req, &jd_msg) < 0) {
			XSRETURN_UNDEF;
		}
		set_sarb_cb(pending_callback);
		resp_msg = slurm_allocate_resources_blocking(&jd_msg, timeout,
				pending_callback == NULL ? NULL : sarb_cb);
		free_job_desc_msg_memory(&jd_msg);
		if (resp_msg != NULL) {
			RETVAL = newHV();
			sv_2mortal((SV*)RETVAL);
			resource_allocation_response_msg_to_hv(resp_msg, RETVAL);
			slurm_free_resource_allocation_response_msg(resp_msg);
		}
		else {
			XSRETURN_UNDEF;
		}
	OUTPUT:
		RETVAL


HV *
slurm_allocation_lookup(slurm_t self, uint32_t job_id)
	PREINIT:
		job_alloc_info_response_msg_t *resp_msg = NULL;
		int rc;
	CODE:
		if (self); /* this is needed to avoid a warning about
			      unused variables.  But if we take slurm_t self
			      out of the mix Slurm-> doesn't work,
			      only Slurm::
			    */
		rc = slurm_allocation_lookup(job_id, &resp_msg);
		if(rc != SLURM_SUCCESS) {
			slurm_free_job_alloc_info_response_msg(resp_msg);
			XSRETURN_UNDEF;
		}
		RETVAL = newHV();
		sv_2mortal((SV*)RETVAL);
		rc = job_alloc_info_response_msg_to_hv(resp_msg, RETVAL);
		slurm_free_job_alloc_info_response_msg(resp_msg);
		if (rc < 0) {
			XSRETURN_UNDEF;
		}
	OUTPUT:
		RETVAL

HV *
slurm_allocation_lookup_lite(slurm_t self, uint32_t job_id)
	PREINIT:
		resource_allocation_response_msg_t *resp_msg = NULL;
		int rc;
	CODE:
		if (self); /* this is needed to avoid a warning about
			      unused variables.  But if we take slurm_t self
			      out of the mix Slurm-> doesn't work,
			      only Slurm::
			    */
		rc = slurm_allocation_lookup_lite(job_id, &resp_msg);
		if(rc != SLURM_SUCCESS) {
			slurm_free_resource_allocation_response_msg(resp_msg);
			XSRETURN_UNDEF;
		}
		RETVAL = newHV();
		sv_2mortal((SV*)RETVAL);
		rc = resource_allocation_response_msg_to_hv(resp_msg, RETVAL);
		slurm_free_resource_allocation_response_msg(resp_msg);
		if (rc < 0) {
			XSRETURN_UNDEF;
		}
	OUTPUT:
		RETVAL

char *
slurm_read_hostfile(slurm_t self, char *filename, int n)
	PREINIT:
		char *hostlist;
	CODE:
		if (self); /* this is needed to avoid a warning about
			      unused variables.  But if we take slurm_t self
			      out of the mix Slurm-> doesn't work,
			      only Slurm::
			    */
		hostlist = slurm_read_hostfile(filename, n);
		if(hostlist == NULL) {
			XSRETURN_UNDEF;
		} else {
			New(0, RETVAL, strlen(hostlist) + 1, char);
			Copy(hostlist, RETVAL, strlen(hostlist) + 1, char);
			free(hostlist);
		}
	OUTPUT:
		RETVAL

allocation_msg_thread_t *
slurm_allocation_msg_thr_create(slurm_t self, OUT uint16_t port, HV *callbacks)
	INIT:
		if (self); /* this is needed to avoid a warning about
			      unused variables.  But if we take slurm_t self
			      out of the mix Slurm-> doesn't work,
			      only Slurm::
			    */
		set_sacb(callbacks);
	C_ARGS:
		&port, &sacb

void
slurm_allocation_msg_thr_destroy(slurm_t self, allocation_msg_thread_t * msg_thr)
	INIT:
		if (self); /* this is needed to avoid a warning about
			      unused variables.  But if we take slurm_t self
			      out of the mix Slurm-> doesn't work,
			      only Slurm::
			    */

	C_ARGS:
		msg_thr

HV *
slurm_submit_batch_job(slurm_t self, HV *job_desc)
	PREINIT:
		job_desc_msg_t jd_msg;
		submit_response_msg_t *resp_msg = NULL;
		int rc;
	CODE:
		if (self); /* this is needed to avoid a warning about
			      unused variables.  But if we take slurm_t self
			      out of the mix Slurm-> doesn't work,
			      only Slurm::
			    */
		if(hv_to_job_desc_msg(job_desc, &jd_msg) < 0) {
			XSRETURN_UNDEF;
		}
		rc = slurm_submit_batch_job(&jd_msg, &resp_msg);
		free_job_desc_msg_memory(&jd_msg);
		if(rc != SLURM_SUCCESS) {
			slurm_free_submit_response_response_msg(resp_msg);
			XSRETURN_UNDEF;
		}
		RETVAL = newHV();
		sv_2mortal((SV*)RETVAL);
		rc = submit_response_msg_to_hv(resp_msg, RETVAL);
		slurm_free_submit_response_response_msg(resp_msg);
		if (rc < 0) {
			XSRETURN_UNDEF;
		}
	OUTPUT:
		RETVAL

int
slurm_job_will_run(slurm_t self, HV *job_desc)
	PREINIT:
		job_desc_msg_t jd_msg;
	CODE:
		if (self); /* this is needed to avoid a warning about
			      unused variables.  But if we take slurm_t self
			      out of the mix Slurm-> doesn't work,
			      only Slurm::
			    */
		if (hv_to_job_desc_msg(job_desc, &jd_msg) < 0) {
			XSRETURN_UNDEF;
		}
		RETVAL = slurm_job_will_run(&jd_msg);
		free_job_desc_msg_memory(&jd_msg);
	OUTPUT:
		RETVAL

HV *
slurm_sbcast_lookup(slurm_t self, uint32_t job_id)
	PREINIT:
		job_sbcast_cred_msg_t *info;
		int rc;
	CODE:
		if (self); /* this is needed to avoid a warning about
			      unused variables.  But if we take slurm_t self
			      out of the mix Slurm-> doesn't work,
			      only Slurm::
			    */
		rc = slurm_sbcast_lookup(job_id, &info);
		if (rc == SLURM_SUCCESS) {
			RETVAL = newHV();
			sv_2mortal((SV*)RETVAL);
			rc = job_sbcast_cred_msg_to_hv(info, RETVAL);
			slurm_free_sbcast_cred_msg(info);
			if (rc < 0) {
				XSRETURN_UNDEF;
			}
		} else {
			XSRETURN_UNDEF;
		}
	OUTPUT:
		RETVAL


######################################################################
#	JOB/STEP SIGNALING FUNCTIONS
######################################################################
int
slurm_kill_job(slurm_t self, uint32_t job_id, uint16_t signal, uint16_t batch_flag=0)
	INIT:
		if (self); /* this is needed to avoid a warning about
			      unused variables.  But if we take slurm_t self
			      out of the mix Slurm-> doesn't work,
			      only Slurm::
			    */
	C_ARGS:
		job_id, signal, batch_flag

int
slurm_kill_job_step(slurm_t self, uint32_t job_id, uint32_t step_id, uint16_t signal)
	INIT:
		if (self); /* this is needed to avoid a warning about
			      unused variables.  But if we take slurm_t self
			      out of the mix Slurm-> doesn't work,
			      only Slurm::
			    */
	C_ARGS:
		job_id, step_id, signal

int
slurm_signal_job(slurm_t self, uint32_t job_id, uint16_t signal)
	INIT:
		if (self); /* this is needed to avoid a warning about
			      unused variables.  But if we take slurm_t self
			      out of the mix Slurm-> doesn't work,
			      only Slurm::
			    */
	C_ARGS:
		job_id, signal

int
slurm_signal_job_step(slurm_t self, uint32_t job_id, uint32_t step_id, uint16_t signal)
	INIT:
		if (self); /* this is needed to avoid a warning about
			      unused variables.  But if we take slurm_t self
			      out of the mix Slurm-> doesn't work,
			      only Slurm::
			    */
	C_ARGS:
		job_id, step_id, signal


######################################################################
#	JOB/STEP COMPLETION FUNCTIONS
######################################################################
int
slurm_complete_job(slurm_t self, uint32_t job_id, uint32_t job_rc=0)
	INIT:
		if (self); /* this is needed to avoid a warning about
			      unused variables.  But if we take slurm_t self
			      out of the mix Slurm-> doesn't work,
			      only Slurm::
			    */
	C_ARGS:
		job_id, job_rc

int
<<<<<<< HEAD
slurm_terminate_job(slurm_t self, uint32_t job_id)
	INIT:
		if (self); /* this is needed to avoid a warning about
			      unused variables.  But if we take slurm_t self
			      out of the mix Slurm-> doesn't work,
			      only Slurm::
			    */
	C_ARGS:
		job_id

int
=======
>>>>>>> c59fa258
slurm_terminate_job_step(slurm_t self, uint32_t job_id, uint32_t step_id)
	INIT:
		if (self); /* this is needed to avoid a warning about
			      unused variables.  But if we take slurm_t self
			      out of the mix Slurm-> doesn't work,
			      only Slurm::
			    */
	C_ARGS:
		job_id, step_id


######################################################################
#       SLURM TASK SPAWNING FUNCTIONS
######################################################################
MODULE=Slurm PACKAGE=Slurm PREFIX=slurm_

# $ctx = $slurm->step_ctx_create($params);
slurm_step_ctx_t *
slurm_step_ctx_create(slurm_t self, HV *step_params)
	PREINIT:
		slurm_step_ctx_params_t sp;
	CODE:
		if (self); /* this is needed to avoid a warning about
			      unused variables.  But if we take slurm_t self
			      out of the mix Slurm-> doesn't work,
			      only Slurm::
			    */
		if (hv_to_slurm_step_ctx_params(step_params, &sp) < 0) {
			XSRETURN_UNDEF;
		}
		RETVAL = slurm_step_ctx_create(&sp);
		if (RETVAL == NULL) {
			XSRETURN_UNDEF;
		}
	OUTPUT:
		RETVAL

slurm_step_ctx_t *
slurm_step_ctx_create_no_alloc(slurm_t self, HV *step_params, uint32_t step_id)
	PREINIT:
		slurm_step_ctx_params_t sp;
	CODE:
		if (self); /* this is needed to avoid a warning about
			      unused variables.  But if we take slurm_t self
			      out of the mix Slurm-> doesn't work,
			      only Slurm::
			    */
		if (hv_to_slurm_step_ctx_params(step_params, &sp) < 0) {
			XSRETURN_UNDEF;
		}
		RETVAL = slurm_step_ctx_create_no_alloc(&sp, step_id);
		if (RETVAL == NULL) {
			XSRETURN_UNDEF;
		}
	OUTPUT:
		RETVAL

######################################################################
MODULE=Slurm PACKAGE=Slurm::Stepctx PREFIX=slurm_step_ctx_
int
slurm_step_ctx_get(slurm_step_ctx_t *ctx, int ctx_key, INOUT ...)
	PREINIT:
		uint32_t tmp_32, *tmp_32_ptr;
		uint16_t tmp_16, *tmp_16_ptr;
#if 0
		/* TODO: job_step_create_response_msg_t not exported in slurm.h */
		job_step_create_response_msg_t *resp_msg;
#endif
		slurm_cred_t *cred;
		switch_jobinfo_t *switch_info;
		char *tmp_str;
		int i, tmp_int, *tmp_int_ptr;
	CODE:
		switch(ctx_key) {
		case SLURM_STEP_CTX_JOBID: /* uint32_t* */
		case SLURM_STEP_CTX_STEPID: /* uint32_t* */
		case SLURM_STEP_CTX_NUM_HOSTS: /* uint32_t* */
			if (items != 3) {
				Perl_warn( aTHX_ "error number of parameters");
				errno = EINVAL;
				RETVAL = SLURM_ERROR;
				break;
			}
			RETVAL = slurm_step_ctx_get(ctx, ctx_key, &tmp_32);
			if (RETVAL == SLURM_SUCCESS) {
				sv_setuv(ST(2), (UV)tmp_32);
			}
			break;
		case SLURM_STEP_CTX_TASKS: /* uint16_t** */
			if (items != 3) {
				Perl_warn( aTHX_ "error number of parameters");
				errno = EINVAL;
				RETVAL = SLURM_ERROR;
				break;
			}
			RETVAL = slurm_step_ctx_get(ctx, SLURM_STEP_CTX_NUM_HOSTS, &tmp_32);
			if (RETVAL != SLURM_SUCCESS)
				break;
			RETVAL = slurm_step_ctx_get(ctx, ctx_key, &tmp_16_ptr);
			if (RETVAL == SLURM_SUCCESS) {
				AV* av = newAV();
				for(i = 0; i < tmp_32; i ++) {
					av_store_uint16_t(av, i, tmp_16_ptr[i]);
				}
				sv_setsv(ST(2), newRV_noinc((SV*)av));
			}
			break;
		case SLURM_STEP_CTX_TID: /* uint32_t, uint32_t** */
			if (items != 4) {
				Perl_warn( aTHX_ "error number of parameters");
				errno = EINVAL;
				RETVAL = SLURM_ERROR;
				break;
			}
			tmp_32 = (uint32_t)SvUV(ST(2));
			RETVAL = slurm_step_ctx_get(ctx, SLURM_STEP_CTX_TASKS, &tmp_16_ptr);
			if (RETVAL != SLURM_SUCCESS)
				break;
			tmp_16 = tmp_16_ptr[tmp_32];
			RETVAL = slurm_step_ctx_get(ctx, ctx_key, tmp_32, &tmp_32_ptr);
			if (RETVAL == SLURM_SUCCESS) {
				AV* av = newAV();
				for(i = 0; i < tmp_16; i ++) {
					av_store_uint32_t(av, i, tmp_32_ptr[i]);
				}
				sv_setsv(ST(3), newRV_noinc((SV*)av));
			}
			break;
#if 0
		case SLURM_STEP_CTX_RESP: /* job_step_create_response_msg_t** */
			if (items != 3) {
				Perl_warn( aTHX_ "error number of parameters");
				errno = EINVAL;
				RETVAL = SLURM_ERROR;
				break;
			}
			RETVAL = slurm_step_ctx_get(ctx, ctx_key, &resp_msg);
			if (RETVAL == SLURM_SUCCESS) {
				HV *hv = newHV();
				if (job_step_create_response_msg_to_hv(resp_msg, hv) < 0) {
					SVdev_REFCNT((SV*)hv);
					RETVAL = SLURM_ERROR;
					break;
				}
				sv_setsv(ST(2), newRV_noinc((SV*)hv));
			}
			break;
#endif
		case SLURM_STEP_CTX_CRED: /* slurm_cred_t** */
			if (items != 3) {
				Perl_warn( aTHX_ "error number of parameters");
				errno = EINVAL;
				RETVAL = SLURM_ERROR;
				break;
			}
			RETVAL = slurm_step_ctx_get(ctx, ctx_key, &cred);
			if (RETVAL == SLURM_SUCCESS && cred) {
				sv_setref_pv(ST(2), "Slurm::slurm_cred_t", (void*)cred);
			} else if (RETVAL == SLURM_SUCCESS) {
				/* the returned cred is NULL */
				sv_setsv(ST(2), &PL_sv_undef);
			}
			break;
		case SLURM_STEP_CTX_SWITCH_JOB: /* switch_jobinfo_t** */
			if (items != 3) {
				Perl_warn( aTHX_ "error number of parameters");
				errno = EINVAL;
				RETVAL = SLURM_ERROR;
				break;
			}
			RETVAL = slurm_step_ctx_get(ctx, ctx_key, &switch_info);
			if (RETVAL == SLURM_SUCCESS && switch_info) {
				sv_setref_pv(ST(2), "Slurm::switch_jobinfo_t", (void*)switch_info);
			} else if (RETVAL == SLURM_SUCCESS) {
				/* the returned switch_info is NULL */
				sv_setsv(ST(2), &PL_sv_undef);
			}
			break;
		case SLURM_STEP_CTX_HOST: /* uint32_t, char** */
			if (items != 4) {
				Perl_warn( aTHX_ "error number of parameters");
				errno = EINVAL;
				RETVAL = SLURM_ERROR;
				break;
			}
			tmp_32 = (uint32_t)SvUV(ST(2));
			RETVAL = slurm_step_ctx_get(ctx, ctx_key, tmp_32, &tmp_str);
			if (RETVAL == SLURM_SUCCESS) {
				sv_setpv(ST(3), tmp_str);
			}
			break;
		case SLURM_STEP_CTX_USER_MANAGED_SOCKETS: /* int*, int** */
			if (items != 4) {
				Perl_warn( aTHX_ "error number of parameters");
				errno = EINVAL;
				RETVAL = SLURM_ERROR;
				break;
			}
			RETVAL = slurm_step_ctx_get(ctx, ctx_key, &tmp_int, &tmp_int_ptr);
			if (RETVAL == SLURM_SUCCESS) {
				AV *av = newAV();
				for (i = 0; i < tmp_int; i ++) {
					av_store_int(av, i, tmp_int_ptr[i]);
				}
				sv_setiv(ST(2), tmp_int);
				sv_setsv(ST(3), newRV_noinc((SV*)av));
			} else { /* returned val: 0, NULL */
				sv_setiv(ST(2), tmp_int);
				sv_setsv(ST(3), &PL_sv_undef);
			}
			break;
		default:
			RETVAL = slurm_step_ctx_get(ctx, ctx_key);
		}
	OUTPUT:
		RETVAL

# TODO: data_type not exported in slurm.h
#int
#slurm_job_info_ctx_get(switch_jobinfo_t *jobinfo, int data_type, void *data)

void
slurm_step_ctx_DESTROY(slurm_step_ctx_t *ctx)
	CODE:
		slurm_step_ctx_destroy(ctx);

int
slurm_step_ctx_daemon_per_node_hack(slurm_step_ctx_t *ctx, char *node_list, uint32_t node_cnt, void *curr_task_num)
        PREINIT:
	        uint32_t *tmp32;
        CODE:
	        tmp32 = (uint32_t *)curr_task_num;

                RETVAL = slurm_step_ctx_daemon_per_node_hack(ctx, node_list, node_cnt, tmp32);
        OUTPUT:
	        RETVAL

#####################################################################
MODULE=Slurm PACKAGE=Slurm::Stepctx PREFIX=slurm_step_

int
slurm_step_launch(slurm_step_ctx_t *ctx, HV *params, HV *callbacks=NULL)
	PREINIT:
		slurm_step_launch_params_t lp;
		slurm_step_launch_callbacks_t *cb = NULL;
	CODE:
		if (hv_to_slurm_step_launch_params(params, &lp) < 0) {
			Perl_warn( aTHX_ "failed to convert slurm_step_launch_params_t");
			RETVAL = SLURM_ERROR;
		} else {
			if (callbacks) {
				set_slcb(callbacks);
				cb = &slcb;
			}
			RETVAL = slurm_step_launch(ctx, &lp, cb);
			free_slurm_step_launch_params_memory(&lp);
		}
	OUTPUT:
		RETVAL


int
slurm_step_launch_wait_start(slurm_step_ctx_t *ctx)

void
slurm_step_launch_wait_finish(slurm_step_ctx_t *ctx)

void
slurm_step_launch_abort(slurm_step_ctx_t *ctx)

void
slurm_step_launch_fwd_signal(slurm_step_ctx_t *ctx, uint16_t signo)

# TODO: this function is not implemented in libslurm
#void
#slurm_step_launch_fwd_wake(slurm_step_ctx_t *ctx)


######################################################################
#	SLURM CONTROL CONFIGURATION READ/PRINT/UPDATE FUNCTIONS
######################################################################
MODULE = Slurm		PACKAGE = Slurm		PREFIX=slurm_
#
# ($major, $minor, $micro) = $slurm->api_version();
#
void
slurm_api_version(slurm_t self, OUTLIST int major, OUTLIST int minor, OUTLIST int micro)
	PREINIT:
		long version;
	CODE:
		if (self); /* this is needed to avoid a warning about
			      unused variables.  But if we take slurm_t self
			      out of the mix Slurm-> doesn't work,
			      only Slurm::
			    */
		version = slurm_api_version();
		major = SLURM_VERSION_MAJOR(version);
		minor = SLURM_VERSION_MINOR(version);
		micro = SLURM_VERSION_MICRO(version);

HV *
slurm_load_ctl_conf(slurm_t self, time_t update_time=0)
	PREINIT:
		slurm_ctl_conf_t *ctl_conf;
		int rc;
	CODE:
		if (self); /* this is needed to avoid a warning about
			      unused variables.  But if we take slurm_t self
			      out of the mix Slurm-> doesn't work,
			      only Slurm::
			    */
		rc = slurm_load_ctl_conf(update_time, &ctl_conf);
		if(rc == SLURM_SUCCESS) {
			RETVAL = newHV();
			sv_2mortal((SV*)RETVAL);
			rc = slurm_ctl_conf_to_hv(ctl_conf, RETVAL);
			slurm_free_ctl_conf(ctl_conf);
			if (rc < 0) {
				XSRETURN_UNDEF;
			}
		} else {
			XSRETURN_UNDEF;
		}
	OUTPUT:
		RETVAL

void
slurm_print_ctl_conf(slurm_t self, FILE *out, HV *conf)
	PREINIT:
		slurm_ctl_conf_t cc;
	INIT:
		if (out == NULL) {
			Perl_croak (aTHX_ "Invalid output stream specified: FILE not found");
		}
		if (hv_to_slurm_ctl_conf(conf, &cc) < 0) {
			XSRETURN_UNDEF;
		}
		if (self); /* this is needed to avoid a warning about
			      unused variables.  But if we take slurm_t self
			      out of the mix Slurm-> doesn't work,
			      only Slurm::
			    */
	C_ARGS:
		out, &cc

#
# $key_pairs = $slurm->ctl_conf_2_key_pairs($conf);
# XXX: config_key_pair_t not exported
#
List
slurm_ctl_conf_2_key_pairs(slurm_t self, HV *conf)
	PREINIT:
		slurm_ctl_conf_t cc;
	CODE:
		if (self); /* this is needed to avoid a warning about
			      unused variables.  But if we take slurm_t self
			      out of the mix Slurm-> doesn't work,
			      only Slurm::
			    */
		if (hv_to_slurm_ctl_conf(conf, &cc) < 0) {
			XSRETURN_UNDEF;
		}
		RETVAL = (List)slurm_ctl_conf_2_key_pairs(&cc);
		if(RETVAL == NULL) {
			XSRETURN_UNDEF;
		}
	OUTPUT:
		RETVAL


#
# $status = $slurm->load_slurmd_status();
#
HV *
slurm_load_slurmd_status(slurm_t self)
	PREINIT:
		slurmd_status_t *status;
		int rc;
	CODE:
		if (self); /* this is needed to avoid a warning about
			      unused variables.  But if we take slurm_t self
			      out of the mix Slurm-> doesn't work,
			      only Slurm::
			    */
		rc = slurm_load_slurmd_status(&status);
		if (rc == SLURM_SUCCESS) {
			RETVAL = newHV();
			sv_2mortal((SV*)RETVAL);
			rc = slurmd_status_to_hv(status, RETVAL);
			slurm_free_slurmd_status(status);
			if (rc < 0) {
				XSRETURN_UNDEF;
			}
		} else {
			XSRETURN_UNDEF;
		}
	OUTPUT:
		RETVAL

void
slurm_print_slurmd_status(slurm_t self, FILE *out, HV *slurmd_status)
	PREINIT:
		slurmd_status_t st;
	INIT:
		if (out == NULL) {
			Perl_croak (aTHX_ "Invalid output stream specified: FILE not found");
		}
		if (hv_to_slurmd_status(slurmd_status, &st) < 0) {
			XSRETURN_UNDEF;
		}
		if (self); /* this is needed to avoid a warning about
			      unused variables.  But if we take slurm_t self
			      out of the mix Slurm-> doesn't work,
			      only Slurm::
			    */
	C_ARGS:
		out, &st

void
slurm_print_key_pairs(slurm_t self, FILE *out, List key_pairs, char *title)
	INIT:
		if (out == NULL) {
			Perl_croak (aTHX_ "Invalid output stream specified: FILE not found");
		}
		if (self); /* this is needed to avoid a warning about
			      unused variables.  But if we take slurm_t self
			      out of the mix Slurm-> doesn't work,
			      only Slurm::
			    */
	C_ARGS:
		out, key_pairs, title

int
slurm_update_step(slurm_t self, HV *step_msg)
	PREINIT:
		step_update_request_msg_t su_msg;
	CODE:
		if (self); /* this is needed to avoid a warning about
			      unused variables.  But if we take slurm_t self
			      out of the mix Slurm-> doesn't work,
			      only Slurm::
			    */
		if (hv_to_step_update_request_msg(step_msg, &su_msg) < 0) {
			RETVAL = SLURM_ERROR;
		} else {
			RETVAL = slurm_update_step(&su_msg);
		}
	OUTPUT:
		RETVAL


######################################################################
#	SLURM JOB RESOURCES READ/PRINT FUNCTIONS
######################################################################
int
slurm_job_cpus_allocated_on_node_id(slurm_t self, SV *job_res, int node_id)
	CODE:
		if (self); /* this is needed to avoid a warning about
			      unused variables.  But if we take slurm_t self
			      out of the mix Slurm-> doesn't work,
			      only Slurm::
			    */
		if(job_res) {
			RETVAL = slurm_job_cpus_allocated_on_node_id(
				(job_resources_t *)SV2ptr(job_res), node_id);
		} else {
			RETVAL = 0;
		}
	OUTPUT:
		RETVAL

int
slurm_job_cpus_allocated_on_node(slurm_t self, SV *job_res, char *node_name)
	CODE:
		if (self); /* this is needed to avoid a warning about
			      unused variables.  But if we take slurm_t self
			      out of the mix Slurm-> doesn't work,
			      only Slurm::
			    */
		if(job_res) {
			RETVAL = slurm_job_cpus_allocated_on_node(
				(job_resources_t *)SV2ptr(job_res), node_name);
		} else {
			RETVAL = 0;
		}
	OUTPUT:
		RETVAL


######################################################################
#	SLURM JOB CONFIGURATION READ/PRINT/UPDATE FUNCTIONS
######################################################################
MODULE = Slurm		PACKAGE = Slurm::job_info_msg_t		PREFIX=job_info_msg_t_

void
job_info_msg_t_DESTROY(job_info_msg_t *ji_msg)
	CODE:
		slurm_free_job_info_msg(ji_msg);


######################################################################
MODULE = Slurm		PACKAGE = Slurm		PREFIX=slurm_

# $time = $slurm->get_end_time($job_id);
time_t
slurm_get_end_time(slurm_t self, uint32_t job_id)
	PREINIT:
		time_t tmp_time;
		int rc;
	CODE:
		if (self); /* this is needed to avoid a warning about
			      unused variables.  But if we take slurm_t self
			      out of the mix Slurm-> doesn't work,
			      only Slurm::
			    */
		rc = slurm_get_end_time(job_id, &tmp_time);
		if (rc == SLURM_SUCCESS) {
			RETVAL = tmp_time;
		} else {
			XSRETURN_UNDEF;
		}
	OUTPUT:
		RETVAL

long
slurm_get_rem_time(slurm_t self, uint32_t job_id)
	INIT:
		if (self); /* this is needed to avoid a warning about
			      unused variables.  But if we take slurm_t self
			      out of the mix Slurm-> doesn't work,
			      only Slurm::
			    */
	C_ARGS:
		job_id

int
slurm_job_node_ready(slurm_t self, uint32_t job_id)
	INIT:
		if (self); /* this is needed to avoid a warning about
			      unused variables.  But if we take slurm_t self
			      out of the mix Slurm-> doesn't work,
			      only Slurm::
			    */
	C_ARGS:
		job_id

#
# $resp = $slurm->load_job($job_id, $show_flags);
#
HV *
slurm_load_job(slurm_t self, uint32_t job_id, uint16_t show_flags=0)
	PREINIT:
		job_info_msg_t *ji_msg;
		int rc;
	CODE:
		if (self); /* this is needed to avoid a warning about
			      unused variables.  But if we take slurm_t self
			      out of the mix Slurm-> doesn't work,
			      only Slurm::
			    */
		rc = slurm_load_job(&ji_msg, job_id, show_flags);
		if (rc == SLURM_SUCCESS) {
			RETVAL = newHV();
			sv_2mortal((SV*)RETVAL);
			rc = job_info_msg_to_hv(ji_msg, RETVAL);
			/* cannot free ji_msg because RETVAL holds data in it */
			if (rc >= 0) {
				hv_store_ptr(RETVAL, "job_info_msg", ji_msg, "Slurm::job_info_msg_t");
			}
			if (rc < 0) {
				XSRETURN_UNDEF;
			}
		} else {
			XSRETURN_UNDEF;
		}
	OUTPUT:
		RETVAL

#
# $resp = $slurm->load_jobs($update_time, $show_flags);
#
HV *
slurm_load_jobs(slurm_t self, time_t update_time=0, uint16_t show_flags=0)
	PREINIT:
		job_info_msg_t *ji_msg;
		int rc;
	CODE:
		if (self); /* this is needed to avoid a warning about
			      unused variables.  But if we take slurm_t self
			      out of the mix Slurm-> doesn't work,
			      only Slurm::
			    */
		rc = slurm_load_jobs(update_time, &ji_msg, show_flags);
		if (rc == SLURM_SUCCESS) {
			RETVAL = newHV();
			sv_2mortal((SV*)RETVAL);
			rc = job_info_msg_to_hv(ji_msg, RETVAL);
			/* cannot free ji_msg because RETVAL holds data in it */
			if (rc >= 0) {
				hv_store_ptr(RETVAL, "job_info_msg", ji_msg, "Slurm::job_info_msg_t");
			}
			if (rc < 0) {
				XSRETURN_UNDEF;
			}
		} else {
			XSRETURN_UNDEF;
		}
	OUTPUT:
		RETVAL

int
slurm_notify_job(slurm_t self, uint32_t job_id, char *message)
	INIT:
		if (self); /* this is needed to avoid a warning about
			      unused variables.  But if we take slurm_t self
			      out of the mix Slurm-> doesn't work,
			      only Slurm::
			    */
	C_ARGS:
		job_id, message

#
# $job_id = $slurm->pid2jobid($job_pid);
#
uint32_t
slurm_pid2jobid(slurm_t self, pid_t job_pid)
	PREINIT:
		uint32_t tmp_pid;
		int rc;
	CODE:
		if (self); /* this is needed to avoid a warning about
			      unused variables.  But if we take slurm_t self
			      out of the mix Slurm-> doesn't work,
			      only Slurm::
			    */
		rc = slurm_pid2jobid(job_pid, &tmp_pid);
		if (rc == SLURM_SUCCESS) {
			RETVAL = tmp_pid;
		} else {
			XSRETURN_UNDEF;
		}
	OUTPUT:
		RETVAL

void
slurm_print_job_info(slurm_t self, FILE* out, HV *job_info, int one_liner=0)
	PREINIT:
		job_info_t ji;
	INIT:
		if (self); /* this is needed to avoid a warning about
			      unused variables.  But if we take slurm_t self
			      out of the mix Slurm-> doesn't work,
			      only Slurm::
			    */
		if (out == NULL) {
			Perl_croak (aTHX_ "Invalid output stream specified: FILE not found");
		}
		if (hv_to_job_info(job_info, &ji) < 0) {
			XSRETURN_UNDEF;
		}
	C_ARGS:
		out, &ji, one_liner
	CLEANUP:
		xfree(ji.exc_node_inx);
		xfree(ji.node_inx);
		xfree(ji.req_node_inx);

void
slurm_print_job_info_msg(slurm_t self, FILE *out, HV *job_info_msg, int one_liner=0)
	PREINIT:
		job_info_msg_t ji_msg;
	INIT:
		if (self); /* this is needed to avoid a warning about
			      unused variables.  But if we take slurm_t self
			      out of the mix Slurm-> doesn't work,
			      only Slurm::
			    */
		if (out == NULL) {
			Perl_croak (aTHX_ "Invalid output stream specified: FILE not found");
		}
		if (hv_to_job_info_msg(job_info_msg, &ji_msg) < 0) {
			XSRETURN_UNDEF;
		}
	C_ARGS:
		out, &ji_msg, one_liner
	CLEANUP:
		xfree(ji_msg.job_array);

char *
slurm_sprint_job_info(slurm_t self, HV *job_info, int one_liner=0)
	PREINIT:
		job_info_t ji;
		char *tmp_str = NULL;
	CODE:
		if (self); /* this is needed to avoid a warning about
			      unused variables.  But if we take slurm_t self
			      out of the mix Slurm-> doesn't work,
			      only Slurm::
			    */
		if(hv_to_job_info(job_info, &ji) < 0) {
			XSRETURN_UNDEF;
		}
		tmp_str = slurm_sprint_job_info(&ji, one_liner);
		xfree(ji.exc_node_inx);
		xfree(ji.node_inx);
		xfree(ji.req_node_inx);
		New(0, RETVAL, strlen(tmp_str) + 1, char);
		Copy(tmp_str, RETVAL, strlen(tmp_str) + 1, char);
		xfree(tmp_str);
	OUTPUT:
		RETVAL

int
slurm_update_job(slurm_t self, HV *job_info)
	PREINIT:
		job_desc_msg_t update_msg;
	INIT:
		if (self); /* this is needed to avoid a warning about
			      unused variables.  But if we take slurm_t self
			      out of the mix Slurm-> doesn't work,
			      only Slurm::
			    */
		if(hv_to_job_desc_msg(job_info, &update_msg) < 0) {
			XSRETURN_UNDEF;
		}
	C_ARGS:
		&update_msg
	CLEANUP:
		free_job_desc_msg_memory(&update_msg);



######################################################################
#	SLURM JOB STEP CONFIGURATION READ/PRINT/UPDATE FUNCTIONS
######################################################################

HV *
slurm_get_job_steps(slurm_t self, time_t update_time=0, uint32_t job_id=NO_VAL, uint32_t step_id=NO_VAL, uint16_t show_flags=0)
	PREINIT:
		int rc;
		job_step_info_response_msg_t *resp_msg;
	CODE:
		if (self); /* this is needed to avoid a warning about
			      unused variables.  But if we take slurm_t self
			      out of the mix Slurm-> doesn't work,
			      only Slurm::
			    */
		rc = slurm_get_job_steps(update_time, job_id, step_id, &resp_msg, show_flags);
		if(rc == SLURM_SUCCESS) {
			RETVAL = newHV();
			sv_2mortal((SV*)RETVAL);
			rc = job_step_info_response_msg_to_hv(resp_msg, RETVAL);
			slurm_free_job_step_info_response_msg(resp_msg);
			if (rc < 0) {
				XSRETURN_UNDEF;
			}
		} else {
			XSRETURN_UNDEF;
		}
	OUTPUT:
		RETVAL

void
slurm_print_job_step_info_msg(slurm_t self, FILE *out, HV *step_info_msg, int one_liner=0)
	PREINIT:
		job_step_info_response_msg_t si_msg;
	INIT:
		if (self); /* this is needed to avoid a warning about
			      unused variables.  But if we take slurm_t self
			      out of the mix Slurm-> doesn't work,
			      only Slurm::
			    */
		if (out == NULL) {
			Perl_croak (aTHX_ "Invalid output stream specified: FILE not found");
		}
		if(hv_to_job_step_info_response_msg(step_info_msg, &si_msg) < 0) {
			XSRETURN_UNDEF;
		}
	C_ARGS:
		out, &si_msg, one_liner
	CLEANUP:
		xfree(si_msg.job_steps);

void
slurm_print_job_step_info(slurm_t self, FILE *out, HV *step_info, int one_liner=0)
	PREINIT:
		job_step_info_t si;
	INIT:
		if (self); /* this is needed to avoid a warning about
			      unused variables.  But if we take slurm_t self
			      out of the mix Slurm-> doesn't work,
			      only Slurm::
			    */
		if (out == NULL) {
			Perl_croak (aTHX_ "Invalid output stream specified: FILE not found");
		}
		if(hv_to_job_step_info(step_info, &si) < 0) {
			XSRETURN_UNDEF;
		}
	C_ARGS:
		out, &si, one_liner
	CLEANUP:
		xfree(si.node_inx);

char *
slurm_sprint_job_step_info(slurm_t self, HV *step_info, int one_liner=0)
	PREINIT:
		job_step_info_t si;
		char *tmp_str = NULL;
	CODE:
		if (self); /* this is needed to avoid a warning about
			      unused variables.  But if we take slurm_t self
			      out of the mix Slurm-> doesn't work,
			      only Slurm::
			    */
		if(hv_to_job_step_info(step_info, &si) < 0) {
			XSRETURN_UNDEF;
		}
		tmp_str = slurm_sprint_job_step_info(&si, one_liner);
		xfree(si.node_inx);
		New(0, RETVAL, strlen(tmp_str) + 1, char);
		Copy(tmp_str, RETVAL, strlen(tmp_str) + 1, char);
		xfree(tmp_str);
	OUTPUT:
		RETVAL

HV *
slurm_job_step_layout_get(slurm_t self, uint32_t job_id, uint32_t step_id)
	PREINIT:
		int rc;
		slurm_step_layout_t *layout;
	CODE:
		if (self); /* this is needed to avoid a warning about
			      unused variables.  But if we take slurm_t self
			      out of the mix Slurm-> doesn't work,
			      only Slurm::
			    */
		layout = slurm_job_step_layout_get(job_id, step_id);
		if(layout == NULL) {
			XSRETURN_UNDEF;
		} else {
			RETVAL = newHV();
			sv_2mortal((SV*)RETVAL);
			rc = slurm_step_layout_to_hv(layout, RETVAL);
			slurm_job_step_layout_free(layout);
			if (rc < 0) {
				XSRETURN_UNDEF;
			}
		}
	OUTPUT:
		RETVAL

HV *
slurm_job_step_stat(slurm_t self, uint32_t job_id, uint32_t step_id, char *nodelist=NULL)
	PREINIT:
		int rc;
		job_step_stat_response_msg_t *resp_msg;
	CODE:
		if (self); /* this is needed to avoid a warning about
			      unused variables.  But if we take slurm_t self
			      out of the mix Slurm-> doesn't work,
			      only Slurm::
			    */
		rc = slurm_job_step_stat(job_id, step_id, nodelist, &resp_msg);
		if (rc == SLURM_SUCCESS) {
			RETVAL = newHV();
			sv_2mortal((SV*)RETVAL);
			rc = job_step_stat_response_msg_to_hv(resp_msg, RETVAL);
			slurm_job_step_stat_response_msg_free(resp_msg);
			if (rc < 0) {
				XSRETURN_UNDEF;
			}
		} else {
			errno = rc;
			XSRETURN_UNDEF;
		}
	OUTPUT:
		RETVAL

HV *
slurm_job_step_get_pids(slurm_t self, uint32_t job_id, uint32_t step_id, char *nodelist=NULL)
	PREINIT:
		int rc;
		job_step_pids_response_msg_t *resp_msg;
	CODE:
		if (self); /* this is needed to avoid a warning about
			      unused variables.  But if we take slurm_t self
			      out of the mix Slurm-> doesn't work,
			      only Slurm::
			    */
		rc = slurm_job_step_get_pids(job_id, step_id, nodelist, &resp_msg);
		if (rc == SLURM_SUCCESS) {
			RETVAL = newHV();
			sv_2mortal((SV*)RETVAL);
			rc = job_step_pids_response_msg_to_hv(resp_msg, RETVAL);
			slurm_job_step_pids_response_msg_free(resp_msg);
			if (rc < 0) {
				XSRETURN_UNDEF;
			}
		} else {
			errno = rc;
			XSRETURN_UNDEF;
		}
	OUTPUT:
		RETVAL

######################################################################
#	SLURM NODE CONFIGURATION READ/PRINT/UPDATE FUNCTIONS
######################################################################
MODULE = Slurm		PACKAGE = Slurm::node_info_msg_t	PREFIX=node_info_msg_t_

void
node_info_msg_t_DESTROY(node_info_msg_t *ni_msg)
	CODE:
		slurm_free_node_info_msg(ni_msg);


######################################################################
MODULE = Slurm		PACKAGE = Slurm		PREFIX=slurm_

HV *
slurm_load_node(slurm_t self, time_t update_time=0, uint16_t show_flags=0)
	PREINIT:
		node_info_msg_t *ni_msg = NULL;
		int rc;
	CODE:
		if (self); /* this is needed to avoid a warning about
			      unused variables.  But if we take slurm_t self
			      out of the mix Slurm-> doesn't work,
			      only Slurm::
			    */
		rc = slurm_load_node(update_time, &ni_msg, show_flags);
		if(rc == SLURM_SUCCESS) {
			RETVAL = newHV();
			sv_2mortal((SV*)RETVAL);
			/* RETVAL holds ni_msg->select_nodeinfo, so delay free-ing the msg */
			rc = node_info_msg_to_hv(ni_msg, RETVAL);
			if (rc >= 0) {
				rc = hv_store_ptr(RETVAL, "node_info_msg", ni_msg, "Slurm::node_info_msg_t");
			}
			if (rc < 0) {
				XSRETURN_UNDEF;
			}
		} else {
			XSRETURN_UNDEF;
		}
	OUTPUT:
		RETVAL

void
slurm_print_node_info_msg(slurm_t self, FILE *out, HV *node_info_msg, int one_liner=0)
	PREINIT:
		node_info_msg_t ni_msg;
	INIT:
		if (self); /* this is needed to avoid a warning about
			      unused variables.  But if we take slurm_t self
			      out of the mix Slurm-> doesn't work,
			      only Slurm::
			    */
		if (out == NULL) {
			Perl_croak (aTHX_ "Invalid output stream specified: FILE not found");
		}
		if(hv_to_node_info_msg(node_info_msg, &ni_msg) < 0) {
			XSRETURN_UNDEF;
		}
	C_ARGS:
		out, &ni_msg, one_liner
	CLEANUP:
		xfree(ni_msg.node_array);

void
slurm_print_node_table(slurm_t self, FILE *out, HV *node_info, int node_scaling=1, int one_liner=0)
	PREINIT:
		node_info_t ni;
	INIT:
		if (self); /* this is needed to avoid a warning about
			      unused variables.  But if we take slurm_t self
			      out of the mix Slurm-> doesn't work,
			      only Slurm::
			    */
		if (out == NULL) {
			Perl_croak (aTHX_ "Invalid output stream specified: FILE not found");
		}
		if(hv_to_node_info(node_info, &ni) < 0) {
			XSRETURN_UNDEF;
		}
	C_ARGS:
		out, &ni, node_scaling, one_liner

char *
slurm_sprint_node_table(slurm_t self, HV *node_info, int node_scaling=1, int one_liner=0)
	PREINIT:
		node_info_t ni;
		char *tmp_str = NULL;
	CODE:
		if (self); /* this is needed to avoid a warning about
			      unused variables.  But if we take slurm_t self
			      out of the mix Slurm-> doesn't work,
			      only Slurm::
			    */
		if(hv_to_node_info(node_info, &ni) < 0) {
			XSRETURN_UNDEF;
		}
		tmp_str = slurm_sprint_node_table(&ni, node_scaling, one_liner);
		New(0, RETVAL, strlen(tmp_str) + 1, char);
		Copy(tmp_str, RETVAL, strlen(tmp_str) + 1, char);
		xfree(tmp_str);
	OUTPUT:
		RETVAL

int
slurm_update_node(slurm_t self, HV *update_req)
	PREINIT:
		update_node_msg_t node_msg;
	INIT:
		if (self); /* this is needed to avoid a warning about
			      unused variables.  But if we take slurm_t self
			      out of the mix Slurm-> doesn't work,
			      only Slurm::
			    */
		if(hv_to_update_node_msg(update_req, &node_msg) < 0) {
			XSRETURN_UNDEF;
		}
	C_ARGS:
		&node_msg


######################################################################
#	SLURM SWITCH TOPOLOGY CONFIGURATION READ/PRINT FUNCTIONS
######################################################################

HV *
slurm_load_topo(slurm_t self)
	PREINIT:
		topo_info_response_msg_t *topo_info_msg = NULL;
		int rc;
	CODE:
		if (self); /* this is needed to avoid a warning about
			      unused variables.  But if we take slurm_t self
			      out of the mix Slurm-> doesn't work,
			      only Slurm::
			    */
		rc = slurm_load_topo( &topo_info_msg);
		if(rc == SLURM_SUCCESS) {
			RETVAL = newHV();
			sv_2mortal((SV*)RETVAL);
			rc = topo_info_response_msg_to_hv(topo_info_msg, RETVAL);
			slurm_free_topo_info_msg(topo_info_msg);
			if (rc < 0) {
				XSRETURN_UNDEF;
			}
		} else {
			XSRETURN_UNDEF;
		}
	OUTPUT:
		RETVAL

void
slurm_print_topo_info_msg(slurm_t self, FILE *out, HV *topo_info_msg, int one_liner=0)
	PREINIT:
		topo_info_response_msg_t ti_msg;
	INIT:
		if (self); /* this is needed to avoid a warning about
			      unused variables.  But if we take slurm_t self
			      out of the mix Slurm-> doesn't work,
			      only Slurm::
			    */
		if (out == NULL) {
			Perl_croak (aTHX_ "Invalid output stream specified: FILE not found");
		}
		if(hv_to_topo_info_response_msg(topo_info_msg, &ti_msg) < 0) {
			XSRETURN_UNDEF;
		}
	C_ARGS:
		out, &ti_msg, one_liner
	CLEANUP:
		xfree(ti_msg.topo_array);

void
slurm_print_topo_record(slurm_t self, FILE *out, HV *topo_info, int one_liner=0)
	PREINIT:
		topo_info_t ti;
	INIT:
		if (self); /* this is needed to avoid a warning about
			      unused variables.  But if we take slurm_t self
			      out of the mix Slurm-> doesn't work,
			      only Slurm::
			    */
		if (out == NULL) {
			Perl_croak (aTHX_ "Invalid output stream specified: FILE not found");
		}
		if(hv_to_topo_info(topo_info, &ti) < 0) {
			XSRETURN_UNDEF;
		}
	C_ARGS:
		out, &ti, one_liner


######################################################################
#	SLURM SELECT READ/PRINT/UPDATE FUNCTIONS
######################################################################
int
slurm_get_select_jobinfo(slurm_t self, dynamic_plugin_data_t *jobinfo, uint32_t data_type, SV *data)
	PREINIT:
		uint16_t tmp_16, tmp_array[SYSTEM_DIMENSIONS];
		uint32_t tmp_32;
		char *tmp_str;
		select_jobinfo_t *tmp_ptr;
		int i;
	CODE:
		if (self); /* this is needed to avoid a warning about
			      unused variables.  But if we take slurm_t self
			      out of the mix Slurm-> doesn't work,
			      only Slurm::
			    */
		switch(data_type) {
		case SELECT_JOBDATA_GEOMETRY: /* data-> uint16_t geometry[SYSTEM_DIMENSIONS] */
			RETVAL = slurm_get_select_jobinfo(jobinfo, data_type, tmp_array);
			if (RETVAL == 0) {
				AV *avp = newAV();
				for (i = 0; i < SYSTEM_DIMENSIONS; i ++) {
					av_store_uint16_t(avp, i, tmp_array[i]);
				}
				sv_setsv(data, (SV*)newRV_noinc((SV*)avp));
			}
			break;
		case SELECT_JOBDATA_ROTATE: /* data-> uint16_t rotate */
		case SELECT_JOBDATA_CONN_TYPE: /* data-> uint16_t connection_type */
		case SELECT_JOBDATA_ALTERED: /* data-> uint16_t altered */
		case SELECT_JOBDATA_REBOOT:  /* data-> uint16_t reboot */
			RETVAL = slurm_get_select_jobinfo(jobinfo, data_type, &tmp_16);
			if (RETVAL == 0) {
				sv_setuv(data, (UV)tmp_16);
			}
			break;
		case SELECT_JOBDATA_NODE_CNT: /* data-> uint32_t node_cnt */
		case SELECT_JOBDATA_RESV_ID: /* data-> uint32_t reservation_id */
			RETVAL = slurm_get_select_jobinfo(jobinfo, data_type, &tmp_32);
			if (RETVAL == 0) {
				sv_setuv(data, (UV)tmp_32);
			}
			break;
		case SELECT_JOBDATA_BLOCK_ID: /* data-> char *bg_block_id */
		case SELECT_JOBDATA_NODES:   /* data-> char *nodes */
		case SELECT_JOBDATA_IONODES: /* data-> char *ionodes */
		case SELECT_JOBDATA_BLRTS_IMAGE: /* data-> char *blrtsimage */
		case SELECT_JOBDATA_LINUX_IMAGE: /* data-> char *linuximage */
		case SELECT_JOBDATA_MLOADER_IMAGE: /* data-> char *mloaderimage */
		case SELECT_JOBDATA_RAMDISK_IMAGE: /* data-> char *ramdiskimage */
			RETVAL = slurm_get_select_jobinfo(jobinfo, data_type, &tmp_str);
			if (RETVAL == 0) {
				char *str;
				int len = strlen(tmp_str) + 1;
				New(0, str, len, char);
				Copy(tmp_str, str, len, char);
				xfree(tmp_str);
				sv_setpvn(data, str, len);
			}
			break;
		case SELECT_JOBDATA_PTR: /* data-> select_jobinfo_t *jobinfo */
			RETVAL = slurm_get_select_jobinfo(jobinfo, data_type, &tmp_ptr);
			if (RETVAL == 0) {
				sv_setref_pv(data, "Slurm::select_jobinfo_t", (void*)tmp_ptr);
			}
			break;
		default:
			RETVAL = slurm_get_select_jobinfo(jobinfo, data_type, NULL);
		}
	OUTPUT:
		RETVAL

#
# $rc = $slurm->get_select_nodeinfo($nodeinfo, $data_type, $state, $data);
#
int
slurm_get_select_nodeinfo(slurm_t self, dynamic_plugin_data_t *nodeinfo, uint32_t data_type, uint32_t state, SV *data)
	PREINIT:
		uint16_t tmp_16;
		char *tmp_str;
		bitstr_t *tmp_bitmap;
		select_nodeinfo_t *tmp_ptr;
	CODE:
		if (self); /* this is needed to avoid a warning about
			      unused variables.  But if we take slurm_t self
			      out of the mix Slurm-> doesn't work,
			      only Slurm::
			    */
		switch(data_type) {
		case SELECT_NODEDATA_BITMAP_SIZE: /* data-> uint16_t */
		case SELECT_NODEDATA_SUBGRP_SIZE: /* data-> uint16_t */
		case SELECT_NODEDATA_SUBCNT:      /* data-> uint16_t */
			RETVAL = slurm_get_select_nodeinfo(nodeinfo, data_type, state, &tmp_16);
			if (RETVAL == 0) {
				sv_setuv(data, (UV)tmp_16);
			}
			break;
		case SELECT_NODEDATA_BITMAP:      /* data-> bitstr_t * needs to be
						   * freed with FREE_NULL_BITMAP */
			RETVAL = slurm_get_select_nodeinfo(nodeinfo, data_type, state, &tmp_bitmap);
			if (RETVAL == 0) {
				sv_setref_pv(data, "Slurm::Bitstr", tmp_bitmap);
			}
			break;
		case SELECT_NODEDATA_STR:         /* data-> char *  needs to be freed with xfree */
			RETVAL = slurm_get_select_nodeinfo(nodeinfo, data_type, state, &tmp_str);
			if (RETVAL == 0) {
				char *str;
				int len = strlen(tmp_str) + 1;
				New(0, str, len, char);
				Copy(tmp_str, str, len, char);
				xfree(tmp_str);
				sv_setpvn(data, str, len);
			}
			break;
		case SELECT_NODEDATA_PTR:         /* data-> select_nodeinfo_t *nodeinfo */
			RETVAL = slurm_get_select_nodeinfo(nodeinfo, data_type, state, &tmp_ptr);
			if (RETVAL == 0) {
				sv_setref_pv(data, "Slurm::select_nodeinfo_t", (void*)tmp_ptr);
			}
			break;
		default:
			RETVAL = slurm_get_select_nodeinfo(nodeinfo, data_type, state, NULL);
		}
	OUTPUT:
		RETVAL

######################################################################
#	SLURM PARTITION CONFIGURATION READ/PRINT/UPDATE FUNCTIONS
######################################################################

HV *
slurm_load_partitions(slurm_t self, time_t update_time=0, uint16_t show_flags=0)
	PREINIT:
		partition_info_msg_t *part_info_msg;
		int rc;
	CODE:
		if (self); /* this is needed to avoid a warning about
			      unused variables.  But if we take slurm_t self
			      out of the mix Slurm-> doesn't work,
			      only Slurm::
			    */
		rc = slurm_load_partitions(update_time, &part_info_msg, show_flags);
		if(rc == SLURM_SUCCESS) {
			RETVAL = newHV();
			sv_2mortal((SV*)RETVAL);
			rc = partition_info_msg_to_hv(part_info_msg, RETVAL);
			slurm_free_partition_info_msg(part_info_msg);
			if (rc < 0) {
				XSRETURN_UNDEF;
			}
		} else {
			XSRETURN_UNDEF;
		}
	OUTPUT:
		RETVAL

void
slurm_print_partition_info_msg(slurm_t self, FILE *out, HV *part_info_msg, int one_liner=0)
	PREINIT:
		partition_info_msg_t pi_msg;
	INIT:
		if (self); /* this is needed to avoid a warning about
			      unused variables.  But if we take slurm_t self
			      out of the mix Slurm-> doesn't work,
			      only Slurm::
			    */
		if (out == NULL) {
			Perl_croak (aTHX_ "Invalid output stream specified: FILE not found");
		}
		if(hv_to_partition_info_msg(part_info_msg, &pi_msg) < 0) {
			XSRETURN_UNDEF;
		}
	C_ARGS:
		out, &pi_msg, one_liner
	CLEANUP:
		xfree(pi_msg.partition_array);

void
slurm_print_partition_info(slurm_t self, FILE *out, HV *part_info, int one_liner=0)
	PREINIT:
		partition_info_t pi;
	INIT:
		if (self); /* this is needed to avoid a warning about
			      unused variables.  But if we take slurm_t self
			      out of the mix Slurm-> doesn't work,
			      only Slurm::
			    */
		if (out == NULL) {
			Perl_croak (aTHX_ "Invalid output stream specified: FILE not found");
		}
		if(hv_to_partition_info(part_info, &pi) < 0) {
			XSRETURN_UNDEF;
		}
	C_ARGS:
		out, &pi, one_liner
	CLEANUP:
		xfree(pi.node_inx);

char *
slurm_sprint_partition_info(slurm_t self, HV *part_info, int one_liner=0)
	PREINIT:
		partition_info_t pi;
		char *tmp_str = NULL;
	CODE:
		if (self); /* this is needed to avoid a warning about
			      unused variables.  But if we take slurm_t self
			      out of the mix Slurm-> doesn't work,
			      only Slurm::
			    */
		if(hv_to_partition_info(part_info, &pi) < 0) {
			XSRETURN_UNDEF;
		}
		tmp_str = slurm_sprint_partition_info(&pi, one_liner);
		xfree(pi.node_inx);
		New(0, RETVAL, strlen(tmp_str) + 1, char);
		Copy(tmp_str, RETVAL, strlen(tmp_str) + 1, char);
		xfree(tmp_str);
	OUTPUT:
		RETVAL

int
slurm_create_partition(slurm_t self, HV *part_info)
	PREINIT:
		update_part_msg_t update_msg;
	INIT:
		if (self); /* this is needed to avoid a warning about
			      unused variables.  But if we take slurm_t self
			      out of the mix Slurm-> doesn't work,
			      only Slurm::
			    */
		if(hv_to_update_part_msg(part_info, &update_msg) < 0) {
			XSRETURN_UNDEF;
		}
	C_ARGS:
		&update_msg

int
slurm_update_partition(slurm_t self, HV *part_info)
	PREINIT:
		update_part_msg_t update_msg;
	INIT:
		if (self); /* this is needed to avoid a warning about
			      unused variables.  But if we take slurm_t self
			      out of the mix Slurm-> doesn't work,
			      only Slurm::
			    */
		if(hv_to_update_part_msg(part_info, &update_msg) < 0) {
			XSRETURN_UNDEF;
		}
	C_ARGS:
		&update_msg

int
slurm_delete_partition(slurm_t self, HV *delete_part_msg)
	PREINIT:
		delete_part_msg_t dp_msg;
	INIT:
		if (self); /* this is needed to avoid a warning about
			      unused variables.  But if we take slurm_t self
			      out of the mix Slurm-> doesn't work,
			      only Slurm::
			    */
		if(hv_to_delete_part_msg(delete_part_msg, &dp_msg) < 0) {
			XSRETURN_UNDEF;
		}
	C_ARGS:
		&dp_msg


######################################################################
#	SLURM RESERVATION CONFIGURATION READ/PRINT/UPDATE FUNCTIONS
######################################################################

HV *
slurm_load_reservations(slurm_t self, time_t update_time=0)
	PREINIT:
		reserve_info_msg_t *resv_info_msg = NULL;
		int rc;
	CODE:
		if (self); /* this is needed to avoid a warning about
			      unused variables.  But if we take slurm_t self
			      out of the mix Slurm-> doesn't work,
			      only Slurm::
			    */
		rc = slurm_load_reservations(update_time, &resv_info_msg);
		if(rc == SLURM_SUCCESS) {
			RETVAL = newHV();
			sv_2mortal((SV*)RETVAL);
			rc = reserve_info_msg_to_hv(resv_info_msg, RETVAL);
			slurm_free_reservation_info_msg(resv_info_msg);
			if (rc < 0) {
				XSRETURN_UNDEF;
			}
		} else {
			XSRETURN_UNDEF;
		}
	OUTPUT:
		RETVAL

char *
slurm_create_reservation(slurm_t self, HV *res_info)
	PREINIT:
		resv_desc_msg_t resv_msg;
	CODE:
		if (self); /* this is needed to avoid a warning about
			      unused variables.  But if we take slurm_t self
			      out of the mix Slurm-> doesn't work,
			      only Slurm::
			    */
		if(hv_to_update_reservation_msg(res_info, &resv_msg) < 0) {
			XSRETURN_UNDEF;
		}
		RETVAL = slurm_create_reservation(&resv_msg);
		if (RETVAL == NULL) {
			XSRETURN_UNDEF;
		}
	OUTPUT:
		RETVAL

int
slurm_update_reservation(slurm_t self, HV *res_info)
	PREINIT:
		resv_desc_msg_t resv_msg;
	INIT:
		if (self); /* this is needed to avoid a warning about
			      unused variables.  But if we take slurm_t self
			      out of the mix Slurm-> doesn't work,
			      only Slurm::
			    */
		if(hv_to_update_reservation_msg(res_info, &resv_msg) < 0) {
			XSRETURN_UNDEF;
		}
	C_ARGS:
		&resv_msg

int
slurm_delete_reservation(slurm_t self, HV *res_info)
	PREINIT:
		reservation_name_msg_t resv_name;
	INIT:
		if (self); /* this is needed to avoid a warning about
			      unused variables.  But if we take slurm_t self
			      out of the mix Slurm-> doesn't work,
			      only Slurm::
			    */
		if(hv_to_delete_reservation_msg(res_info, &resv_name) < 0) {
			XSRETURN_UNDEF;
		}
	C_ARGS:
		&resv_name

void
slurm_print_reservation_info_msg(slurm_t self, FILE *out, HV *resv_info_msg, int one_liner=0)
	PREINIT:
		reserve_info_msg_t ri_msg;
		int i;
	INIT:
		if (self); /* this is needed to avoid a warning about
			      unused variables.  But if we take slurm_t self
			      out of the mix Slurm-> doesn't work,
			      only Slurm::
			    */
		if (out == NULL) {
			Perl_croak (aTHX_ "Invalid output stream specified: FILE not found");
		}
		if(hv_to_reserve_info_msg(resv_info_msg, &ri_msg) < 0) {
			XSRETURN_UNDEF;
		}
	C_ARGS:
		out, &ri_msg, one_liner
	CLEANUP:
		for (i = 0; i < ri_msg.record_count; i ++)
			xfree(ri_msg.reservation_array[i]);
		xfree(ri_msg.reservation_array);

void
slurm_print_reservation_info(slurm_t self, FILE *out, HV *resv_info, int one_liner=0)
	PREINIT:
		reserve_info_t ri;
	INIT:
		if (self); /* this is needed to avoid a warning about
			      unused variables.  But if we take slurm_t self
			      out of the mix Slurm-> doesn't work,
			      only Slurm::
			    */
		if (out == NULL) {
			Perl_croak (aTHX_ "Invalid output stream specified: FILE not found");
		}
		if(hv_to_reserve_info(resv_info, &ri) < 0) {
			XSRETURN_UNDEF;
		}
	C_ARGS:
		out, &ri, one_liner
	CLEANUP:
		xfree(ri.node_inx);

char *
slurm_sprint_reservation_info(slurm_t self, HV *resv_info, int one_liner=0)
	PREINIT:
		reserve_info_t ri;
		char *tmp_str = NULL;
	CODE:
		if (self); /* this is needed to avoid a warning about
			      unused variables.  But if we take slurm_t self
			      out of the mix Slurm-> doesn't work,
			      only Slurm::
			    */
		if(hv_to_reserve_info(resv_info, &ri) < 0) {
			XSRETURN_UNDEF;
		}
		tmp_str = slurm_sprint_reservation_info(&ri, one_liner);
		xfree(ri.node_inx);
		New(0, RETVAL, strlen(tmp_str) + 1, char);
		Copy(tmp_str, RETVAL, strlen(tmp_str) + 1, char);
		xfree(tmp_str);
	OUTPUT:
		RETVAL


######################################################################
#	SLURM PING/RECONFIGURE/SHUTDOWN FUNCTIONS
######################################################################

int
slurm_ping(slurm_t self, uint16_t primary=1)
	INIT:
		if (self); /* this is needed to avoid a warning about
			      unused variables.  But if we take slurm_t self
			      out of the mix Slurm-> doesn't work,
			      only Slurm::
			    */
	C_ARGS:
		primary

int
slurm_reconfigure(slurm_t self)
	INIT:
		if (self); /* this is needed to avoid a warning about
			      unused variables.  But if we take slurm_t self
			      out of the mix Slurm-> doesn't work,
			      only Slurm::
			    */
	C_ARGS:

int
slurm_shutdown(slurm_t self, uint16_t options=0)
	INIT:
		if (self); /* this is needed to avoid a warning about
			      unused variables.  But if we take slurm_t self
			      out of the mix Slurm-> doesn't work,
			      only Slurm::
			    */
	C_ARGS:
		options

int
slurm_takeover(slurm_t self)
	INIT:
		if (self); /* this is needed to avoid a warning about
			      unused variables.  But if we take slurm_t self
			      out of the mix Slurm-> doesn't work,
			      only Slurm::
			    */
	C_ARGS:

int
slurm_set_debug_level(slurm_t self, uint32_t debug_level)
	INIT:
		if (self); /* this is needed to avoid a warning about
			      unused variables.  But if we take slurm_t self
			      out of the mix Slurm-> doesn't work,
			      only Slurm::
			    */
	C_ARGS:
		debug_level

int
slurm_set_schedlog_level(slurm_t self, uint32_t schedlog_level)
	INIT:
		if (self); /* this is needed to avoid a warning about
			      unused variables.  But if we take slurm_t self
			      out of the mix Slurm-> doesn't work,
			      only Slurm::
			    */
	C_ARGS:
		schedlog_level


######################################################################
#	SLURM JOB SUSPEND FUNCTIONS
######################################################################

int
slurm_suspend(slurm_t self, uint32_t job_id)
	INIT:
		if (self); /* this is needed to avoid a warning about
			      unused variables.  But if we take slurm_t self
			      out of the mix Slurm-> doesn't work,
			      only Slurm::
			    */
	C_ARGS:
		job_id

int
slurm_resume(slurm_t self, uint32_t job_id)
	INIT:
		if (self); /* this is needed to avoid a warning about
			      unused variables.  But if we take slurm_t self
			      out of the mix Slurm-> doesn't work,
			      only Slurm::
			    */
	C_ARGS:
		job_id

int
slurm_requeue(slurm_t self, uint32_t job_id, uint32_t state)
	INIT:
		if (self); /* this is needed to avoid a warning about
			      unused variables.  But if we take slurm_t self
			      out of the mix Slurm-> doesn't work,
			      only Slurm::
			    */
	C_ARGS:
		job_id, state


######################################################################
#	SLURM JOB CHECKPOINT FUNCTIONS
######################################################################

int
slurm_checkpoint_able(slurm_t self, uint32_t job_id, uint32_t step_id, OUT time_t start_time)
	INIT:
		if (self); /* this is needed to avoid a warning about
			      unused variables.  But if we take slurm_t self
			      out of the mix Slurm-> doesn't work,
			      only Slurm::
			    */
	C_ARGS:
		job_id, step_id, &start_time

int
slurm_checkpoint_disable(slurm_t self, uint32_t job_id, uint32_t step_id)
	INIT:
		if (self); /* this is needed to avoid a warning about
			      unused variables.  But if we take slurm_t self
			      out of the mix Slurm-> doesn't work,
			      only Slurm::
			    */
	C_ARGS:
		job_id, step_id

int
slurm_checkpoint_enable(slurm_t self, uint32_t job_id, uint32_t step_id)
	INIT:
		if (self); /* this is needed to avoid a warning about
			      unused variables.  But if we take slurm_t self
			      out of the mix Slurm-> doesn't work,
			      only Slurm::
			    */
	C_ARGS:
		job_id, step_id

int
slurm_checkpoint_create(slurm_t self, uint32_t job_id, uint32_t step_id, uint16_t max_wait, char *image_dir)
	INIT:
		if (self); /* this is needed to avoid a warning about
			      unused variables.  But if we take slurm_t self
			      out of the mix Slurm-> doesn't work,
			      only Slurm::
			    */
	C_ARGS:
		job_id, step_id, max_wait, image_dir

int
slurm_checkpoint_requeue(slurm_t self, uint32_t job_id, uint16_t max_wait, char *image_dir)
	INIT:
		if (self); /* this is needed to avoid a warning about
			      unused variables.  But if we take slurm_t self
			      out of the mix Slurm-> doesn't work,
			      only Slurm::
			    */
	C_ARGS:
		job_id, max_wait, image_dir

int
slurm_checkpoint_vacate(slurm_t self, uint32_t job_id, uint32_t step_id, uint16_t max_wait, char *image_dir)
	INIT:
		if (self); /* this is needed to avoid a warning about
			      unused variables.  But if we take slurm_t self
			      out of the mix Slurm-> doesn't work,
			      only Slurm::
			    */
	C_ARGS:
		job_id, step_id, max_wait, image_dir

int
slurm_checkpoint_restart(slurm_t self, uint32_t job_id, uint32_t step_id, uint16_t stick, char *image_dir)
	INIT:
		if (self); /* this is needed to avoid a warning about
			      unused variables.  But if we take slurm_t self
			      out of the mix Slurm-> doesn't work,
			      only Slurm::
			    */
	C_ARGS:
		job_id, step_id, stick, image_dir

int
slurm_checkpoint_complete(slurm_t self, uint32_t job_id, uint32_t step_id, time_t begin_time, uint32_t error_code, char *error_msg)
	INIT:
		if (self); /* this is needed to avoid a warning about
			      unused variables.  But if we take slurm_t self
			      out of the mix Slurm-> doesn't work,
			      only Slurm::
			    */
	C_ARGS:
		job_id, step_id, begin_time, error_code, error_msg

int
slurm_checkpoint_error(slurm_t self, uint32_t job_id, uint32_t step_id, OUT uint32_t error_code, OUT char *error_msg)
	PREINIT:
		char* err_msg = NULL;
	CODE:
		if (self); /* this is needed to avoid a warning about
			      unused variables.  But if we take slurm_t self
			      out of the mix Slurm-> doesn't work,
			      only Slurm::
			    */
		error_code = SLURM_SUCCESS;
		RETVAL = slurm_checkpoint_error(job_id, step_id, (uint32_t *)&error_code, &err_msg);
		Newz(0, error_msg, strlen(err_msg), char);
		Copy(err_msg, error_msg, strlen(err_msg), char);
		xfree(err_msg);
	OUTPUT:
		RETVAL

int
slurm_checkpoint_tasks(slurm_t self, uint32_t job_id, uint16_t step_id, time_t begin_time, char *image_dir, uint16_t max_wait, char *nodelist)
	INIT:
		if (self); /* this is needed to avoid a warning about
			      unused variables.  But if we take slurm_t self
			      out of the mix Slurm-> doesn't work,
			      only Slurm::
			    */
	C_ARGS:
		job_id, step_id, begin_time, image_dir, max_wait, nodelist


######################################################################
#	SLURM TRIGGER FUNCTIONS
######################################################################

int slurm_set_trigger(slurm_t self, HV *trigger_info)
	PREINIT:
		trigger_info_t ti;
	INIT:
		if (self); /* this is needed to avoid a warning about
			      unused variables.  But if we take slurm_t self
			      out of the mix Slurm-> doesn't work,
			      only Slurm::
			    */
	       if(hv_to_trigger_info(trigger_info, &ti) < 0) {
			XSRETURN_UNDEF;
		}
	C_ARGS:
		&ti

int slurm_clear_trigger(slurm_t self, HV *trigger_info)
	PREINIT:
		trigger_info_t ti;
	INIT:
		if (self); /* this is needed to avoid a warning about
			      unused variables.  But if we take slurm_t self
			      out of the mix Slurm-> doesn't work,
			      only Slurm::
			    */
		if(hv_to_trigger_info(trigger_info, &ti) < 0) {
			XSRETURN_UNDEF;
		}
	C_ARGS:
		&ti

HV *
slurm_get_triggers(slurm_t self)
	PREINIT:
		trigger_info_msg_t *ti_msg;
		int rc;
	CODE:
		if (self); /* this is needed to avoid a warning about
			      unused variables.  But if we take slurm_t self
			      out of the mix Slurm-> doesn't work,
			      only Slurm::
			    */
		rc = slurm_get_triggers(&ti_msg);
		if(rc == SLURM_SUCCESS) {
			RETVAL = newHV();
			sv_2mortal((SV*)RETVAL);
			rc = trigger_info_msg_to_hv(ti_msg, RETVAL);
			slurm_free_trigger_msg(ti_msg);
			if (rc < 0) {
				XSRETURN_UNDEF;
			}
		} else {
			XSRETURN_UNDEF;
		}
	OUTPUT:
		RETVAL

int
slurm_pull_trigger(slurm_t self, HV *trigger_info)
	PREINIT:
		trigger_info_t ti;
	INIT:
		if (self); /* this is needed to avoid a warning about
			      unused variables.  But if we take slurm_t self
			      out of the mix Slurm-> doesn't work,
			      only Slurm::
			    */
		if(hv_to_trigger_info(trigger_info, &ti) < 0) {
			XSRETURN_UNDEF;
		}
	C_ARGS:
		&ti

######################################################################
#	SLURM HOSTLIST FUNCTIONS
######################################################################
MODULE=Slurm PACKAGE=Slurm::Hostlist PREFIX=slurm_hostlist_

hostlist_t
slurm_hostlist_create(char* hostlist)

int
slurm_hostlist_count(hostlist_t hl)

int
slurm_hostlist_find(hostlist_t hl, char* hostname)

int
slurm_hostlist_push(hostlist_t hl, char* hosts)

int
slurm_hostlist_push_host(hostlist_t hl, char* host)

char*
slurm_hostlist_ranged_string(hostlist_t hl)
	PREINIT:
		char *tmp_str;
		int len;
	CODE:
		tmp_str = slurm_hostlist_ranged_string_xmalloc(hl);
		if (tmp_str == NULL) {
			XSRETURN_UNDEF;
		}
		len = strlen(tmp_str) + 1;
		Newz(0, RETVAL, len, char);
		Copy(tmp_str, RETVAL, len, char);
		xfree(tmp_str);
	OUTPUT:
		RETVAL

char*
slurm_hostlist_shift(hostlist_t hl = NULL)
	PREINIT:
		char *host = NULL;
	CODE:
		host = slurm_hostlist_shift(hl);
		if (host == NULL) {
			XSRETURN_UNDEF;
		}
		Newz(0, RETVAL, strlen(host) + 1, char);
		Copy(host, RETVAL, strlen(host) + 1, char);
		free(host);
	OUTPUT:
		RETVAL

void
slurm_hostlist_uniq(hostlist_t hl)

void
slurm_hostlist_DESTROY(hostlist_t hl)
	CODE:
		slurm_hostlist_destroy(hl);


# TODO: add some non-exported functions

######################################################################
#	LIST FUNCTIONS
######################################################################
MODULE = Slurm		PACKAGE = Slurm::List		PREFIX=slurm_list_

#void
#slurm_list_append(List l, void *x)

int
slurm_list_count(List l)

int
slurm_list_is_empty(List l)

#List
#slurm_list_create(ListDelF f)

#void
#slurm_list_sort(List l, ListCmpF f)

void
slurm_list_DESTROY(List l)
	CODE:
		slurm_list_destroy(l);

##################################################################################
MODULE = Slurm		PACKAGE = Slurm::ListIterator	PREFIX=slurm_list_iterator_

#void *
#slurm_list_iterator_find(ListIterator i, ListFindF f, void *key)
#	CODE:
#		RETVAL = slurm_list_find(i, f, key)
#	OUTPUT:
#		RETVAL

ListIterator
slurm_list_iterator_create(List l)

void
slurm_list_iterator_reset(ListIterator i)

#void *
#slurm_list_iterator_next(ListIterator i)
#	CODE:
#		RETVAL = slurm_list_next(i)
#	OUTPUT:
#		RETVAL

void
slurm_list_iterator_DESTROY(ListIterator i)
	CODE:
		slurm_list_iterator_destroy(i);


######################################################################
#	BITSTRING FUNCTIONS
######################################################################
MODULE = Slurm		PACKAGE = Slurm::Bitstr	PREFIX=slurm_bit_
#
# $bitmap = Slurm::Bitstr::alloc($nbits);
bitstr_t *
slurm_bit_alloc(bitoff_t nbits)
	POSTCALL:
		if(RETVAL == NULL) {
			XSRETURN_UNDEF;
		}

#
# $bitmap->realloc($nbits);
#
void
slurm_bit_realloc(IN_OUT bitstr_t *b, bitoff_t nbits)
	PREINIT:
		bitstr_t *nb;
	CODE:
		nb = slurm_bit_realloc(b, nbits);
		if (nb) {
			b = nb;
		}
		/*
		 * This is tricky: we must increase the reference count of
		 * the referenced SV(the pointer), or it will be destroyed
		 * when setting to the new value.
		 */
		SvREFCNT_inc( SvRV(ST(0)) );

bitstr_t *
slurm_bit_copy(bitstr_t *b)
	POSTCALL:
		if(RETVAL == NULL) {
			XSRETURN_UNDEF;
		}

int
slurm_bit_test(bitstr_t *b, bitoff_t bit)

void
slurm_bit_set(bitstr_t *b, bitoff_t bit)

void
slurm_bit_clear(bitstr_t *b, bitoff_t bit)

void
slurm_bit_nset(bitstr_t *b, bitoff_t start, bitoff_t stop)

void
slurm_bit_nclear(bitstr_t *b, bitoff_t start, bitoff_t stop)

bitoff_t
slurm_bit_ffc(bitstr_t *b)

bitoff_t
slurm_bit_ffs(bitstr_t *b)

bitoff_t
slurm_bit_fls(bitstr_t *b)

bitoff_t
slurm_bit_nffc(bitstr_t *b, int n)

bitoff_t
slurm_bit_nffs(bitstr_t *b, int n)

bitoff_t
slurm_bit_noc(bitstr_t *b, int n, int seed)

bitoff_t
slurm_bit_size(bitstr_t *b)

void
slurm_bit_and(bitstr_t *b1, bitstr_t *b2)

void
slurm_bit_not(bitstr_t *b)

void
slurm_bit_or(bitstr_t *b1, bitstr_t *b2)

void
slurm_bit_copybits(bitstr_t *b1, bitstr_t *b2)

int
slurm_bit_set_count(bitstr_t *b)

int
slurm_bit_set_count_range(bitstr_t *b, int start, int end)

int
slurm_bit_clear_count(bitstr_t *b)

int
slurm_bit_nset_max_count(bitstr_t *b)

bitstr_t *
slurm_bit_rotate_copy(bitstr_t *b, int n, bitoff_t nbits)
	POSTCALL:
		if(RETVAL == NULL) {
			XSRETURN_UNDEF;
		}

void
slurm_bit_rotate(bitstr_t *b, int n)


# $str = $bitmap->fmt();
char *
slurm_bit_fmt(bitstr_t *b)
	PREINIT:
		int len = 1, bits;
		char *tmp_str;
	CODE:
		bits = slurm_bit_size(b);
		while(bits > 0) {
			bits /= 10;
			len ++;
		}
		bits = slurm_bit_size(b);
		len *= bits;
		New(0, tmp_str, len, char);
		slurm_bit_fmt(tmp_str, len, b);
		len = strlen(tmp_str) + 1;
		New(0, RETVAL, len, char);
		Copy(tmp_str, RETVAL, len, char);
		Safefree(tmp_str);
	OUTPUT:
		RETVAL

int
slurm_bit_unfmt(bitstr_t *b, char *str)


# $array = Slurm::Bitstr::fmt2int($str);
AV *
slurm_bit_fmt2int(char *str)
	PREINIT:
		int i = 0, *array;
	CODE:
		array = slurm_bitfmt2int(str);
		RETVAL = newAV();
		while (array[i] != -1) {
			av_store_int(RETVAL, i, array[i]);
			i ++;
		}
		xfree(array);
	OUTPUT:
		RETVAL


char *
slurm_bit_fmt_hexmask(bitstr_t *b)
	PREINIT:
		char *tmp_str;
		int len;
	CODE:
		tmp_str = slurm_bit_fmt_hexmask(b);
		len = strlen(tmp_str) + 1;
		New(0, RETVAL, len, char);
		Copy(tmp_str, RETVAL, len, char);
		xfree(tmp_str);
	OUTPUT:
		RETVAL

# XXX: only bits set in "str" are copied to "b".
#      bits set originally in "b" stay set after unfmt.
#      maybe this is a bug
int
slurm_bit_unfmt_hexmask(bitstr_t *b, char *str)

char *
slurm_bit_fmt_binmask(bitstr_t *b)
	PREINIT:
		char *tmp_str;
		int len;
	CODE:
		tmp_str = slurm_bit_fmt_binmask(b);
		len = strlen(tmp_str) + 1;
		New(0, RETVAL, len, char);
		Copy(tmp_str, RETVAL, len, char);
		xfree(tmp_str);
	OUTPUT:
		RETVAL

# ditto
int
slurm_bit_unfmt_binmask(bitstr_t *b, char *str)

void
slurm_bit_fill_gaps(bitstr_t *b)

int
slurm_bit_super_set(bitstr_t *b1, bitstr_t *b2)

int
slurm_bit_overlap(bitstr_t *b1, bitstr_t *b2)

int
slurm_bit_equal(bitstr_t *b1, bitstr_t *b2)

bitstr_t *
slurm_bit_pick_cnt(bitstr_t *b, bitoff_t nbits)
	POSTCALL:
		if(RETVAL == NULL) {
			XSRETURN_UNDEF;
		}

bitoff_t
slurm_bit_get_bit_num(bitstr_t *b, int pos)

int
slurm_bit_get_pos_num(bitstr_t *b, bitoff_t pos)

void
slurm_bit_DESTROY(bitstr_t *b)
	CODE:
		FREE_NULL_BITMAP(b);<|MERGE_RESOLUTION|>--- conflicted
+++ resolved
@@ -764,20 +764,6 @@
 		job_id, job_rc
 
 int
-<<<<<<< HEAD
-slurm_terminate_job(slurm_t self, uint32_t job_id)
-	INIT:
-		if (self); /* this is needed to avoid a warning about
-			      unused variables.  But if we take slurm_t self
-			      out of the mix Slurm-> doesn't work,
-			      only Slurm::
-			    */
-	C_ARGS:
-		job_id
-
-int
-=======
->>>>>>> c59fa258
 slurm_terminate_job_step(slurm_t self, uint32_t job_id, uint32_t step_id)
 	INIT:
 		if (self); /* this is needed to avoid a warning about

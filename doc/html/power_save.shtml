--- conflicted
+++ resolved
@@ -255,10 +255,6 @@
 <li>Boot the appropriate image for each node</li>
 </ol>
 
-<<<<<<< HEAD
-<p style="text-align:center;">Last modified 20 January 2015</p>
-=======
 <p style="text-align:center;">Last modified 15 April 2015</p>
->>>>>>> 5ef7be4c
 
 <!--#include virtual="footer.txt"-->
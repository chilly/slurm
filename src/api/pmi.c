--- conflicted
+++ resolved
@@ -49,7 +49,7 @@
  *  Copyright (C) 2005-2006 The Regents of the University of California.
  *  Produced at Lawrence Livermore National Laboratory (cf, DISCLAIMER).
  *  Written by Morris Jette <jette1@llnl.gov>
- *  UCRL-CODE-226842.
+ *  UCRL-CODE-217948.
  *
  *  This file is part of SLURM, a resource management program.
  *  For details, see <http://www.llnl.gov/linux/slurm/>.
@@ -89,7 +89,6 @@
 #include <slurm/slurm_errno.h>
 
 #include "src/api/slurm_pmi.h"
-#include "src/common/macros.h"
 #include "src/common/malloc.h"
 
 #define KVS_STATE_LOCAL    0
@@ -1124,15 +1123,7 @@
 	 * space. We do this by moving the local key-pairs to the 
 	 * head of the list and sending the count of local entries
 	 * rather than the full set. */
-<<<<<<< HEAD
-	kvs_set.host_cnt      = 1;
-	kvs_set.kvs_host_ptr  = malloc(sizeof(struct kvs_hosts));
-	kvs_set.kvs_host_ptr->task_id  = pmi_rank;
-	kvs_set.kvs_host_ptr->port     = 0;
-	kvs_set.kvs_host_ptr->hostname = NULL;
-=======
 	kvs_set.task_id       = pmi_rank;
->>>>>>> 5e89edcf
 	kvs_set.kvs_comm_recs = 0;
 	kvs_set.kvs_comm_ptr  = NULL;
 
@@ -1177,7 +1168,6 @@
 	pthread_mutex_unlock(&kvs_mutex);
 
 	/* Free any temporary storage */
-	free(kvs_set.kvs_host_ptr);
 	for (i=0; i<kvs_set.kvs_comm_recs; i++)
 		free(kvs_set.kvs_comm_ptr[i]);
 	if (kvs_set.kvs_comm_ptr)

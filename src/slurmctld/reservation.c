/*****************************************************************************\
 *  reservation.c - resource reservation management
 *****************************************************************************
 *  Copyright (C) 2009-2010 Lawrence Livermore National Security.
 *  Copyright (C) 2012-2015 SchedMD LLC <http://www.schedmd.com>
 *  Produced at Lawrence Livermore National Laboratory (cf, DISCLAIMER).
 *  Written by Morris Jette <jette1@llnl.gov> et. al.
 *  CODE-OCEC-09-009. All rights reserved.
 *
 *  This file is part of SLURM, a resource management program.
 *  For details, see <http://slurm.schedmd.com/>.
 *  Please also read the included file: DISCLAIMER.
 *
 *  SLURM is free software; you can redistribute it and/or modify it under
 *  the terms of the GNU General Public License as published by the Free
 *  Software Foundation; either version 2 of the License, or (at your option)
 *  any later version.
 *
 *  In addition, as a special exception, the copyright holders give permission
 *  to link the code of portions of this program with the OpenSSL library under
 *  certain conditions as described in each individual source file, and
 *  distribute linked combinations including the two. You must obey the GNU
 *  General Public License in all respects for all of the code used other than
 *  OpenSSL. If you modify file(s) with this exception, you may extend this
 *  exception to your version of the file(s), but you are not obligated to do
 *  so. If you do not wish to do so, delete this exception statement from your
 *  version.  If you delete this exception statement from all source files in
 *  the program, then also delete it here.
 *
 *  SLURM is distributed in the hope that it will be useful, but WITHOUT ANY
 *  WARRANTY; without even the implied warranty of MERCHANTABILITY or FITNESS
 *  FOR A PARTICULAR PURPOSE.  See the GNU General Public License for more
 *  details.
 *
 *  You should have received a copy of the GNU General Public License along
 *  with SLURM; if not, write to the Free Software Foundation, Inc.,
 *  51 Franklin Street, Fifth Floor, Boston, MA 02110-1301  USA.
\*****************************************************************************/

#ifdef HAVE_CONFIG_H
#  include "config.h"
#endif

#ifdef WITH_PTHREADS
#  include <pthread.h>
#endif				/* WITH_PTHREADS */

#include <fcntl.h>
#include <signal.h>
#include <string.h>
#include <stdlib.h>
#include <time.h>
#include <unistd.h>
#include <sys/stat.h>
#include <sys/types.h>

#include "slurm/slurm.h"
#include "slurm/slurm_errno.h"

#include "src/common/assoc_mgr.h"
#include "src/common/bitstring.h"
#include "src/common/hostlist.h"
#include "src/common/list.h"
#include "src/common/log.h"
#include "src/common/macros.h"
#include "src/common/node_select.h"
#include "src/common/pack.h"
#include "src/common/parse_time.h"
#include "src/common/slurm_accounting_storage.h"
#include "src/common/slurm_time.h"
#include "src/common/uid.h"
#include "src/common/xassert.h"
#include "src/common/xmalloc.h"
#include "src/common/xstring.h"

#include "src/slurmctld/burst_buffer.h"
#include "src/slurmctld/licenses.h"
#include "src/slurmctld/locks.h"
#include "src/slurmctld/reservation.h"
#include "src/slurmctld/slurmctld.h"
#include "src/slurmctld/state_save.h"

#define _DEBUG		0
#define ONE_YEAR	(365 * 24 * 60 * 60)
#define RESV_MAGIC	0x3b82

/* Permit sufficient time for slurmctld failover or other long delay before
 * considering a reservation time specification being invalid */
#define MAX_RESV_DELAY	600

/* No need to change we always pack SLURM_PROTOCOL_VERSION */
#define RESV_STATE_VERSION          "PROTOCOL_VERSION"

typedef struct resv_thread_args {
	char *script;
	char *resv_name;
} resv_thread_args_t;

time_t    last_resv_update = (time_t) 0;
List      resv_list = (List) NULL;
uint32_t  resv_over_run;
uint32_t  top_suffix = 0;

#ifdef HAVE_BG
uint32_t  cpu_mult = 0;
uint32_t  cnodes_per_mp = 0;
uint32_t  cpus_per_mp = 0;
#endif

/*
 * the two following structs enable to build a
 * planning of a constraint evolution over time
 * taking into account temporal overlapping
 */
typedef struct constraint_planning {
	List slot_list;
} constraint_planning_t;

typedef struct constraint_slot {
	time_t start;
	time_t end;
	uint32_t value;
} constraint_slot_t;
/*
 * the associated functions are the following
 */
static void _free_slot(void *x);
static void _init_constraint_planning(constraint_planning_t* sched);
static void _print_constraint_planning(constraint_planning_t* sched);
static void _free_constraint_planning(constraint_planning_t* sched);
static void _update_constraint_planning(constraint_planning_t* sched,
					uint32_t value, time_t start,
					time_t end);
static uint32_t _max_constraint_planning(constraint_planning_t* sched,
					 time_t *start, time_t *end);


static void _advance_resv_time(slurmctld_resv_t *resv_ptr);
static void _advance_time(time_t *res_time, int day_cnt);
static int  _build_account_list(char *accounts, int *account_cnt,
				char ***account_list, bool *account_not);
static int  _build_uid_list(char *users, int *user_cnt, uid_t **user_list,
			    bool *user_not);
static void _clear_job_resv(slurmctld_resv_t *resv_ptr);
static slurmctld_resv_t *_copy_resv(slurmctld_resv_t *resv_orig_ptr);
static void _del_resv_rec(void *x);
static void _dump_resv_req(resv_desc_msg_t *resv_ptr, char *mode);
static int  _find_resv_id(void *x, void *key);
static int  _find_resv_name(void *x, void *key);
static void *_fork_script(void *x);
static void _free_script_arg(resv_thread_args_t *args);
static void _generate_resv_id(void);
static void _generate_resv_name(resv_desc_msg_t *resv_ptr);
static int  _get_core_resrcs(slurmctld_resv_t *resv_ptr);
static uint32_t _get_job_duration(struct job_record *job_ptr);
static bool _is_account_valid(char *account);
static bool _is_resv_used(slurmctld_resv_t *resv_ptr);
static bool _job_overlap(time_t start_time, uint32_t flags,
			 bitstr_t *node_bitmap);
static List _list_dup(List license_list);
static int  _open_resv_state_file(char **state_file);
static void _pack_resv(slurmctld_resv_t *resv_ptr, Buf buffer,
		       bool internal, uint16_t protocol_version);
static bitstr_t *_pick_idle_nodes(bitstr_t *avail_nodes,
				  resv_desc_msg_t *resv_desc_ptr,
				  bitstr_t **core_bitmap);
static bitstr_t *_pick_idle_node_cnt(bitstr_t *avail_bitmap,
				     resv_desc_msg_t *resv_desc_ptr,
				     uint32_t node_cnt,
				     bitstr_t **core_bitmap);
static int  _post_resv_create(slurmctld_resv_t *resv_ptr);
static int  _post_resv_delete(slurmctld_resv_t *resv_ptr);
static int  _post_resv_update(slurmctld_resv_t *resv_ptr,
			      slurmctld_resv_t *old_resv_ptr);
static int  _resize_resv(slurmctld_resv_t *resv_ptr, uint32_t node_cnt);
static void _restore_resv(slurmctld_resv_t *dest_resv,
			  slurmctld_resv_t *src_resv);
static bool _resv_overlap(time_t start_time, time_t end_time,
			  uint32_t flags, bitstr_t *node_bitmap,
			  slurmctld_resv_t *this_resv_ptr);
static void _run_script(char *script, slurmctld_resv_t *resv_ptr);
static int  _select_nodes(resv_desc_msg_t *resv_desc_ptr,
			  struct part_record **part_ptr,
			  bitstr_t **resv_bitmap, bitstr_t **core_bitmap);
static int  _set_assoc_list(slurmctld_resv_t *resv_ptr);
static void _set_core_resrcs(slurmctld_resv_t *resv_ptr);
static void _set_tres_cnt(slurmctld_resv_t *resv_ptr,
			  slurmctld_resv_t *old_resv_ptr);
static void _set_nodes_flags(slurmctld_resv_t *resv_ptr, time_t now,
			     uint32_t flags);
static int  _update_account_list(slurmctld_resv_t *resv_ptr,
				 char *accounts);
static int  _update_uid_list(slurmctld_resv_t *resv_ptr, char *users);
static void _validate_all_reservations(void);
static int  _valid_job_access_resv(struct job_record *job_ptr,
				   slurmctld_resv_t *resv_ptr);
static bool _validate_one_reservation(slurmctld_resv_t *resv_ptr);
static void _validate_node_choice(slurmctld_resv_t *resv_ptr);

/* Advance res_time by the specified day count,
 * account for daylight savings time */
static void _advance_time(time_t *res_time, int day_cnt)
{
	time_t save_time = *res_time;
	struct tm time_tm;

	slurm_localtime_r(res_time, &time_tm);
	time_tm.tm_isdst = -1;
	time_tm.tm_mday += day_cnt;
	*res_time = slurm_mktime(&time_tm);
	if (*res_time == (time_t)(-1)) {
		error("Could not compute reservation time %lu",
		      (long unsigned int) save_time);
		*res_time = save_time + (24 * 60 * 60);
	}
}

static void _create_cluster_core_bitmap(bitstr_t **core_bitmap)
{
	if (*core_bitmap)
		return;

#ifdef HAVE_BG
	if (!cnodes_per_mp) {
		select_g_alter_node_cnt(SELECT_GET_NODE_SCALING,
					&cnodes_per_mp);
	}
	*core_bitmap = cr_create_cluster_core_bitmap(cnodes_per_mp);
#else
	*core_bitmap = bit_alloc(cr_get_coremap_offset(node_record_count));
#endif
}

static List _list_dup(List license_list)
{
	ListIterator iter;
	licenses_t *license_src, *license_dest;
	List lic_list = (List) NULL;

	if (!license_list)
		return lic_list;

	lic_list = list_create(license_free_rec);
	iter = list_iterator_create(license_list);
	while ((license_src = (licenses_t *) list_next(iter))) {
		license_dest = xmalloc(sizeof(licenses_t));
		license_dest->name = xstrdup(license_src->name);
		license_dest->used = license_src->used;
		list_push(lic_list, license_dest);
	}
	list_iterator_destroy(iter);
	return lic_list;
}

static slurmctld_resv_t *_copy_resv(slurmctld_resv_t *resv_orig_ptr)
{
	slurmctld_resv_t *resv_copy_ptr;
	int i;

	xassert(resv_orig_ptr->magic == RESV_MAGIC);
	resv_copy_ptr = xmalloc(sizeof(slurmctld_resv_t));
	resv_copy_ptr->accounts = xstrdup(resv_orig_ptr->accounts);
	resv_copy_ptr->burst_buffer = xstrdup(resv_orig_ptr->burst_buffer);
	resv_copy_ptr->account_cnt = resv_orig_ptr->account_cnt;
	resv_copy_ptr->account_list = xmalloc(sizeof(char *) *
					      resv_orig_ptr->account_cnt);
	resv_copy_ptr->account_not = resv_orig_ptr->account_not;
	for (i = 0; i < resv_copy_ptr->account_cnt; i++) {
		resv_copy_ptr->account_list[i] =
				xstrdup(resv_orig_ptr->account_list[i]);
	}
	resv_copy_ptr->assoc_list = xstrdup(resv_orig_ptr->assoc_list);
	if (resv_orig_ptr->core_bitmap) {
		resv_copy_ptr->core_bitmap = bit_copy(resv_orig_ptr->
						      core_bitmap);
	}
	resv_copy_ptr->core_cnt = resv_orig_ptr->core_cnt;
	if (resv_orig_ptr->core_resrcs) {
		resv_copy_ptr->core_resrcs = copy_job_resources(resv_orig_ptr->
								core_resrcs);
	}
	resv_copy_ptr->duration = resv_orig_ptr->duration;
	resv_copy_ptr->end_time = resv_orig_ptr->end_time;
	resv_copy_ptr->features = xstrdup(resv_orig_ptr->features);
	resv_copy_ptr->flags = resv_orig_ptr->flags;
	resv_copy_ptr->full_nodes = resv_orig_ptr->full_nodes;
	resv_copy_ptr->job_pend_cnt = resv_orig_ptr->job_pend_cnt;
	resv_copy_ptr->job_run_cnt = resv_orig_ptr->job_run_cnt;
	resv_copy_ptr->licenses = xstrdup(resv_orig_ptr->licenses);
	resv_copy_ptr->license_list = _list_dup(resv_orig_ptr->
						license_list);
	resv_copy_ptr->magic = resv_orig_ptr->magic;
	resv_copy_ptr->flags_set_node = resv_orig_ptr->flags_set_node;
	resv_copy_ptr->name = xstrdup(resv_orig_ptr->name);
	if (resv_orig_ptr->node_bitmap) {
		resv_copy_ptr->node_bitmap =
			bit_copy(resv_orig_ptr->node_bitmap);
	}
	resv_copy_ptr->node_cnt = resv_orig_ptr->node_cnt;
	resv_copy_ptr->node_list = xstrdup(resv_orig_ptr->node_list);
	resv_copy_ptr->partition = xstrdup(resv_orig_ptr->partition);
	resv_copy_ptr->part_ptr = resv_orig_ptr->part_ptr;
	resv_copy_ptr->resv_id = resv_orig_ptr->resv_id;
	resv_copy_ptr->resv_watts = resv_orig_ptr->resv_watts;
	resv_copy_ptr->start_time = resv_orig_ptr->start_time;
	resv_copy_ptr->start_time_first = resv_orig_ptr->start_time_first;
	resv_copy_ptr->start_time_prev = resv_orig_ptr->start_time_prev;
	resv_copy_ptr->tres_str = xstrdup(resv_orig_ptr->tres_str);
	resv_copy_ptr->tres_fmt_str = xstrdup(resv_orig_ptr->tres_fmt_str);
	resv_copy_ptr->users = xstrdup(resv_orig_ptr->users);
	resv_copy_ptr->user_cnt = resv_orig_ptr->user_cnt;
	resv_copy_ptr->user_list = xmalloc(sizeof(uid_t) *
					   resv_orig_ptr->user_cnt);
	resv_copy_ptr->user_not = resv_orig_ptr->user_not;
	for (i = 0; i < resv_copy_ptr->user_cnt; i++)
		resv_copy_ptr->user_list[i] = resv_orig_ptr->user_list[i];

	return resv_copy_ptr;
}

/* Move the contents of src_resv into dest_resv.
 * NOTE: This is a destructive function with respect to the contents of
 *       src_resv. The data structure src_resv is suitable only for destruction
 *       after this function is called */
static void _restore_resv(slurmctld_resv_t *dest_resv,
			  slurmctld_resv_t *src_resv)
{
	int i;

	xfree(dest_resv->accounts);
	dest_resv->accounts = src_resv->accounts;
	src_resv->accounts = NULL;

	for (i = 0; i < dest_resv->account_cnt; i++)
		xfree(dest_resv->account_list[i]);
	xfree(dest_resv->account_list);
	dest_resv->account_cnt = src_resv->account_cnt;
	src_resv->account_cnt = 0;
	dest_resv->account_list = src_resv->account_list;
	src_resv->account_list = NULL;

	dest_resv->account_not = src_resv->account_not;

	xfree(dest_resv->assoc_list);
	dest_resv->assoc_list = src_resv->assoc_list;
	src_resv->assoc_list = NULL;

	xfree(dest_resv->burst_buffer);
	dest_resv->burst_buffer = src_resv->burst_buffer;
	src_resv->burst_buffer = NULL;

	FREE_NULL_BITMAP(dest_resv->core_bitmap);
	dest_resv->core_bitmap = src_resv->core_bitmap;
	src_resv->core_bitmap = NULL;

	dest_resv->core_cnt = src_resv->core_cnt;

	free_job_resources(&dest_resv->core_resrcs);
	dest_resv->core_resrcs = src_resv->core_resrcs;
	src_resv->core_resrcs = NULL;

	dest_resv->duration = src_resv->duration;
	dest_resv->end_time = src_resv->end_time;

	xfree(dest_resv->features);
	dest_resv->features = src_resv->features;
	src_resv->features = NULL;

	dest_resv->flags = src_resv->flags;
	dest_resv->full_nodes = src_resv->full_nodes;
	dest_resv->job_pend_cnt = src_resv->job_pend_cnt;
	dest_resv->job_run_cnt = src_resv->job_run_cnt;

	xfree(dest_resv->licenses);
	dest_resv->licenses = src_resv->licenses;
	src_resv->licenses = NULL;

	FREE_NULL_LIST(dest_resv->license_list);
	dest_resv->license_list = src_resv->license_list;
	src_resv->license_list = NULL;

	dest_resv->magic = src_resv->magic;
	dest_resv->flags_set_node = src_resv->flags_set_node;

	xfree(dest_resv->name);
	dest_resv->name = src_resv->name;
	src_resv->name = NULL;

	FREE_NULL_BITMAP(dest_resv->node_bitmap);
	dest_resv->node_bitmap = src_resv->node_bitmap;
	src_resv->node_bitmap = NULL;

	dest_resv->node_cnt = src_resv->node_cnt;

	xfree(dest_resv->node_list);
	dest_resv->node_list = src_resv->node_list;
	src_resv->node_list = NULL;

	xfree(dest_resv->partition);
	dest_resv->partition = src_resv->partition;
	src_resv->partition = NULL;

	dest_resv->part_ptr = src_resv->part_ptr;
	dest_resv->resv_id = src_resv->resv_id;
	dest_resv->resv_watts = src_resv->resv_watts;
	dest_resv->start_time = src_resv->start_time;
	dest_resv->start_time_first = src_resv->start_time_first;
	dest_resv->start_time_prev = src_resv->start_time_prev;

	xfree(dest_resv->tres_str);
	dest_resv->tres_str = src_resv->tres_str;
	src_resv->tres_str = NULL;

	xfree(dest_resv->tres_fmt_str);
	dest_resv->tres_fmt_str = src_resv->tres_fmt_str;
	src_resv->tres_fmt_str = NULL;

	xfree(dest_resv->users);
	dest_resv->users = src_resv->users;
	src_resv->users = NULL;

	dest_resv->user_cnt = src_resv->user_cnt;
	xfree(dest_resv->user_list);
	dest_resv->user_list = src_resv->user_list;
	src_resv->user_list = NULL;
}

static void _del_resv_rec(void *x)
{
	int i;
	slurmctld_resv_t *resv_ptr = (slurmctld_resv_t *) x;

	if (resv_ptr) {
		xassert(resv_ptr->magic == RESV_MAGIC);
		resv_ptr->magic = 0;
		xfree(resv_ptr->accounts);
		for (i = 0; i < resv_ptr->account_cnt; i++)
			xfree(resv_ptr->account_list[i]);
		xfree(resv_ptr->account_list);
		xfree(resv_ptr->assoc_list);
		xfree(resv_ptr->burst_buffer);
		FREE_NULL_BITMAP(resv_ptr->core_bitmap);
		free_job_resources(&resv_ptr->core_resrcs);
		xfree(resv_ptr->features);
		FREE_NULL_LIST(resv_ptr->license_list);
		xfree(resv_ptr->licenses);
		xfree(resv_ptr->name);
		FREE_NULL_BITMAP(resv_ptr->node_bitmap);
		xfree(resv_ptr->node_list);
		xfree(resv_ptr->partition);
		xfree(resv_ptr->tres_str);
		xfree(resv_ptr->tres_fmt_str);
		xfree(resv_ptr->users);
		xfree(resv_ptr->user_list);
		xfree(resv_ptr);
	}
}

static int _find_resv_id(void *x, void *key)
{
	slurmctld_resv_t *resv_ptr = (slurmctld_resv_t *) x;
	uint32_t *resv_id = (uint32_t *) key;

	xassert(resv_ptr->magic == RESV_MAGIC);

	if (resv_ptr->resv_id != *resv_id)
		return 0;
	else
		return 1;	/* match */
}

static int _find_resv_name(void *x, void *key)
{
	slurmctld_resv_t *resv_ptr = (slurmctld_resv_t *) x;

	xassert(resv_ptr->magic == RESV_MAGIC);

	if (strcmp(resv_ptr->name, (char *) key))
		return 0;
	else
		return 1;	/* match */
}

static void _dump_resv_req(resv_desc_msg_t *resv_ptr, char *mode)
{

	char start_str[32] = "-1", end_str[32] = "-1", *flag_str = NULL;
	char watts_str[32] = "n/a";
	char *node_cnt_str = NULL;
	int duration, i;

	if (!(slurmctld_conf.debug_flags & DEBUG_FLAG_RESERVATION))
		return;

	if (resv_ptr->start_time != (time_t) NO_VAL) {
		slurm_make_time_str(&resv_ptr->start_time,
				    start_str, sizeof(start_str));
	}
	if (resv_ptr->end_time != (time_t) NO_VAL) {
		slurm_make_time_str(&resv_ptr->end_time,
				    end_str,  sizeof(end_str));
	}
	if (resv_ptr->resv_watts != NO_VAL) {
		snprintf(watts_str, sizeof(watts_str), "%u",
			 resv_ptr->resv_watts);
	}
	if (resv_ptr->flags != NO_VAL)
		flag_str = reservation_flags_string(resv_ptr->flags);

	if (resv_ptr->duration == NO_VAL)
		duration = -1;
	else
		duration = resv_ptr->duration;

	if (resv_ptr->node_cnt) {
		for (i = 0; resv_ptr->node_cnt[i]; i++) {
			if (node_cnt_str) {
				xstrfmtcat(node_cnt_str, ",%u",
					   resv_ptr->node_cnt[i]);
			} else {
				xstrfmtcat(node_cnt_str, "%u",
					   resv_ptr->node_cnt[i]);
			}
		}
	}

	info("%s: Name=%s StartTime=%s EndTime=%s Duration=%d "
	     "Flags=%s NodeCnt=%s NodeList=%s Features=%s "
	     "PartitionName=%s Users=%s Accounts=%s Licenses=%s BurstBuffer=%s"
	     "Watts=%s",
	     mode, resv_ptr->name, start_str, end_str, duration,
	     flag_str, node_cnt_str, resv_ptr->node_list,
	     resv_ptr->features, resv_ptr->partition,
	     resv_ptr->users, resv_ptr->accounts, resv_ptr->licenses,
	     resv_ptr->burst_buffer, watts_str);

	xfree(flag_str);
	xfree(node_cnt_str);
}

static void _generate_resv_id(void)
{
	while (1) {
		if (top_suffix >= 9999)
			top_suffix = 1;		/* wrap around */
		else
			top_suffix++;
		if (!list_find_first(resv_list, _find_resv_id, &top_suffix))
			break;
	}
}

static void _generate_resv_name(resv_desc_msg_t *resv_ptr)
{
	char *key, *name, *sep;
	int len;

	/* Generate name prefix, based upon the first account
	 * name if provided otherwise first user name */
	if (resv_ptr->accounts && resv_ptr->accounts[0])
		key = resv_ptr->accounts;
	else
		key = resv_ptr->users;
	if (key[0] == '-')
		key++;
	sep = strchr(key, ',');
	if (sep)
		len = sep - key;
	else
		len = strlen(key);
	name = xmalloc(len + 16);
	strncpy(name, key, len);

	xstrfmtcat(name, "_%d", top_suffix);
	len++;

	resv_ptr->name = name;
}

/* Validate an account name */
static bool _is_account_valid(char *account)
{
	slurmdb_assoc_rec_t assoc_rec, *assoc_ptr;

	if (!(accounting_enforce & ACCOUNTING_ENFORCE_ASSOCS))
		return true;	/* don't worry about account validity */

	memset(&assoc_rec, 0, sizeof(slurmdb_assoc_rec_t));
	assoc_rec.uid       = NO_VAL;
	assoc_rec.acct      = account;

	if (assoc_mgr_fill_in_assoc(acct_db_conn, &assoc_rec,
				    accounting_enforce, &assoc_ptr, false)) {
		return false;
	}
	return true;
}

/* Since the returned assoc_list is full of pointers from the
 * assoc_mgr_association_list assoc_mgr_lock_t READ_LOCK on
 * associations must be set before calling this function and while
 * handling it after a return.
 */
static int _append_assoc_list(List assoc_list, slurmdb_assoc_rec_t *assoc)
{
	int rc = ESLURM_INVALID_ACCOUNT;
	slurmdb_assoc_rec_t *assoc_ptr = NULL;
	if (assoc_mgr_fill_in_assoc(
		    acct_db_conn, assoc,
		    accounting_enforce,
		    &assoc_ptr, true)) {
		if (accounting_enforce & ACCOUNTING_ENFORCE_ASSOCS) {
			error("No association for user %u and account %s",
			      assoc->uid, assoc->acct);
		} else {
			verbose("No association for user %u and account %s",
				assoc->uid, assoc->acct);
			rc = SLURM_SUCCESS;
		}

	}
	if (assoc_ptr) {
		list_append(assoc_list, assoc_ptr);
		rc = SLURM_SUCCESS;
	}

	return rc;
}

/* Set a association list based upon accounts and users */
static int _set_assoc_list(slurmctld_resv_t *resv_ptr)
{
	int rc = SLURM_SUCCESS, i = 0, j = 0;
	List assoc_list_allow = NULL, assoc_list_deny = NULL, assoc_list;
	slurmdb_assoc_rec_t assoc, *assoc_ptr = NULL;
	assoc_mgr_lock_t locks = { READ_LOCK, NO_LOCK, NO_LOCK, NO_LOCK,
				   NO_LOCK, NO_LOCK, NO_LOCK };


	/* no need to do this if we can't ;) */
	if (!association_based_accounting)
		return rc;

	assoc_list_allow = list_create(NULL);
	assoc_list_deny  = list_create(NULL);

	memset(&assoc, 0, sizeof(slurmdb_assoc_rec_t));
	xfree(resv_ptr->assoc_list);

	assoc_mgr_lock(&locks);
	if (resv_ptr->account_cnt && resv_ptr->user_cnt) {
		if (!resv_ptr->account_not && !resv_ptr->user_not) {
			/* Add every association that matches both account
			 * and user */
			for (i=0; i < resv_ptr->user_cnt; i++) {
				for (j=0; j < resv_ptr->account_cnt; j++) {
					memset(&assoc, 0,
					       sizeof(slurmdb_assoc_rec_t));
					assoc.acct = resv_ptr->account_list[j];
					assoc.uid  = resv_ptr->user_list[i];
					rc = _append_assoc_list(
						assoc_list_allow, &assoc);
					if (rc != SLURM_SUCCESS)
						goto end_it;
				}
			}
		} else {
			if (resv_ptr->user_not)
				assoc_list = assoc_list_deny;
			else
				assoc_list = assoc_list_allow;
			for (i=0; i < resv_ptr->user_cnt; i++) {
				memset(&assoc, 0,
				       sizeof(slurmdb_assoc_rec_t));
				assoc.uid = resv_ptr->user_list[i];
				rc = assoc_mgr_get_user_assocs(
					    acct_db_conn, &assoc,
					    accounting_enforce,
					    assoc_list);
				if (rc != SLURM_SUCCESS) {
					error("No associations for UID %u",
					      assoc.uid);
					rc = ESLURM_INVALID_ACCOUNT;
					goto end_it;
				}
			}
			if (resv_ptr->account_not)
				assoc_list = assoc_list_deny;
			else
				assoc_list = assoc_list_allow;
			for (j=0; j < resv_ptr->account_cnt; j++) {
				memset(&assoc, 0,
				       sizeof(slurmdb_assoc_rec_t));
				assoc.acct = resv_ptr->account_list[j];
				assoc.uid  = (uint32_t)NO_VAL;
				rc = _append_assoc_list(assoc_list, &assoc);
				if (rc != SLURM_SUCCESS)
					goto end_it;
			}
		}
	} else if (resv_ptr->user_cnt) {
		if (resv_ptr->user_not)
			assoc_list = assoc_list_deny;
		else
			assoc_list = assoc_list_allow;
		for (i=0; i < resv_ptr->user_cnt; i++) {
			memset(&assoc, 0, sizeof(slurmdb_assoc_rec_t));
			assoc.uid = resv_ptr->user_list[i];
			rc = assoc_mgr_get_user_assocs(
				    acct_db_conn, &assoc,
				    accounting_enforce, assoc_list);
			if (rc != SLURM_SUCCESS) {
				error("No associations for UID %u",
				      assoc.uid);
				rc = ESLURM_INVALID_ACCOUNT;
				goto end_it;
			}
		}
	} else if (resv_ptr->account_cnt) {
		if (resv_ptr->account_not)
			assoc_list = assoc_list_deny;
		else
			assoc_list = assoc_list_allow;
		for (i=0; i < resv_ptr->account_cnt; i++) {
			memset(&assoc, 0, sizeof(slurmdb_assoc_rec_t));
			assoc.acct = resv_ptr->account_list[i];
			assoc.uid  = (uint32_t)NO_VAL;
			if ((rc = _append_assoc_list(assoc_list, &assoc))
			    != SLURM_SUCCESS) {
				goto end_it;
			}
		}
	} else if (accounting_enforce & ACCOUNTING_ENFORCE_ASSOCS) {
		error("We need at least 1 user or 1 account to "
		      "create a reservtion.");
		rc = SLURM_ERROR;
	}

	xfree(resv_ptr->assoc_list);	/* clear for modify */
	if (list_count(assoc_list_allow)) {
		ListIterator itr = list_iterator_create(assoc_list_allow);
		while ((assoc_ptr = list_next(itr))) {
			if (resv_ptr->assoc_list) {
				xstrfmtcat(resv_ptr->assoc_list, "%u,",
					   assoc_ptr->id);
			} else {
				xstrfmtcat(resv_ptr->assoc_list, ",%u,",
					   assoc_ptr->id);
			}
		}
		list_iterator_destroy(itr);
	}
	if (list_count(assoc_list_deny)) {
		ListIterator itr = list_iterator_create(assoc_list_deny);
		while ((assoc_ptr = list_next(itr))) {
			if (resv_ptr->assoc_list) {
				xstrfmtcat(resv_ptr->assoc_list, "-%u,",
					   assoc_ptr->id);
			} else {
				xstrfmtcat(resv_ptr->assoc_list, ",-%u,",
					   assoc_ptr->id);
			}
		}
		list_iterator_destroy(itr);
	}
	debug("assoc_list:%s", resv_ptr->assoc_list);

end_it:
	FREE_NULL_LIST(assoc_list_allow);
	FREE_NULL_LIST(assoc_list_deny);
	assoc_mgr_unlock(&locks);

	return rc;
}

/* Post reservation create */
static int _post_resv_create(slurmctld_resv_t *resv_ptr)
{
	int rc = SLURM_SUCCESS;
	slurmdb_reservation_rec_t resv;
	char temp_bit[BUF_SIZE];

	if (resv_ptr->flags & RESERVE_FLAG_TIME_FLOAT)
		return rc;

	memset(&resv, 0, sizeof(slurmdb_reservation_rec_t));
	resv.assocs = resv_ptr->assoc_list;
	resv.cluster = slurmctld_cluster_name;
	resv.tres_str = resv_ptr->tres_str;

	resv.flags = resv_ptr->flags;
	resv.id = resv_ptr->resv_id;
	resv.name = resv_ptr->name;
	resv.nodes = resv_ptr->node_list;
	if (resv_ptr->node_bitmap) {
		resv.node_inx = bit_fmt(temp_bit, sizeof(temp_bit),
					resv_ptr->node_bitmap);
	}
	resv.time_end = resv_ptr->end_time;
	resv.time_start = resv_ptr->start_time;
	resv.tres_str = resv_ptr->tres_str;

	rc = acct_storage_g_add_reservation(acct_db_conn, &resv);

	return rc;
}

/* Note that a reservation has been deleted */
static int _post_resv_delete(slurmctld_resv_t *resv_ptr)
{
	int rc = SLURM_SUCCESS;
	slurmdb_reservation_rec_t resv;
	time_t now = time(NULL);

	if (resv_ptr->flags & RESERVE_FLAG_TIME_FLOAT)
		return rc;

	memset(&resv, 0, sizeof(slurmdb_reservation_rec_t));
	resv.cluster = slurmctld_cluster_name;
	resv.id = resv_ptr->resv_id;
	resv.name = resv_ptr->name;
	resv.time_end = now;
	resv.time_start = resv_ptr->start_time;
	/* This is just a time stamp here to delete if the reservation
	 * hasn't started yet so we don't get trash records in the
	 * database if said database isn't up right now */
	resv.time_start_prev = now;
	resv.tres_str = resv_ptr->tres_str;
	rc = acct_storage_g_remove_reservation(acct_db_conn, &resv);

	return rc;
}

/* Note that a reservation has been updated */
static int _post_resv_update(slurmctld_resv_t *resv_ptr,
			     slurmctld_resv_t *old_resv_ptr)
{
	int rc = SLURM_SUCCESS;
	slurmdb_reservation_rec_t resv;
	char temp_bit[BUF_SIZE];
	time_t now = time(NULL);

	xassert(old_resv_ptr);

	if (resv_ptr->flags & RESERVE_FLAG_TIME_FLOAT)
		return rc;

	memset(&resv, 0, sizeof(slurmdb_reservation_rec_t));
	resv.cluster = slurmctld_cluster_name;
	resv.id = resv_ptr->resv_id;
	resv.time_end = resv_ptr->end_time;

	if (old_resv_ptr->assoc_list && resv_ptr->assoc_list) {
		if (strcmp(old_resv_ptr->assoc_list,
			   resv_ptr->assoc_list))
			resv.assocs = resv_ptr->assoc_list;
	} else if (resv_ptr->assoc_list)
		resv.assocs = resv_ptr->assoc_list;

	if (xstrcmp(old_resv_ptr->tres_str, resv_ptr->tres_str))
		resv.tres_str = resv_ptr->tres_str;

	if (old_resv_ptr->flags != resv_ptr->flags)
		resv.flags = resv_ptr->flags;
	else
		resv.flags = NO_VAL;

	if (old_resv_ptr->node_list && resv_ptr->node_list) {
		if (strcmp(old_resv_ptr->node_list,
			   resv_ptr->node_list))
			resv.nodes = resv_ptr->node_list;
	} else if (resv_ptr->node_list)
		resv.nodes = resv_ptr->node_list;

	/* Here if the reservation has started already we need
	 * to mark a new start time for it if certain
	 * variables are needed in accounting.  Right now if
	 * the assocs, nodes, flags or cpu count changes we need a
	 * new start time of now. */
	if ((resv_ptr->start_time < now)
	    && (resv.assocs
		|| resv.nodes
		|| (resv.flags != NO_VAL)
		|| resv.tres_str)) {
		resv_ptr->start_time_prev = resv_ptr->start_time;
		resv_ptr->start_time = now;
	}

	/* now set the (maybe new) start_times */
	resv.time_start = resv_ptr->start_time;
	resv.time_start_prev = resv_ptr->start_time_prev;

	if (resv.nodes && resv_ptr->node_bitmap) {
		resv.node_inx = bit_fmt(temp_bit, sizeof(temp_bit),
					resv_ptr->node_bitmap);
	}

	rc = acct_storage_g_modify_reservation(acct_db_conn, &resv);

	return rc;
}

/*
 * Validate a comma delimited list of account names and build an array of
 *	them
 * IN account       - a list of account names
 * OUT account_cnt  - number of accounts in the list
 * OUT account_list - list of the account names,
 *		      CALLER MUST XFREE this plus each individual record
 * OUT account_not  - true of account_list is that of accounts to be blocked
 *                    from reservation access
 * RETURN 0 on success
 */
static int _build_account_list(char *accounts, int *account_cnt,
			       char ***account_list, bool *account_not)
{
	char *last = NULL, *tmp, *tok;
	int ac_cnt = 0, i;
	char **ac_list;

	*account_cnt = 0;
	*account_list = (char **) NULL;
	*account_not = false;

	if (!accounts)
		return ESLURM_INVALID_ACCOUNT;

	i = strlen(accounts);
	ac_list = xmalloc(sizeof(char *) * (i + 2));
	tmp = xstrdup(accounts);
	tok = strtok_r(tmp, ",", &last);
	while (tok) {
		if (tok[0] == '-') {
			if (ac_cnt == 0) {
				*account_not = true;
			} else if (*account_not != true) {
				info("Reservation request has some "
				     "not/accounts");
				goto inval;
			}
			tok++;
		} else if (*account_not != false) {
			info("Reservation request has some not/accounts");
			goto inval;
		}
		if (!_is_account_valid(tok)) {
			info("Reservation request has invalid account %s",
			     tok);
			goto inval;
		}
		ac_list[ac_cnt++] = xstrdup(tok);
		tok = strtok_r(NULL, ",", &last);
	}
	*account_cnt  = ac_cnt;
	*account_list = ac_list;
	xfree(tmp);
	return SLURM_SUCCESS;

 inval:	for (i=0; i<ac_cnt; i++)
		xfree(ac_list[i]);
	xfree(ac_list);
	xfree(tmp);
	return ESLURM_INVALID_ACCOUNT;
}

/*
 * Update a account list for an existing reservation based upon an
 *	update comma delimited specification of accounts to add (+name),
 *	remove (-name), or set value of
 * IN/OUT resv_ptr - pointer to reservation structure being updated
 * IN accounts     - a list of account names, to set, add, or remove
 * RETURN 0 on success
 */
static int  _update_account_list(slurmctld_resv_t *resv_ptr,
				 char *accounts)
{
	char *last = NULL, *ac_cpy, *tok;
	int ac_cnt = 0, i, j, k;
	int *ac_type, minus_account = 0, plus_account = 0;
	char **ac_list;
	bool found_it;
	bool account_not = false;

	if (!accounts)
		return ESLURM_INVALID_ACCOUNT;

	i = strlen(accounts);
	ac_list = xmalloc(sizeof(char *) * (i + 2));
	ac_type = xmalloc(sizeof(int)    * (i + 2));
	ac_cpy = xstrdup(accounts);
	tok = strtok_r(ac_cpy, ",", &last);
	while (tok) {
		if (tok[0] == '-') {
			ac_type[ac_cnt] = 1;	/* minus */
			minus_account = 1;
			tok++;
		} else if (tok[0] == '+') {
			ac_type[ac_cnt] = 2;	/* plus */
			plus_account = 1;
			tok++;
		} else if (tok[0] == '\0') {
			continue;
		} else if (plus_account || minus_account) {
			info("Reservation account expression invalid %s",
			     accounts);
			goto inval;
		} else
			ac_type[ac_cnt] = 3;	/* set */
		if (!_is_account_valid(tok)) {
			info("Reservation request has invalid account %s",
			     tok);
			goto inval;
		}
		ac_list[ac_cnt++] = xstrdup(tok);
		tok = strtok_r(NULL, ",", &last);
	}

	if ((plus_account == 0) && (minus_account == 0)) {
		/* Just a reset of account list */
		xfree(resv_ptr->accounts);
		if (accounts[0] != '\0')
			resv_ptr->accounts = xstrdup(accounts);
		xfree(resv_ptr->account_list);
		resv_ptr->account_list = ac_list;
		resv_ptr->account_cnt  = ac_cnt;
		resv_ptr->account_not  = account_not;
		xfree(ac_cpy);
		xfree(ac_type);
		return SLURM_SUCCESS;
	}

	/* Modification of existing account list */
	if ((resv_ptr->account_cnt == 0) && minus_account)
		resv_ptr->account_not = true;
	if (resv_ptr->account_not) {
		/* change minus_account to plus_account (add to NOT list) and
		 * change plus_account to minus_account (remove from NOT list) */
		for (i = 0; i < ac_cnt; i++) {
			if (ac_type[i] == 1)
				ac_type[i] = 2;
			else if (ac_type[i] == 2)
				ac_type[i] = 1;
		}
		if (minus_account && !plus_account) {
			minus_account = false;
			plus_account  = true;
		} else if (!minus_account && plus_account) {
			minus_account = true;
			plus_account  = false;
		}
	}
	if (minus_account) {
		if (resv_ptr->account_cnt == 0)
			goto inval;
		for (i=0; i<ac_cnt; i++) {
			if (ac_type[i] != 1)	/* not minus */
				continue;
			found_it = false;
			for (j=0; j<resv_ptr->account_cnt; j++) {
				char *test_name = resv_ptr->account_list[j];
				if (test_name[0] == '-')
					test_name++;
				if (strcmp(test_name, ac_list[i]))
					continue;
				found_it = true;
				xfree(resv_ptr->account_list[j]);
				resv_ptr->account_cnt--;
				for (k=j; k<resv_ptr->account_cnt; k++) {
					resv_ptr->account_list[k] =
						resv_ptr->account_list[k+1];
				}
				break;
			}
			if (!found_it)
				goto inval;
		}
		xfree(resv_ptr->accounts);
		for (i=0; i<resv_ptr->account_cnt; i++) {
			if (i)
				xstrcat(resv_ptr->accounts, ",");
			if (resv_ptr->account_not)
				xstrcat(resv_ptr->accounts, "-");
			xstrcat(resv_ptr->accounts, resv_ptr->account_list[i]);
		}
	}

	if (plus_account) {
		for (i=0; i<ac_cnt; i++) {
			if (ac_type[i] != 2)	/* not plus */
				continue;
			found_it = false;
			for (j=0; j<resv_ptr->account_cnt; j++) {
				char *test_name = resv_ptr->account_list[j];
				if (test_name[0] == '-')
					test_name++;
				if (strcmp(test_name, ac_list[i]))
					continue;
				found_it = true;
				break;
			}
			if (found_it)
				continue;	/* duplicate entry */
			xrealloc(resv_ptr->account_list,
				 sizeof(char *) * (resv_ptr->account_cnt + 1));
			resv_ptr->account_list[resv_ptr->account_cnt++] =
					xstrdup(ac_list[i]);
		}
		xfree(resv_ptr->accounts);
		for (i=0; i<resv_ptr->account_cnt; i++) {
			if (i)
				xstrcat(resv_ptr->accounts, ",");
			if (resv_ptr->account_not)
				xstrcat(resv_ptr->accounts, "-");
			xstrcat(resv_ptr->accounts, resv_ptr->account_list[i]);
		}
	}

	for (i=0; i<ac_cnt; i++)
		xfree(ac_list[i]);
	xfree(ac_list);
	xfree(ac_type);
	xfree(ac_cpy);
	return SLURM_SUCCESS;

 inval:	for (i=0; i<ac_cnt; i++)
		xfree(ac_list[i]);
	xfree(ac_list);
	xfree(ac_type);
	xfree(ac_cpy);
	return ESLURM_INVALID_ACCOUNT;
}

/*
 * Validate a comma delimited list of user names and build an array of
 *	their UIDs
 * IN users      - a list of user names
 * OUT user_cnt  - number of UIDs in the list
 * OUT user_list - list of the user's uid, CALLER MUST XFREE;
 * OUT user_not  - true of user_list is that of users to be blocked
 *                 from reservation access
 * RETURN 0 on success
 */
static int _build_uid_list(char *users, int *user_cnt, uid_t **user_list,
			   bool *user_not)
{
	char *last = NULL, *tmp = NULL, *tok;
	int u_cnt = 0, i;
	uid_t *u_list, u_tmp;

	*user_cnt = 0;
	*user_list = (uid_t *) NULL;
	*user_not = false;

	if (!users)
		return ESLURM_USER_ID_MISSING;

	i = strlen(users);
	u_list = xmalloc(sizeof(uid_t) * (i + 2));
	tmp = xstrdup(users);
	tok = strtok_r(tmp, ",", &last);
	while (tok) {
		if (tok[0] == '-') {
			if (u_cnt == 0) {
				*user_not = true;
			} else if (*user_not != true) {
				info("Reservation request has some not/users");
				goto inval;
			}
			tok++;
		} else if (*user_not != false) {
			info("Reservation request has some not/users");
			goto inval;
		}
		if (uid_from_string (tok, &u_tmp) < 0) {
			info("Reservation request has invalid user %s", tok);
			goto inval;
		}
		u_list[u_cnt++] = u_tmp;
		tok = strtok_r(NULL, ",", &last);
	}
	*user_cnt  = u_cnt;
	*user_list = u_list;
	xfree(tmp);
	return SLURM_SUCCESS;

 inval:	xfree(tmp);
	xfree(u_list);
	return ESLURM_USER_ID_MISSING;
}

/*
 * Update a user/uid list for an existing reservation based upon an
 *	update comma delimited specification of users to add (+name),
 *	remove (-name), or set value of
 * IN/OUT resv_ptr - pointer to reservation structure being updated
 * IN users        - a list of user names, to set, add, or remove
 * RETURN 0 on success
 */
static int _update_uid_list(slurmctld_resv_t *resv_ptr, char *users)
{
	char *last = NULL, *u_cpy = NULL, *tmp = NULL, *tok;
	int u_cnt = 0, i, j, k;
	uid_t *u_list, u_tmp;
	int *u_type, minus_user = 0, plus_user = 0;
	char **u_name;
	bool found_it;
	bool user_not = false;

	if (!users)
		return ESLURM_USER_ID_MISSING;

	/* Parse the incoming user expression */
	i = strlen(users);
	u_list = xmalloc(sizeof(uid_t)  * (i + 2));
	u_name = xmalloc(sizeof(char *) * (i + 2));
	u_type = xmalloc(sizeof(int)    * (i + 2));
	u_cpy = xstrdup(users);
	tok = strtok_r(u_cpy, ",", &last);
	while (tok) {
		if (tok[0] == '-') {
			u_type[u_cnt] = 1;	/* minus */
			minus_user = 1;
			tok++;
		} else if (tok[0] == '+') {
			u_type[u_cnt] = 2;	/* plus */
			plus_user = 1;
			tok++;
		} else if (tok[0] == '\0') {
			continue;
		} else if (plus_user || minus_user) {
			info("Reservation user expression invalid %s", users);
			goto inval;
		} else
			u_type[u_cnt] = 3;	/* set */

		if (uid_from_string (tok, &u_tmp) < 0) {
			info("Reservation request has invalid user %s", tok);
			goto inval;
		}

		u_name[u_cnt] = tok;
		u_list[u_cnt++] = u_tmp;
		tok = strtok_r(NULL, ",", &last);
	}

	if ((plus_user == 0) && (minus_user == 0)) {
		/* Just a reset of user list */
		xfree(resv_ptr->users);
		xfree(resv_ptr->user_list);
		if (users[0] != '\0')
			resv_ptr->users = xstrdup(users);
		resv_ptr->user_cnt  = u_cnt;
		resv_ptr->user_list = u_list;
		resv_ptr->user_not  = user_not;
		xfree(u_cpy);
		xfree(u_name);
		xfree(u_type);
		return SLURM_SUCCESS;
	}

	/* Modification of existing user list */
	if ((resv_ptr->user_cnt == 0) && minus_user)
		resv_ptr->user_not = true;
	if (resv_ptr->user_not) {
		/* change minus_user to plus_user (add to NOT list) and
		 * change plus_user to minus_user (remove from NOT list) */
		for (i = 0; i < u_cnt; i++) {
			if (u_type[i] == 1)
				u_type[i] = 2;
			else if (u_type[i] == 2)
				u_type[i] = 1;
		}
		if (minus_user && !plus_user) {
			minus_user = false;
			plus_user  = true;
		} else if (!minus_user && plus_user) {
			minus_user = true;
			plus_user  = false;
		}
	}
	if (minus_user) {
		for (i=0; i<u_cnt; i++) {
			if (u_type[i] != 1)	/* not minus */
				continue;
			found_it = false;
			for (j=0; j<resv_ptr->user_cnt; j++) {
				if (resv_ptr->user_list[j] != u_list[i])
					continue;
				found_it = true;
				resv_ptr->user_cnt--;
				for (k=j; k<resv_ptr->user_cnt; k++) {
					resv_ptr->user_list[k] =
						resv_ptr->user_list[k+1];
				}
				break;
			}
			if (!found_it)
				goto inval;

			/* Now we need to remove from users string */
			k = strlen(u_name[i]);
			tmp = resv_ptr->users;
			while ((tok = strstr(tmp, u_name[i]))) {
				if (((tok != resv_ptr->users) &&
				     (tok[-1] != ',') && (tok[-1] != '-')) ||
				    ((tok[k] != '\0') && (tok[k] != ','))) {
					tmp = tok + 1;
					continue;
				}
				if (tok[-1] == '-') {
					tok--;
					k++;
				}
				if (tok[-1] == ',') {
					tok--;
					k++;
				} else if (tok[k] == ',')
					k++;
				for (j=0; ; j++) {
					tok[j] = tok[j+k];
					if (tok[j] == '\0')
						break;
				}
			}
		}
		if ((resv_ptr->users == NULL) ||
		    (strlen(resv_ptr->users) == 0)) {
			resv_ptr->user_not = 0;
			xfree(resv_ptr->users);
		}
	}

	if (plus_user) {
		for (i=0; i<u_cnt; i++) {
			if (u_type[i] != 2)	/* not plus */
				continue;
			found_it = false;
			for (j=0; j<resv_ptr->user_cnt; j++) {
				if (resv_ptr->user_list[j] != u_list[i])
					continue;
				found_it = true;
				break;
			}
			if (found_it)
				continue;	/* duplicate entry */
			if (resv_ptr->users && resv_ptr->users[0])
				xstrcat(resv_ptr->users, ",");
			if (resv_ptr->user_not)
				xstrcat(resv_ptr->users, "-");
			xstrcat(resv_ptr->users, u_name[i]);
			xrealloc(resv_ptr->user_list,
				 sizeof(uid_t) * (resv_ptr->user_cnt + 1));
			resv_ptr->user_list[resv_ptr->user_cnt++] =
				u_list[i];
		}
	}
	xfree(u_cpy);
	xfree(u_list);
	xfree(u_name);
	xfree(u_type);
	return SLURM_SUCCESS;

 inval:	xfree(u_cpy);
	xfree(u_list);
	xfree(u_name);
	xfree(u_type);
	return ESLURM_USER_ID_MISSING;
}

/* Given a core_resrcs data structure (which has information only about the
 * nodes in that reservation), build a global core_bitmap (which includes
 * information about all nodes in the system).
 * RET SLURM_SUCCESS or error code */
static int _get_core_resrcs(slurmctld_resv_t *resv_ptr)
{
	int i, i_first, i_last, j, node_inx;
	int c, core_offset_local, core_offset_global, core_end;

	if (!resv_ptr->core_resrcs || resv_ptr->core_bitmap ||
	    (bit_ffs(resv_ptr->core_resrcs->core_bitmap) == -1))
		return SLURM_SUCCESS;

	FREE_NULL_BITMAP(resv_ptr->core_resrcs->node_bitmap);
	if (resv_ptr->core_resrcs->nodes &&
	    (node_name2bitmap(resv_ptr->core_resrcs->nodes, false,
			      &resv_ptr->core_resrcs->node_bitmap))) {
		error("Invalid nodes (%s) for reservation %s",
		      resv_ptr->core_resrcs->nodes, resv_ptr->name);
		return SLURM_ERROR;
	} else if (resv_ptr->core_resrcs->nodes == NULL) {
		resv_ptr->core_resrcs->node_bitmap =
			bit_alloc(node_record_count);
	}

	i = bit_set_count(resv_ptr->core_resrcs->node_bitmap);
	if (resv_ptr->core_resrcs->nhosts != i) {
		error("Invalid change in resource allocation node count for "
		      "reservation %s, %u to %d",
		      resv_ptr->name, resv_ptr->core_resrcs->nhosts, i);
		return SLURM_ERROR;
	}

	_create_cluster_core_bitmap(&resv_ptr->core_bitmap);
	i_first = bit_ffs(resv_ptr->core_resrcs->node_bitmap);
	if (i_first >= 0)
		i_last = bit_fls(resv_ptr->core_resrcs->node_bitmap);
	else
		i_last = i_first - 1;
	for (i = i_first, node_inx = -1; i <= i_last; i++) {
		if (!bit_test(resv_ptr->core_resrcs->node_bitmap, i))
			continue;
		node_inx++;
		core_offset_global = cr_get_coremap_offset(i);
		core_end = cr_get_coremap_offset(i + 1);
		core_offset_local = get_job_resources_offset(
					resv_ptr->core_resrcs, node_inx, 0, 0);
		for (c = core_offset_global, j = core_offset_local;
	 	     c < core_end; c++, j++) {
			if (!bit_test(resv_ptr->core_resrcs->core_bitmap, j))
				continue;
			bit_set(resv_ptr->core_bitmap, c);
		}
	}

	return SLURM_SUCCESS;
}

/* Build core_resrcs based upon node_bitmap and core_bitmap as needed.
 * This translates a global core_bitmap (including all nodes) to a
 * core_bitmap for only those nodes in the reservation. This is needed to
 * handle nodes being added or removed from the system or their core count
 * changing. */
static void _set_core_resrcs(slurmctld_resv_t *resv_ptr)
{
	int i, i_first, i_last, j, node_inx, rc;
	int c, core_offset_local, core_offset_global, core_end;

	if (!resv_ptr->core_bitmap || resv_ptr->core_resrcs ||
	    !resv_ptr->node_bitmap ||
	    ((i_first = bit_ffs(resv_ptr->node_bitmap)) == -1))
		return;

	resv_ptr->core_resrcs = create_job_resources();
	resv_ptr->core_resrcs->nodes = xstrdup(resv_ptr->node_list);
	resv_ptr->core_resrcs->node_bitmap = bit_copy(resv_ptr->node_bitmap);
	resv_ptr->core_resrcs->nhosts = bit_set_count(resv_ptr->node_bitmap);
	rc = build_job_resources(resv_ptr->core_resrcs, node_record_table_ptr,
				 slurmctld_conf.fast_schedule);
	if (rc != SLURM_SUCCESS) {
		free_job_resources(&resv_ptr->core_resrcs);
		return;
	}
	resv_ptr->core_resrcs->cpus = xmalloc(sizeof(uint16_t) *
					      resv_ptr->core_resrcs->nhosts);
	core_offset_local = -1;
	node_inx = -1;
	i_last = bit_fls(resv_ptr->node_bitmap);
	for (i = i_first; i <= i_last; i++) {
		if (!bit_test(resv_ptr->node_bitmap, i))
			continue;
		node_inx++;
		core_offset_global = cr_get_coremap_offset(i);
		core_end = cr_get_coremap_offset(i + 1);
		for (c = core_offset_global, j = core_offset_local;
		     c < core_end; c++, j++) {
			core_offset_local++;
			if (!bit_test(resv_ptr->core_bitmap, c))
				continue;
			bit_set(resv_ptr->core_resrcs->core_bitmap,
				core_offset_local);
			resv_ptr->core_resrcs->cpus[node_inx]++;
		}
	}
}

/*
 * _pack_resv - dump configuration information about a specific reservation
 *	in machine independent form (for network transmission or state save)
 * IN resv_ptr - pointer to reservation for which information is requested
 * IN/OUT buffer - buffer in which data is placed, pointers automatically
 *	updated
 * IN internal   - true if for internal save state, false for xmit to users
 * NOTE: if you make any changes here be sure to make the corresponding
 *	to _unpack_reserve_info_members() in common/slurm_protocol_pack.c
 *	plus load_all_resv_state() below.
 */
static void _pack_resv(slurmctld_resv_t *resv_ptr, Buf buffer,
		       bool internal, uint16_t protocol_version)
{
	time_t now = time(NULL), start_relative, end_relative;

	if (resv_ptr->flags & RESERVE_FLAG_TIME_FLOAT)
		last_resv_update = now;
	if (!internal && (resv_ptr->flags & RESERVE_FLAG_TIME_FLOAT)) {
		start_relative = resv_ptr->start_time + now;
		if (resv_ptr->duration == INFINITE)
			end_relative = start_relative + ONE_YEAR;
		else if (resv_ptr->duration && (resv_ptr->duration != NO_VAL))
			end_relative = start_relative + resv_ptr->duration * 60;
		else {
			end_relative = resv_ptr->end_time;
			if (start_relative > end_relative)
				start_relative = end_relative;
		}
	} else {
		start_relative = resv_ptr->start_time_first;
		end_relative = resv_ptr->end_time;
	}

	if (protocol_version >= SLURM_16_05_PROTOCOL_VERSION) {
		packstr(resv_ptr->accounts,	buffer);
		packstr(resv_ptr->burst_buffer,	buffer);
		pack32(resv_ptr->core_cnt,	buffer);
		pack_time(end_relative,		buffer);
		packstr(resv_ptr->features,	buffer);
		pack32(resv_ptr->flags,		buffer);
		packstr(resv_ptr->licenses,	buffer);
		packstr(resv_ptr->name,		buffer);
		pack32(resv_ptr->node_cnt,	buffer);
		packstr(resv_ptr->node_list,	buffer);
		packstr(resv_ptr->partition,	buffer);
		pack32(resv_ptr->resv_watts,    buffer);
		pack_time(start_relative,	buffer);
		packstr(resv_ptr->tres_fmt_str,	buffer);
		packstr(resv_ptr->users,	buffer);

		if (internal) {
			pack8(resv_ptr->account_not,	buffer);
			packstr(resv_ptr->assoc_list,	buffer);
			/* NOTE: Restoring core_bitmap directly only works if
			 * the system's node and core counts don't change.
			 * core_resrcs is used so configuration changes can be
			 * supported */
			_set_core_resrcs(resv_ptr);
			pack_job_resources(resv_ptr->core_resrcs, buffer,
					   protocol_version);
			pack32(resv_ptr->duration,	buffer);
			pack8(resv_ptr->full_nodes,	buffer);
			pack32(resv_ptr->resv_id,	buffer);
			pack_time(resv_ptr->start_time_prev,	buffer);
			pack_time(resv_ptr->start_time,	buffer);
			packstr(resv_ptr->tres_str,	buffer);
			pack8(resv_ptr->user_not,	buffer);
		} else {
			pack_bit_fmt(resv_ptr->node_bitmap, buffer);
		}
	} else if (protocol_version >= SLURM_15_08_PROTOCOL_VERSION) {
		packstr(resv_ptr->accounts,	buffer);
		packstr(resv_ptr->burst_buffer,	buffer);
		pack32(resv_ptr->core_cnt,	buffer);
		pack_time(end_relative,		buffer);
		packstr(resv_ptr->features,	buffer);
		pack32(resv_ptr->flags,		buffer);
		packstr(resv_ptr->licenses,	buffer);
		packstr(resv_ptr->name,		buffer);
		pack32(resv_ptr->node_cnt,	buffer);
		packstr(resv_ptr->node_list,	buffer);
		packstr(resv_ptr->partition,	buffer);
		pack32(resv_ptr->resv_watts,    buffer);
		pack_time(start_relative,	buffer);
		packstr(resv_ptr->tres_fmt_str,	buffer);
		packstr(resv_ptr->users,	buffer);

		if (internal) {
			uint32_t core_cnt = 0;
			pack8(resv_ptr->account_not,	buffer);
			packstr(resv_ptr->assoc_list,	buffer);
			if (resv_ptr->core_bitmap)
				core_cnt = bit_size(resv_ptr->core_bitmap);
			pack32(core_cnt,		buffer);
			pack_bit_fmt(resv_ptr->core_bitmap, buffer);
			pack32(resv_ptr->duration,	buffer);
			pack8(resv_ptr->full_nodes,	buffer);
			pack32(resv_ptr->resv_id,	buffer);
			pack_time(resv_ptr->start_time_prev,	buffer);
			pack_time(resv_ptr->start_time,	buffer);
			pack8(resv_ptr->user_not,	buffer);
			packstr(resv_ptr->tres_str,	buffer);
		} else {
			pack_bit_fmt(resv_ptr->node_bitmap, buffer);
		}
	} else if (protocol_version >= SLURM_14_11_PROTOCOL_VERSION) {
		packstr(resv_ptr->accounts,	buffer);
		pack32(resv_ptr->core_cnt,	buffer);
		pack_time(end_relative,		buffer);
		packstr(resv_ptr->features,	buffer);
		pack32(resv_ptr->flags,		buffer);
		packstr(resv_ptr->licenses,	buffer);
		packstr(resv_ptr->name,		buffer);
		pack32(resv_ptr->node_cnt,	buffer);
		packstr(resv_ptr->node_list,	buffer);
		packstr(resv_ptr->partition,	buffer);
		pack_time(start_relative,	buffer);
		packstr(resv_ptr->users,	buffer);

		if (internal) {
			uint32_t core_cnt = 0;
			pack8(resv_ptr->account_not,	buffer);
			packstr(resv_ptr->assoc_list,	buffer);
			if (resv_ptr->core_bitmap)
				core_cnt = bit_size(resv_ptr->core_bitmap);
			pack32(core_cnt,		buffer);
			pack_bit_fmt(resv_ptr->core_bitmap, buffer);
			pack32(resv_ptr->duration,	buffer);
			pack8(resv_ptr->full_nodes,	buffer);
			pack32(resv_ptr->resv_id,	buffer);
			pack_time(resv_ptr->start_time_prev,	buffer);
			pack_time(resv_ptr->start_time,	buffer);
			pack8(resv_ptr->user_not,	buffer);
		} else {
			pack_bit_fmt(resv_ptr->node_bitmap, buffer);
		}
	}
}

slurmctld_resv_t *_load_reservation_state(Buf buffer,
					  uint16_t protocol_version)
{
	slurmctld_resv_t *resv_ptr;
	uint32_t core_cnt, uint32_tmp;
	char *core_inx_str = NULL;

	resv_ptr = xmalloc(sizeof(slurmctld_resv_t));
	xassert(resv_ptr->magic = RESV_MAGIC);	/* Sets value */
	if (protocol_version >= SLURM_16_05_PROTOCOL_VERSION) {
		safe_unpackstr_xmalloc(&resv_ptr->accounts,
				       &uint32_tmp,	buffer);
		safe_unpackstr_xmalloc(&resv_ptr->burst_buffer,
				       &uint32_tmp,	buffer);
		safe_unpack32(&resv_ptr->core_cnt,	buffer);
		safe_unpack_time(&resv_ptr->end_time,	buffer);
		safe_unpackstr_xmalloc(&resv_ptr->features,
				       &uint32_tmp, 	buffer);
		safe_unpack32(&resv_ptr->flags,		buffer);
		safe_unpackstr_xmalloc(&resv_ptr->licenses,
				       &uint32_tmp, 	buffer);
		safe_unpackstr_xmalloc(&resv_ptr->name,	&uint32_tmp, buffer);

		safe_unpack32(&resv_ptr->node_cnt,	buffer);
		safe_unpackstr_xmalloc(&resv_ptr->node_list,
				       &uint32_tmp,	buffer);
		safe_unpackstr_xmalloc(&resv_ptr->partition,
				       &uint32_tmp, 	buffer);
		safe_unpack32(&resv_ptr->resv_watts,    buffer);
		safe_unpack_time(&resv_ptr->start_time_first,	buffer);
		safe_unpackstr_xmalloc(&resv_ptr->tres_fmt_str,
				       &uint32_tmp, 	buffer);
		safe_unpackstr_xmalloc(&resv_ptr->users, &uint32_tmp, buffer);

		/* Fields saved for internal use only (save state) */
		safe_unpack8((uint8_t *)&resv_ptr->account_not,	buffer);
		safe_unpackstr_xmalloc(&resv_ptr->assoc_list,
				       &uint32_tmp,	buffer);
		resv_ptr->core_resrcs = create_job_resources();
		if (unpack_job_resources(&resv_ptr->core_resrcs, buffer,
					 protocol_version) != SLURM_SUCCESS)
			goto unpack_error;
		safe_unpack32(&resv_ptr->duration,	buffer);
		safe_unpack8((uint8_t *)&resv_ptr->full_nodes,	buffer);
		safe_unpack32(&resv_ptr->resv_id,	buffer);
		safe_unpack_time(&resv_ptr->start_time_prev, buffer);
		safe_unpack_time(&resv_ptr->start_time, buffer);
		safe_unpackstr_xmalloc(&resv_ptr->tres_str,
				       &uint32_tmp, 	buffer);
		safe_unpack8((uint8_t *)&resv_ptr->user_not,	buffer);
	} else if (protocol_version >= SLURM_15_08_PROTOCOL_VERSION) {
		safe_unpackstr_xmalloc(&resv_ptr->accounts,
				       &uint32_tmp,	buffer);
		safe_unpackstr_xmalloc(&resv_ptr->burst_buffer,
				       &uint32_tmp,	buffer);
		safe_unpack32(&resv_ptr->core_cnt,	buffer);
		safe_unpack_time(&resv_ptr->end_time,	buffer);
		safe_unpackstr_xmalloc(&resv_ptr->features,
				       &uint32_tmp, 	buffer);
		safe_unpack32(&resv_ptr->flags,		buffer);
		safe_unpackstr_xmalloc(&resv_ptr->licenses,
				       &uint32_tmp, 	buffer);
		safe_unpackstr_xmalloc(&resv_ptr->name,	&uint32_tmp, buffer);

		safe_unpack32(&resv_ptr->node_cnt,	buffer);
		safe_unpackstr_xmalloc(&resv_ptr->node_list,
				       &uint32_tmp,	buffer);
		safe_unpackstr_xmalloc(&resv_ptr->partition,
				       &uint32_tmp, 	buffer);
		safe_unpack32(&resv_ptr->resv_watts,    buffer);
		safe_unpack_time(&resv_ptr->start_time_first,	buffer);
		safe_unpackstr_xmalloc(&resv_ptr->tres_fmt_str,
				       &uint32_tmp, 	buffer);
		safe_unpackstr_xmalloc(&resv_ptr->users, &uint32_tmp, buffer);

		/* Fields saved for internal use only (save state) */
		safe_unpack8((uint8_t *)&resv_ptr->account_not,	buffer);
		safe_unpackstr_xmalloc(&resv_ptr->assoc_list,
				       &uint32_tmp,	buffer);
		safe_unpack32(&core_cnt,		buffer);
		safe_unpackstr_xmalloc(&core_inx_str, &uint32_tmp, buffer);
		if (core_inx_str == NULL) {
#if _DEBUG
			info("Reservation %s has no core_bitmap",
			     resv_ptr->name);
#endif
		} else {
			resv_ptr->core_bitmap = bit_alloc(core_cnt);
			bit_unfmt(resv_ptr->core_bitmap, core_inx_str);
			info("Reservation %s has core_bitmap %s on node %s",
			     resv_ptr->name, core_inx_str,
			     resv_ptr->node_list);
			xfree(core_inx_str);
		}
		safe_unpack32(&resv_ptr->duration,	buffer);
		safe_unpack8((uint8_t *)&resv_ptr->full_nodes,	buffer);
		safe_unpack32(&resv_ptr->resv_id,	buffer);
		safe_unpack_time(&resv_ptr->start_time_prev, buffer);
		safe_unpack_time(&resv_ptr->start_time, buffer);
		safe_unpack8((uint8_t *)&resv_ptr->user_not,	buffer);
		safe_unpackstr_xmalloc(&resv_ptr->tres_str,
				       &uint32_tmp, 	buffer);
	} else if (protocol_version >= SLURM_14_11_PROTOCOL_VERSION) {
		safe_unpackstr_xmalloc(&resv_ptr->accounts,
				       &uint32_tmp,	buffer);
		safe_unpack32(&resv_ptr->core_cnt,	buffer);
		resv_ptr->tres_str = xstrdup_printf(
			"%d=%u", TRES_CPU, resv_ptr->core_cnt);
		resv_ptr->tres_fmt_str = xstrdup_printf(
			"cpu=%u", resv_ptr->core_cnt);
		safe_unpack_time(&resv_ptr->end_time,	buffer);
		safe_unpackstr_xmalloc(&resv_ptr->features,
				       &uint32_tmp, 	buffer);
		safe_unpack32(&resv_ptr->flags,		buffer);
		safe_unpackstr_xmalloc(&resv_ptr->licenses,
				       &uint32_tmp, 	buffer);
		safe_unpackstr_xmalloc(&resv_ptr->name,	&uint32_tmp, buffer);

		safe_unpack32(&resv_ptr->node_cnt,	buffer);
		safe_unpackstr_xmalloc(&resv_ptr->node_list,
				       &uint32_tmp,	buffer);
		safe_unpackstr_xmalloc(&resv_ptr->partition,
				       &uint32_tmp, 	buffer);
		safe_unpack_time(&resv_ptr->start_time_first,	buffer);
		safe_unpackstr_xmalloc(&resv_ptr->users, &uint32_tmp, buffer);

		/* Fields saved for internal use only (save state) */
		safe_unpack8((uint8_t *)&resv_ptr->account_not,	buffer);
		safe_unpackstr_xmalloc(&resv_ptr->assoc_list,
				       &uint32_tmp,	buffer);
		safe_unpack32(&core_cnt,		buffer);
		safe_unpackstr_xmalloc(&core_inx_str, &uint32_tmp, buffer);
		if (core_inx_str == NULL) {
#if _DEBUG
			info("Reservation %s has no core_bitmap",
			     resv_ptr->name);
#endif
		} else {
			resv_ptr->core_bitmap = bit_alloc(core_cnt);
			bit_unfmt(resv_ptr->core_bitmap, core_inx_str);
			info("Reservation %s has core_bitmap %s on node %s",
			     resv_ptr->name, core_inx_str,
			     resv_ptr->node_list);
			xfree(core_inx_str);
		}
		safe_unpack32(&resv_ptr->duration,	buffer);
		safe_unpack8((uint8_t *)&resv_ptr->full_nodes,	buffer);
		safe_unpack32(&resv_ptr->resv_id,	buffer);
		safe_unpack_time(&resv_ptr->start_time_prev, buffer);
		safe_unpack_time(&resv_ptr->start_time, buffer);
		safe_unpack8((uint8_t *)&resv_ptr->user_not,	buffer);
	}

	return resv_ptr;

unpack_error:
	error("Incomplete reservation state save file");
	_del_resv_rec(resv_ptr);
	return NULL;
}

/*
 * Test if a new/updated reservation request will overlap running jobs
 * RET true if overlap
 */
static bool _job_overlap(time_t start_time, uint32_t flags,
			 bitstr_t *node_bitmap)
{
	ListIterator job_iterator;
	struct job_record *job_ptr;
	bool overlap = false;

	if (!node_bitmap ||			/* No nodes to test for */
	    (flags & RESERVE_FLAG_IGN_JOBS))	/* ignore job overlap */
		return overlap;
	if (flags & RESERVE_FLAG_TIME_FLOAT)
		start_time += time(NULL);

	job_iterator = list_iterator_create(job_list);
	while ((job_ptr = (struct job_record *) list_next(job_iterator))) {
		if (IS_JOB_RUNNING(job_ptr)		&&
		    (job_ptr->end_time > start_time)	&&
		    (bit_overlap(job_ptr->node_bitmap, node_bitmap) > 0)) {
			overlap = true;
			break;
		}
	}
	list_iterator_destroy(job_iterator);

	return overlap;
}

/*
 * Test if a new/updated reservation request overlaps an existing
 *	reservation
 * RET true if overlap
 */
static bool _resv_overlap(time_t start_time, time_t end_time,
			  uint32_t flags, bitstr_t *node_bitmap,
			  slurmctld_resv_t *this_resv_ptr)
{
	ListIterator iter;
	slurmctld_resv_t *resv_ptr;
	bool rc = false;
	int i, j;
	time_t s_time1, s_time2, e_time1, e_time2;

	if ((flags & RESERVE_FLAG_MAINT)   ||
	    (flags & RESERVE_FLAG_OVERLAP) ||
	    (!node_bitmap))
		return rc;

	iter = list_iterator_create(resv_list);

	while ((resv_ptr = (slurmctld_resv_t *) list_next(iter))) {
		if (resv_ptr == this_resv_ptr)
			continue;	/* skip self */
		if (resv_ptr->node_bitmap == NULL)
			continue;	/* no specific nodes in reservation */
		if (!bit_overlap(resv_ptr->node_bitmap, node_bitmap))
			continue;	/* no overlap */
		if (!resv_ptr->full_nodes)
			continue;

		for (i=0; ((i<7) && (!rc)); i++) {  /* look forward one week */
			s_time1 = start_time;
			e_time1 = end_time;
			_advance_time(&s_time1, i);
			_advance_time(&e_time1, i);
			for (j=0; ((j<7) && (!rc)); j++) {
				s_time2 = resv_ptr->start_time;
				e_time2 = resv_ptr->end_time;
				_advance_time(&s_time2, j);
				_advance_time(&e_time2, j);
				if ((s_time1 < e_time2) &&
				    (e_time1 > s_time2)) {
					verbose("Reservation overlap with %s",
						resv_ptr->name);
					rc = true;
					break;
				}
				if (!(resv_ptr->flags & RESERVE_FLAG_DAILY))
					break;
			}
			if ((flags & RESERVE_FLAG_DAILY) == 0)
				break;
		}
	}
	list_iterator_destroy(iter);

	return rc;
}

/* Set a reservation's TRES count. Requires that the reservation's
 *	node_bitmap be set.
 * This needs to be done after all other setup is done.
 */
static void _set_tres_cnt(slurmctld_resv_t *resv_ptr,
			  slurmctld_resv_t *old_resv_ptr)
{
	int i;
	uint64_t cpu_cnt = 0;
	struct node_record *node_ptr = node_record_table_ptr;
	char start_time[32], end_time[32];
	char *name1, *name2, *val1, *val2;
	assoc_mgr_lock_t locks = { NO_LOCK, NO_LOCK, NO_LOCK, NO_LOCK,
				   READ_LOCK, NO_LOCK, NO_LOCK };

	if (resv_ptr->full_nodes && resv_ptr->node_bitmap) {
		resv_ptr->core_cnt = 0;
#ifdef HAVE_BG
		if (!cnodes_per_mp)
			select_g_alter_node_cnt(SELECT_GET_NODE_SCALING,
						&cnodes_per_mp);
#endif

		for (i=0; i<node_record_count; i++, node_ptr++) {
			if (!bit_test(resv_ptr->node_bitmap, i))
				continue;
#ifdef HAVE_BG
			if (cnodes_per_mp)
				resv_ptr->core_cnt += cnodes_per_mp;
			else
				resv_ptr->core_cnt += node_ptr->sockets;
#else
			if (slurmctld_conf.fast_schedule) {
				resv_ptr->core_cnt +=
					(node_ptr->config_ptr->cores *
					 node_ptr->config_ptr->sockets);
				cpu_cnt += node_ptr->config_ptr->cpus;
			} else {
				resv_ptr->core_cnt += (node_ptr->cores *
						       node_ptr->sockets);
				cpu_cnt += node_ptr->cpus;
			}
#endif
		}
	} else if (resv_ptr->core_bitmap) {
		/* This doesn't work on bluegene systems so don't
		 * worry about it.
		 */
		resv_ptr->core_cnt =
			bit_set_count(resv_ptr->core_bitmap);

		if (resv_ptr->node_bitmap) {
			for (i = 0; i < node_record_count; i++, node_ptr++) {
				int offset, core;
				uint32_t cores, threads;
				if (!bit_test(resv_ptr->node_bitmap, i))
					continue;

				if (slurmctld_conf.fast_schedule) {
					cores = (node_ptr->config_ptr->cores *
						 node_ptr->config_ptr->sockets);
					threads = node_ptr->config_ptr->threads;
				} else {
					cores = (node_ptr->cores *
						 node_ptr->sockets);
					threads = node_ptr->threads;
				}
				offset = cr_get_coremap_offset(i);

				for (core = 0; core < cores; core++) {
					if (!bit_test(resv_ptr->core_bitmap,
						     core + offset))
						continue;
					cpu_cnt += threads;
				}
				/* info("cpu_cnt is now %"PRIu64" after %s", */
				/*      cpu_cnt, node_ptr->name); */
			}
		} else
			  cpu_cnt = resv_ptr->core_cnt;
	}

#ifdef HAVE_BG
	/* Since on a bluegene we track cnodes instead of cpus do the
	   adjustment since accounting is expecting cpus here.
	*/
	if (!cpu_mult)
		(void)select_g_alter_node_cnt(
			SELECT_GET_NODE_CPU_CNT, &cpu_mult);

	cpu_cnt = resv_ptr->core_cnt * cpu_mult;
#endif

	xfree(resv_ptr->tres_str);
	if (cpu_cnt)
		xstrfmtcat(resv_ptr->tres_str, "%s%u=%"PRIu64,
			   resv_ptr->tres_str ? "," : "",
			   TRES_CPU, cpu_cnt);

	if ((name1 = licenses_2_tres_str(resv_ptr->license_list))) {
		xstrfmtcat(resv_ptr->tres_str, "%s%s",
			   resv_ptr->tres_str ? "," : "",
			   name1);
		xfree(name1);
	}

	if ((name1 = bb_g_xlate_bb_2_tres_str(resv_ptr->burst_buffer))) {
		xstrfmtcat(resv_ptr->tres_str, "%s%s",
			   resv_ptr->tres_str ? "," : "",
			   name1);
		xfree(name1);
	}

	xfree(resv_ptr->tres_fmt_str);
	assoc_mgr_lock(&locks);
	resv_ptr->tres_fmt_str = slurmdb_make_tres_string_from_simple(
		resv_ptr->tres_str, assoc_mgr_tres_list);
	assoc_mgr_unlock(&locks);

	slurm_make_time_str(&resv_ptr->start_time, start_time,
			    sizeof(start_time));
	slurm_make_time_str(&resv_ptr->end_time, end_time, sizeof(end_time));
	if (resv_ptr->accounts) {
		name1 = " accounts=";
		val1  = resv_ptr->accounts;
	} else
		name1 = val1 = "";
	if (resv_ptr->users) {
		name2 = " users=";
		val2  = resv_ptr->users;
	} else
		name2 = val2 = "";

	info("sched: %s reservation=%s%s%s%s%s nodes=%s cores=%u "
	     "licenses=%s tres=%s watts=%u start=%s end=%s",
	     old_resv_ptr ? "Updated" : "Created",
	     resv_ptr->name, name1, val1, name2, val2,
	     resv_ptr->node_list, resv_ptr->core_cnt, resv_ptr->licenses,
	     resv_ptr->tres_str, resv_ptr->resv_watts,
	     start_time, end_time);
	if (old_resv_ptr)
		_post_resv_update(resv_ptr, old_resv_ptr);
	else
		_post_resv_create(resv_ptr);
}

/*
 * _license_validate2 - A variant of license_validate which considers the
 * licenses used by overlapping reservations
 */
static List _license_validate2(resv_desc_msg_t *resv_desc_ptr, bool *valid)
{
	List license_list, merged_list;
	ListIterator iter;
	slurmctld_resv_t *resv_ptr;
	char *merged_licenses;

	license_list = license_validate(resv_desc_ptr->licenses, NULL, valid);
	if (!valid || (resv_desc_ptr->licenses == NULL))
		return license_list;

	merged_licenses = xstrdup(resv_desc_ptr->licenses);
	iter = list_iterator_create(resv_list);
	while ((resv_ptr = (slurmctld_resv_t *) list_next(iter))) {
		if ((resv_ptr->licenses   == NULL) ||
		    (resv_ptr->end_time   <= resv_desc_ptr->start_time) ||
		    (resv_ptr->start_time >= resv_desc_ptr->end_time))
			continue;	/* No overlap */
		if (resv_desc_ptr->name &&
		    !strcmp(resv_desc_ptr->name, resv_ptr->name))
			continue;	/* Modifying this reservation */
		xstrcat(merged_licenses, ",");
		xstrcat(merged_licenses, resv_ptr->licenses);
	}
	list_iterator_destroy(iter);
	merged_list = license_validate(merged_licenses, NULL, valid);
	xfree(merged_licenses);
	FREE_NULL_LIST(merged_list);
	return license_list;
}

/* Create a resource reservation */
extern int create_resv(resv_desc_msg_t *resv_desc_ptr)
{
	int i, j, rc = SLURM_SUCCESS;
	time_t now = time(NULL);
	struct part_record *part_ptr = NULL;
	bitstr_t *node_bitmap = NULL;
	bitstr_t *core_bitmap = NULL;
	slurmctld_resv_t *resv_ptr;
	int account_cnt = 0, user_cnt = 0;
	char **account_list = NULL;
	uid_t *user_list = NULL;
	List license_list = (List) NULL;
	uint32_t total_node_cnt = 0;
	bool account_not = false, user_not = false;

	if (!resv_list)
		resv_list = list_create(_del_resv_rec);
	_dump_resv_req(resv_desc_ptr, "create_resv");

	/* Validate the request */
	if (resv_desc_ptr->start_time != (time_t) NO_VAL) {
		if (resv_desc_ptr->flags & RESERVE_FLAG_TIME_FLOAT) {
			if (resv_desc_ptr->start_time < now)
				resv_desc_ptr->start_time = now;
		} else if (resv_desc_ptr->start_time < (now - MAX_RESV_DELAY)) {
			info("Reservation request has invalid start time");
			rc = ESLURM_INVALID_TIME_VALUE;
			goto bad_parse;
		}
	} else
		resv_desc_ptr->start_time = now;

	if (resv_desc_ptr->end_time != (time_t) NO_VAL) {
		if (resv_desc_ptr->end_time < (now - MAX_RESV_DELAY)) {
			info("Reservation request has invalid end time");
			rc = ESLURM_INVALID_TIME_VALUE;
			goto bad_parse;
		}
	} else if (resv_desc_ptr->duration == INFINITE) {
		resv_desc_ptr->end_time = resv_desc_ptr->start_time + ONE_YEAR;
	} else if (resv_desc_ptr->duration) {
		resv_desc_ptr->end_time = resv_desc_ptr->start_time +
					  (resv_desc_ptr->duration * 60);
	} else
		resv_desc_ptr->end_time = INFINITE;
	if (resv_desc_ptr->flags == NO_VAL)
		resv_desc_ptr->flags = 0;
	else {
#ifdef HAVE_BG
		resv_desc_ptr->flags &= (~RESERVE_FLAG_REPLACE);
#endif
		resv_desc_ptr->flags &= RESERVE_FLAG_MAINT    |
					RESERVE_FLAG_OVERLAP  |
					RESERVE_FLAG_IGN_JOBS |
					RESERVE_FLAG_DAILY    |
					RESERVE_FLAG_WEEKLY   |
					RESERVE_FLAG_STATIC   |
					RESERVE_FLAG_ANY_NODES   |
					RESERVE_FLAG_PART_NODES  |
					RESERVE_FLAG_FIRST_CORES |
					RESERVE_FLAG_TIME_FLOAT  |
					RESERVE_FLAG_REPLACE;
	}
	if (resv_desc_ptr->flags & RESERVE_FLAG_REPLACE) {
		if (resv_desc_ptr->node_list) {
			rc = ESLURM_INVALID_NODE_NAME;
			goto bad_parse;
		}
		if (resv_desc_ptr->core_cnt) {
			rc = ESLURM_INVALID_CPU_COUNT;
			goto bad_parse;
		}
	}

	if (resv_desc_ptr->partition) {
		part_ptr = find_part_record(resv_desc_ptr->partition);
		if (!part_ptr) {
			info("Reservation request has invalid partition %s",
			     resv_desc_ptr->partition);
			rc = ESLURM_INVALID_PARTITION_NAME;
			goto bad_parse;
		}
	} else if (resv_desc_ptr->flags & RESERVE_FLAG_PART_NODES) {
		info("Reservation request with Part_Nodes flag lacks "
		     "partition specification");
		rc = ESLURM_INVALID_PARTITION_NAME;
		goto bad_parse;
	}
	if ((resv_desc_ptr->accounts == NULL) &&
	    (resv_desc_ptr->users == NULL)) {
		info("Reservation request lacks users or accounts");
		rc = ESLURM_INVALID_ACCOUNT;
		goto bad_parse;
	}
	if (resv_desc_ptr->accounts) {
		rc = _build_account_list(resv_desc_ptr->accounts,
					 &account_cnt, &account_list,
					 &account_not);
		if (rc)
			goto bad_parse;
	}
	if (resv_desc_ptr->users) {
		rc = _build_uid_list(resv_desc_ptr->users,
				     &user_cnt, &user_list, &user_not);
		if (rc)
			goto bad_parse;
	}
	if (resv_desc_ptr->licenses) {
		bool valid = true;
		license_list = _license_validate2(resv_desc_ptr, &valid);
		if (!valid) {
			info("Reservation request has invalid licenses %s",
			     resv_desc_ptr->licenses);
			rc = ESLURM_INVALID_LICENSES;
			goto bad_parse;
		}
	}

	/* Sort the list of node counts in order descending size */
	if (resv_desc_ptr->node_cnt) {
		for (i = 0; resv_desc_ptr->node_cnt[i]; i++) {
			int max_inx = i;
			for (j = (i + 1); resv_desc_ptr->node_cnt[j]; j++) {
				if (resv_desc_ptr->node_cnt[j] >
				    resv_desc_ptr->node_cnt[max_inx])
					max_inx = j;
			}
			if (max_inx != i) {	/* swap the values */
				uint32_t max_val = resv_desc_ptr->
						   node_cnt[max_inx];
				resv_desc_ptr->node_cnt[max_inx] =
					resv_desc_ptr->node_cnt[i];
				resv_desc_ptr->node_cnt[i] = max_val;
			}
		}
	}

#ifdef HAVE_BG
	if (!cnodes_per_mp) {
		select_g_alter_node_cnt(SELECT_GET_NODE_SCALING,
					&cnodes_per_mp);
	}
	if (resv_desc_ptr->node_cnt && cnodes_per_mp) {
		/* Pack multiple small blocks into midplane rather than
		 * allocating a whole midplane for each small block */
		int small_block_nodes = 0, small_block_count = 0;
		for (i = 0; resv_desc_ptr->node_cnt[i]; i++) {
			if (resv_desc_ptr->node_cnt[i] < cnodes_per_mp)
				small_block_nodes += resv_desc_ptr->node_cnt[i];
		}
		small_block_count  =  small_block_nodes;
		small_block_count += (cnodes_per_mp - 1);
		small_block_count /=  cnodes_per_mp;

		/* Convert c-node count to midplane count */
		total_node_cnt = 0;
		for (i = 0; resv_desc_ptr->node_cnt[i]; i++) {
			if (resv_desc_ptr->node_cnt[i] < cnodes_per_mp) {
				if (!resv_desc_ptr->core_cnt)
					resv_desc_ptr->core_cnt =
						xmalloc(sizeof(uint32_t) * 2);
				resv_desc_ptr->core_cnt[0] +=
					resv_desc_ptr->node_cnt[i];
				if (small_block_count == 0) {
					resv_desc_ptr->node_cnt[i] = 0;
					break;
				}
				small_block_count--;
			}

			resv_desc_ptr->node_cnt[i] += (cnodes_per_mp - 1);
			resv_desc_ptr->node_cnt[i] /=  cnodes_per_mp;
			total_node_cnt += resv_desc_ptr->node_cnt[i];
		}
	}
#endif

	if (resv_desc_ptr->node_list) {
#ifdef HAVE_BG
		int inx;
		bitstr_t *cnode_bitmap = NULL;
		for (inx = 0; resv_desc_ptr->node_list[inx]; inx++) {
			if (resv_desc_ptr->node_list[inx] == '['
			    && resv_desc_ptr->node_list[inx-1] <= '9'
			    && resv_desc_ptr->node_list[inx-1] >= '0') {
				if (!(cnode_bitmap =
				      select_g_ba_cnodelist2bitmap(
					      resv_desc_ptr->node_list+inx))) {
					rc = ESLURM_INVALID_NODE_NAME;
					goto bad_parse;
				}
				resv_desc_ptr->node_list[inx] = '\0';
				break;
			}
		}
#endif

		resv_desc_ptr->flags |= RESERVE_FLAG_SPEC_NODES;
		if (strcasecmp(resv_desc_ptr->node_list, "ALL") == 0) {
			if ((resv_desc_ptr->partition) &&
			    (resv_desc_ptr->flags & RESERVE_FLAG_PART_NODES)) {
				part_ptr = find_part_record(
					resv_desc_ptr->partition);
				node_bitmap = bit_copy(part_ptr->node_bitmap);
			} else {
				node_bitmap = bit_alloc(node_record_count);
				bit_nset(node_bitmap, 0,(node_record_count-1));
			}
			xfree(resv_desc_ptr->node_list);
			resv_desc_ptr->node_list =
				bitmap2node_name(node_bitmap);
		} else if (node_name2bitmap(resv_desc_ptr->node_list,
					    false, &node_bitmap)) {
			rc = ESLURM_INVALID_NODE_NAME;
			goto bad_parse;
		}
		if (bit_set_count(node_bitmap) == 0) {
			info("Reservation node list is empty");
			rc = ESLURM_INVALID_NODE_NAME;
			goto bad_parse;
		}
		if (!(resv_desc_ptr->flags & RESERVE_FLAG_OVERLAP) &&
		    _resv_overlap(resv_desc_ptr->start_time,
				  resv_desc_ptr->end_time,
				  resv_desc_ptr->flags, node_bitmap,
				  NULL)) {
			info("Reservation request overlaps another");
			rc = ESLURM_RESERVATION_OVERLAP;
			goto bad_parse;
		}
		total_node_cnt = bit_set_count(node_bitmap);
		if (!(resv_desc_ptr->flags & RESERVE_FLAG_IGN_JOBS) &&
		    !resv_desc_ptr->core_cnt &&
		    _job_overlap(resv_desc_ptr->start_time,
				 resv_desc_ptr->flags, node_bitmap)) {
			info("Reservation request overlaps jobs");
			rc = ESLURM_NODES_BUSY;
			goto bad_parse;
		}
#ifdef HAVE_BG
		if (cnode_bitmap && total_node_cnt == 1) {
			int offset =
				cr_get_coremap_offset(bit_ffs(node_bitmap));

			if (!cnodes_per_mp)
				select_g_alter_node_cnt(SELECT_GET_NODE_SCALING,
							&cnodes_per_mp);

			_create_cluster_core_bitmap(&core_bitmap);
			if (!resv_desc_ptr->core_cnt) {
				resv_desc_ptr->core_cnt =
					xmalloc(sizeof(uint32_t) * 2);
				resv_desc_ptr->core_cnt[0] =
					bit_clear_count(cnode_bitmap);
			}
			if (!resv_desc_ptr->node_cnt) {
				resv_desc_ptr->node_cnt =
					xmalloc(sizeof(uint32_t) * 2);
				resv_desc_ptr->node_cnt[0] = 1;
			}

			/* We only have to worry about this one
			   midplane since none of the others will be
			   considered.
			*/
			for (inx=0; inx < cnodes_per_mp; inx++) {
				/* Skip any not set, since they are
				 * the only ones available to run on. */
				if (!bit_test(cnode_bitmap, inx))
					continue;
				bit_set(core_bitmap, inx+offset);
			}
		}
		FREE_NULL_BITMAP(cnode_bitmap);
#endif
		/* We do allow to request cores with nodelist */
		if (resv_desc_ptr->core_cnt) {
			int nodecnt = bit_set_count(node_bitmap);
			int nodeinx = 0;
			while (nodeinx < nodecnt) {
				if (!resv_desc_ptr->core_cnt[nodeinx]) {
					info("Core count for reservation node "
					     "list is not consistent!");
					rc = ESLURM_INVALID_NODE_NAME;
					goto bad_parse;
				}
#if _DEBUG
				info("Requesting %d cores for node_list %d",
				     resv_desc_ptr->core_cnt[nodeinx],
				     nodeinx);
#endif
				nodeinx++;
			}
			rc = _select_nodes(resv_desc_ptr, &part_ptr,
					   &node_bitmap, &core_bitmap);
			if (rc != SLURM_SUCCESS)
				goto bad_parse;
		}
	} else if (!(resv_desc_ptr->flags & RESERVE_FLAG_ANY_NODES)) {
		if ((!resv_desc_ptr->node_cnt || !resv_desc_ptr->node_cnt[0]) &&
		    !resv_desc_ptr->core_cnt) {
			info("Reservation request lacks node specification");
			rc = ESLURM_INVALID_NODE_NAME;
		} else {
		   rc = _select_nodes(resv_desc_ptr, &part_ptr, &node_bitmap,
				       &core_bitmap);
		}
		if (rc != SLURM_SUCCESS) {
			goto bad_parse;
		}

		/* Get count of allocated nodes, on BlueGene systems, this
		 * might be more than requested */
		total_node_cnt = bit_set_count(node_bitmap);
	}

	if (resv_desc_ptr->core_cnt && !core_bitmap) {
		info("Attempt to reserve cores not possible with current "
		     "configuration");
		rc = ESLURM_INVALID_CPU_COUNT;
		goto bad_parse;
	}

	_generate_resv_id();
	if (resv_desc_ptr->name) {
		resv_ptr = (slurmctld_resv_t *) list_find_first (resv_list,
				_find_resv_name, resv_desc_ptr->name);
		if (resv_ptr) {
			info("Reservation request name duplication (%s)",
			     resv_desc_ptr->name);
			rc = ESLURM_RESERVATION_NAME_DUP;
			goto bad_parse;
		}
	} else {
		while (1) {
			_generate_resv_name(resv_desc_ptr);
			resv_ptr = (slurmctld_resv_t *)
					list_find_first (resv_list,
					_find_resv_name, resv_desc_ptr->name);
			if (!resv_ptr)
				break;
			_generate_resv_id();	/* makes new suffix */
			/* Same as previously created name, retry */
		}
	}

	/* Create a new reservation record */
	resv_ptr = xmalloc(sizeof(slurmctld_resv_t));
	resv_ptr->accounts	= resv_desc_ptr->accounts;
	resv_desc_ptr->accounts = NULL;		/* Nothing left to free */
	resv_ptr->account_cnt	= account_cnt;
	resv_ptr->account_list	= account_list;
	resv_ptr->account_not	= account_not;
	resv_ptr->burst_buffer	= resv_desc_ptr->burst_buffer;
	resv_desc_ptr->burst_buffer = NULL;	/* Nothing left to free */
	resv_ptr->duration      = resv_desc_ptr->duration;
	resv_ptr->end_time	= resv_desc_ptr->end_time;
	resv_ptr->features	= resv_desc_ptr->features;
	resv_desc_ptr->features = NULL;		/* Nothing left to free */
	resv_ptr->licenses	= resv_desc_ptr->licenses;
	resv_desc_ptr->licenses = NULL;		/* Nothing left to free */
	resv_ptr->license_list	= license_list;
	resv_ptr->resv_id       = top_suffix;
	xassert(resv_ptr->magic = RESV_MAGIC);	/* Sets value */
	resv_ptr->name		= xstrdup(resv_desc_ptr->name);
	resv_ptr->node_cnt	= total_node_cnt;
	resv_ptr->node_list	= resv_desc_ptr->node_list;
	resv_desc_ptr->node_list = NULL;	/* Nothing left to free */
	resv_ptr->node_bitmap	= node_bitmap;	/* May be unset */
	resv_ptr->core_bitmap	= core_bitmap;	/* May be unset */
	resv_ptr->partition	= resv_desc_ptr->partition;
	resv_desc_ptr->partition = NULL;	/* Nothing left to free */
	resv_ptr->part_ptr	= part_ptr;
	resv_ptr->resv_watts	= resv_desc_ptr->resv_watts;
	resv_ptr->start_time	= resv_desc_ptr->start_time;
	resv_ptr->start_time_first = resv_ptr->start_time;
	resv_ptr->start_time_prev = resv_ptr->start_time;
	resv_ptr->flags		= resv_desc_ptr->flags;
	resv_ptr->users		= resv_desc_ptr->users;
	resv_ptr->user_cnt	= user_cnt;
	resv_ptr->user_list	= user_list;
	resv_ptr->user_not	= user_not;
	resv_desc_ptr->users 	= NULL;		/* Nothing left to free */

	if (!resv_desc_ptr->core_cnt) {
#if _DEBUG
		info("reservation using full nodes");
#endif
		resv_ptr->full_nodes = 1;
	} else {
#if _DEBUG
		info("reservation using partial nodes: core count %"PRIu64,
		     cpu_cnt);
#endif
		resv_ptr->full_nodes = 0;
	}

	if ((rc = _set_assoc_list(resv_ptr)) != SLURM_SUCCESS)
		goto bad_parse;

	if (resv_ptr->flags & RESERVE_FLAG_TIME_FLOAT)
		resv_ptr->start_time -= now;

	_set_tres_cnt(resv_ptr, NULL);

	list_append(resv_list, resv_ptr);
	last_resv_update = now;
	schedule_resv_save();

	return SLURM_SUCCESS;

 bad_parse:
	for (i = 0; i < account_cnt; i++)
		xfree(account_list[i]);
	xfree(account_list);
	FREE_NULL_LIST(license_list);
	FREE_NULL_BITMAP(node_bitmap);
	FREE_NULL_BITMAP(core_bitmap);
	xfree(user_list);
	return rc;
}

/* Purge all reservation data structures */
extern void resv_fini(void)
{
	FREE_NULL_LIST(resv_list);
}

/* Update an exiting resource reservation */
extern int update_resv(resv_desc_msg_t *resv_desc_ptr)
{
	time_t now = time(NULL);
	slurmctld_resv_t *resv_backup, *resv_ptr;
	int error_code = SLURM_SUCCESS, i, rc;

	if (!resv_list)
		resv_list = list_create(_del_resv_rec);
	_dump_resv_req(resv_desc_ptr, "update_resv");

	/* Find the specified reservation */
	if (!resv_desc_ptr->name)
		return ESLURM_RESERVATION_INVALID;

	resv_ptr = (slurmctld_resv_t *) list_find_first (resv_list,
			_find_resv_name, resv_desc_ptr->name);
	if (!resv_ptr)
		return ESLURM_RESERVATION_INVALID;

	/* FIXME: Support more core based reservation updates */
#ifndef HAVE_BG
	if ((resv_ptr->full_nodes == 0) &&
	    (resv_desc_ptr->node_cnt || resv_desc_ptr->node_list)) {
		info("Core-based reservation %s can not be updated",
		     resv_desc_ptr->name);
		return ESLURM_RESERVATION_NOT_USABLE;
	}
#endif

	/* Make backup to restore state in case of failure */
	resv_backup = _copy_resv(resv_ptr);

	/* Process the request */
	if (resv_desc_ptr->flags != NO_VAL) {
		if (resv_desc_ptr->flags & RESERVE_FLAG_MAINT)
			resv_ptr->flags |= RESERVE_FLAG_MAINT;
		if (resv_desc_ptr->flags & RESERVE_FLAG_NO_MAINT)
			resv_ptr->flags &= (~RESERVE_FLAG_MAINT);
		if (resv_desc_ptr->flags & RESERVE_FLAG_OVERLAP)
			resv_ptr->flags |= RESERVE_FLAG_OVERLAP;
		if (resv_desc_ptr->flags & RESERVE_FLAG_IGN_JOBS)
			resv_ptr->flags |= RESERVE_FLAG_IGN_JOBS;
		if (resv_desc_ptr->flags & RESERVE_FLAG_NO_IGN_JOB)
			resv_ptr->flags &= (~RESERVE_FLAG_IGN_JOBS);
		if (resv_desc_ptr->flags & RESERVE_FLAG_DAILY)
			resv_ptr->flags |= RESERVE_FLAG_DAILY;
		if (resv_desc_ptr->flags & RESERVE_FLAG_NO_DAILY)
			resv_ptr->flags &= (~RESERVE_FLAG_DAILY);
		if (resv_desc_ptr->flags & RESERVE_FLAG_WEEKLY)
			resv_ptr->flags |= RESERVE_FLAG_WEEKLY;
		if (resv_desc_ptr->flags & RESERVE_FLAG_NO_WEEKLY)
			resv_ptr->flags &= (~RESERVE_FLAG_WEEKLY);
		if (resv_desc_ptr->flags & RESERVE_FLAG_ANY_NODES)
			resv_ptr->flags |= RESERVE_FLAG_ANY_NODES;
		if (resv_desc_ptr->flags & RESERVE_FLAG_NO_ANY_NODES)
			resv_ptr->flags &= (~RESERVE_FLAG_ANY_NODES);
		if (resv_desc_ptr->flags & RESERVE_FLAG_STATIC)
			resv_ptr->flags |= RESERVE_FLAG_STATIC;
		if (resv_desc_ptr->flags & RESERVE_FLAG_NO_STATIC)
			resv_ptr->flags &= (~RESERVE_FLAG_STATIC);
#ifndef HAVE_BG
		if (resv_desc_ptr->flags & RESERVE_FLAG_REPLACE) {
			if ((resv_ptr->flags & RESERVE_FLAG_SPEC_NODES) ||
			    (resv_ptr->full_nodes == 0)) {
				error_code = ESLURM_NOT_SUPPORTED;
				goto update_failure;
			}
			resv_ptr->flags |= RESERVE_FLAG_REPLACE;
		}
#endif
		if (resv_desc_ptr->flags & RESERVE_FLAG_PART_NODES) {
			if ((resv_ptr->partition == NULL) &&
			    (resv_desc_ptr->partition == NULL)) {
				info("Reservation %s request can not set "
				     "Part_Nodes flag without partition",
				     resv_desc_ptr->name);
				error_code = ESLURM_INVALID_PARTITION_NAME;
				goto update_failure;
			}
			resv_ptr->flags |= RESERVE_FLAG_PART_NODES;
			/* Explicitly set the node_list to ALL */
			xfree(resv_desc_ptr->node_list);
			resv_desc_ptr->node_list = xstrdup("ALL");
		}
		if (resv_desc_ptr->flags & RESERVE_FLAG_NO_PART_NODES)
			resv_ptr->flags &= (~RESERVE_FLAG_PART_NODES);
		if (resv_desc_ptr->flags & RESERVE_FLAG_TIME_FLOAT) {
			info("Reservation %s request to set TIME_FLOAT flag",
			     resv_desc_ptr->name);
			error_code = ESLURM_INVALID_TIME_VALUE;
			goto update_failure;
		}
	}
	if (resv_desc_ptr->partition && (resv_desc_ptr->partition[0] == '\0')) {
		/* Clear the partition */
		xfree(resv_desc_ptr->partition);
		xfree(resv_ptr->partition);
		resv_ptr->part_ptr = NULL;
	}
	if (resv_desc_ptr->partition) {
		struct part_record *part_ptr = NULL;
		part_ptr = find_part_record(resv_desc_ptr->partition);
		if (!part_ptr) {
			info("Reservation %s request has invalid partition (%s)",
			     resv_desc_ptr->name, resv_desc_ptr->partition);
			error_code = ESLURM_INVALID_PARTITION_NAME;
			goto update_failure;
		}
		xfree(resv_ptr->partition);
		resv_ptr->partition	= resv_desc_ptr->partition;
		resv_desc_ptr->partition = NULL; /* Nothing left to free */
		resv_ptr->part_ptr	= part_ptr;
	}
	if (resv_desc_ptr->resv_watts != NO_VAL)
		resv_ptr->resv_watts = resv_desc_ptr->resv_watts;
	if (resv_desc_ptr->accounts) {
		rc = _update_account_list(resv_ptr, resv_desc_ptr->accounts);
		if (rc) {
			error_code = rc;
			goto update_failure;
		}
	}
	if (resv_desc_ptr->burst_buffer) {
		xfree(resv_ptr->burst_buffer);
		if (resv_desc_ptr->burst_buffer[0] != '\0') {
			resv_ptr->burst_buffer = resv_desc_ptr->burst_buffer;
			resv_desc_ptr->burst_buffer = NULL;
		}
	}
	if (resv_desc_ptr->licenses && (resv_desc_ptr->licenses[0] == '\0')) {
		if (((resv_desc_ptr->node_cnt != NULL)  &&
		     (resv_desc_ptr->node_cnt[0] == 0)) ||
		    ((resv_desc_ptr->node_cnt == NULL)  &&
		     (resv_ptr->node_cnt == 0))) {
			info("Reservation %s attempt to clear licenses with "
			     "NodeCount=0", resv_desc_ptr->name);
			error_code = ESLURM_INVALID_LICENSES;
			goto update_failure;
		}
		xfree(resv_desc_ptr->licenses);	/* clear licenses */
		xfree(resv_ptr->licenses);
		FREE_NULL_LIST(resv_ptr->license_list);
	}

	if (resv_desc_ptr->licenses) {
		bool valid = true;
		List license_list;
		license_list = _license_validate2(resv_desc_ptr, &valid);
		if (!valid) {
			info("Reservation %s invalid license update (%s)",
			     resv_desc_ptr->name, resv_desc_ptr->licenses);
			error_code = ESLURM_INVALID_LICENSES;
			goto update_failure;
		}
		xfree(resv_ptr->licenses);
		resv_ptr->licenses	= resv_desc_ptr->licenses;
		resv_desc_ptr->licenses = NULL; /* Nothing left to free */
		FREE_NULL_LIST(resv_ptr->license_list);
		resv_ptr->license_list  = license_list;
	}
	if (resv_desc_ptr->features && (resv_desc_ptr->features[0] == '\0')) {
		xfree(resv_desc_ptr->features);	/* clear features */
		xfree(resv_ptr->features);
	}
	if (resv_desc_ptr->features) {
		/* To support in the future, the reservation resources would
		 * need to be selected again. For now, administrator can
		 * delete this reservation and create a new one. */
		info("Attempt to change features of reservation %s. "
		     "Delete the reservation and create a new one.",
		     resv_desc_ptr->name);
		error_code = ESLURM_NOT_SUPPORTED;
		goto update_failure;
	}
	if (resv_desc_ptr->users) {
		rc = _update_uid_list(resv_ptr, resv_desc_ptr->users);
		if (rc) {
			error_code = rc;
			goto update_failure;
		}
	}
	if ((resv_ptr->users == NULL) && (resv_ptr->accounts == NULL)) {
		info("Reservation %s request lacks users or accounts",
		     resv_desc_ptr->name);
		error_code = ESLURM_RESERVATION_EMPTY;
		goto update_failure;
	}

	if (resv_desc_ptr->start_time != (time_t) NO_VAL) {
		if (resv_ptr->start_time <= time(NULL)) {
			info("%s: reservation already started", __func__);
			error_code = ESLURM_INVALID_TIME_VALUE;
			goto update_failure;
		}
		if (resv_desc_ptr->start_time < (now - 60)) {
			info("Reservation %s request has invalid start time",
			     resv_desc_ptr->name);
			error_code = ESLURM_INVALID_TIME_VALUE;
			goto update_failure;
		}
		resv_ptr->start_time_prev = resv_ptr->start_time;
		resv_ptr->start_time = resv_desc_ptr->start_time;
		resv_ptr->start_time_first = resv_desc_ptr->start_time;
		if (resv_ptr->duration != NO_VAL) {
			resv_ptr->end_time = resv_ptr->start_time_first +
				(resv_ptr->duration * 60);
		}
	}
	if (resv_desc_ptr->end_time != (time_t) NO_VAL) {
		if (resv_desc_ptr->end_time < (now - 60)) {
			info("Reservation %s request has invalid end time",
			     resv_desc_ptr->name);
			error_code = ESLURM_INVALID_TIME_VALUE;
			goto update_failure;
		}
		resv_ptr->end_time = resv_desc_ptr->end_time;
		resv_ptr->duration = 0;
	}
	if (resv_desc_ptr->duration != NO_VAL) {
		resv_ptr->duration = resv_desc_ptr->duration;
		resv_ptr->end_time = resv_ptr->start_time_first +
				     (resv_desc_ptr->duration * 60);
	}

	if (resv_ptr->start_time >= resv_ptr->end_time) {
		info("Reservation %s request has invalid times (start > end)",
		     resv_desc_ptr->name);
		error_code = ESLURM_INVALID_TIME_VALUE;
		goto update_failure;
	}
	if (resv_desc_ptr->node_list &&
	    (resv_desc_ptr->node_list[0] == '\0')) {	/* Clear bitmap */
		resv_ptr->flags &= (~RESERVE_FLAG_SPEC_NODES);
		xfree(resv_desc_ptr->node_list);
		xfree(resv_ptr->node_list);
		FREE_NULL_BITMAP(resv_ptr->node_bitmap);
		FREE_NULL_BITMAP(resv_ptr->core_bitmap);
		free_job_resources(&resv_ptr->core_resrcs);
		resv_ptr->node_bitmap = bit_alloc(node_record_count);
		if ((resv_desc_ptr->node_cnt == NULL) ||
		    (resv_desc_ptr->node_cnt[0] == 0)) {
			xrealloc(resv_desc_ptr->node_cnt, sizeof(uint32_t) * 2);
			resv_desc_ptr->node_cnt[0] = resv_ptr->node_cnt;
			resv_desc_ptr->node_cnt[1] = 0;
		}
		resv_ptr->node_cnt = 0;
	}
	if (resv_desc_ptr->node_list) {		/* Change bitmap last */
		bitstr_t *node_bitmap;
		resv_ptr->flags |= RESERVE_FLAG_SPEC_NODES;
		if (strcasecmp(resv_desc_ptr->node_list, "ALL") == 0) {
			if ((resv_ptr->partition) &&
			    (resv_ptr->flags & RESERVE_FLAG_PART_NODES)) {
				struct part_record *part_ptr = NULL;
				part_ptr = find_part_record(resv_ptr->
							    partition);
				node_bitmap = bit_copy(part_ptr->node_bitmap);
				xfree(resv_ptr->node_list);
				xfree(resv_desc_ptr->node_list);
				resv_ptr->node_list = xstrdup(part_ptr->nodes);
			} else {
				node_bitmap = bit_alloc(node_record_count);
				bit_nset(node_bitmap, 0,(node_record_count-1));
				resv_ptr->flags &= (~RESERVE_FLAG_PART_NODES);
				xfree(resv_ptr->node_list);
				resv_ptr->node_list = resv_desc_ptr->node_list;
			}
		} else {
			resv_ptr->flags &= (~RESERVE_FLAG_PART_NODES);
			if (node_name2bitmap(resv_desc_ptr->node_list,
					    false, &node_bitmap)) {
				info("Reservation %s request has invalid node name (%s)",
				     resv_desc_ptr->name,
				     resv_desc_ptr->node_list);
				error_code = ESLURM_INVALID_NODE_NAME;
				goto update_failure;
			}
			xfree(resv_ptr->node_list);
			resv_ptr->node_list = resv_desc_ptr->node_list;
		}
		resv_desc_ptr->node_list = NULL;  /* Nothing left to free */
		FREE_NULL_BITMAP(resv_ptr->node_bitmap);
		FREE_NULL_BITMAP(resv_ptr->core_bitmap);
		free_job_resources(&resv_ptr->core_resrcs);
		resv_ptr->node_bitmap = node_bitmap;
		resv_ptr->node_cnt = bit_set_count(resv_ptr->node_bitmap);
	}
	if (resv_desc_ptr->node_cnt) {
		uint32_t total_node_cnt = 0;
		resv_ptr->flags &= (~RESERVE_FLAG_PART_NODES);

#ifdef HAVE_BG
		if (!cnodes_per_mp) {
			select_g_alter_node_cnt(SELECT_GET_NODE_SCALING,
						&cnodes_per_mp);
		}
		if (cnodes_per_mp) {
			/* Convert c-node count to midplane count */
			for (i = 0; resv_desc_ptr->node_cnt[i]; i++) {
				resv_desc_ptr->node_cnt[i] += cnodes_per_mp - 1;
				resv_desc_ptr->node_cnt[i] /= cnodes_per_mp;
			}
		}
#endif
		for (i = 0; resv_desc_ptr->node_cnt[i]; i++) {
			total_node_cnt += resv_desc_ptr->node_cnt[i];
		}
		rc = _resize_resv(resv_ptr, total_node_cnt);
		if (rc) {
			error_code = rc;
			goto update_failure;
		}
		resv_ptr->node_cnt = bit_set_count(resv_ptr->node_bitmap);
	}
	if (_resv_overlap(resv_ptr->start_time, resv_ptr->end_time,
			  resv_ptr->flags, resv_ptr->node_bitmap, resv_ptr)) {
		info("Reservation %s request overlaps another",
		     resv_desc_ptr->name);
		error_code = ESLURM_RESERVATION_OVERLAP;
		goto update_failure;
	}
	if (_job_overlap(resv_ptr->start_time, resv_ptr->flags,
			 resv_ptr->node_bitmap)) {
		info("Reservation %s request overlaps jobs",
		     resv_desc_ptr->name);
		error_code = ESLURM_NODES_BUSY;
		goto update_failure;
	}

	/* This needs to be after checks for both account and user changes */
	if ((error_code = _set_assoc_list(resv_ptr)) != SLURM_SUCCESS)
		goto update_failure;

	_set_tres_cnt(resv_ptr, resv_backup);

	_del_resv_rec(resv_backup);
	(void) set_node_maint_mode(true);
	last_resv_update = now;
	schedule_resv_save();
	return error_code;

update_failure:
	/* Restore backup reservation data */
	_restore_resv(resv_ptr, resv_backup);
	_del_resv_rec(resv_backup);
	return error_code;
}

/* Determine if a running or pending job is using a reservation */
static bool _is_resv_used(slurmctld_resv_t *resv_ptr)
{
	ListIterator job_iterator;
	struct job_record *job_ptr;
	bool match = false;

	job_iterator = list_iterator_create(job_list);
	while ((job_ptr = (struct job_record *) list_next(job_iterator))) {
		if ((!IS_JOB_FINISHED(job_ptr)) &&
		    (job_ptr->resv_id == resv_ptr->resv_id)) {
			match = true;
			break;
		}
	}
	list_iterator_destroy(job_iterator);

	return match;
}

/* Clear the reservation points for jobs referencing a defunct reservation */
static void _clear_job_resv(slurmctld_resv_t *resv_ptr)
{
	ListIterator job_iterator;
	struct job_record *job_ptr;

	job_iterator = list_iterator_create(job_list);
	while ((job_ptr = (struct job_record *) list_next(job_iterator))) {
		if (job_ptr->resv_ptr != resv_ptr)
			continue;
		if (!IS_JOB_FINISHED(job_ptr)) {
			info("Job %u linked to defunct reservation %s, "
			     "clearing that reservation",
			     job_ptr->job_id, job_ptr->resv_name);
		}
		job_ptr->resv_id = 0;
		job_ptr->resv_ptr = NULL;
		xfree(job_ptr->resv_name);
	}
	list_iterator_destroy(job_iterator);
}

static bool _match_user_assoc(char *assoc_str, List assoc_list, bool deny)
{
	ListIterator itr;
	bool found = 0;
	slurmdb_assoc_rec_t *assoc;
	char tmp_char[1000];

	if (!assoc_str || !assoc_list || !list_count(assoc_list))
		return false;

	itr = list_iterator_create(assoc_list);
	while ((assoc = list_next(itr))) {
		while (assoc) {
			snprintf(tmp_char, sizeof(tmp_char), ",%s%u,",
				 deny ? "-" : "", assoc->id);
			if (strstr(assoc_str, tmp_char)) {
				found = 1;
				goto end_it;
			}
			assoc = assoc->usage->parent_assoc_ptr;
		}
	}
end_it:
	list_iterator_destroy(itr);

	return found;
}

/* Delete an exiting resource reservation */
extern int delete_resv(reservation_name_msg_t *resv_desc_ptr)
{
	ListIterator iter;
	slurmctld_resv_t *resv_ptr;
	int rc = SLURM_SUCCESS;
	time_t now = time(NULL);

	if (slurmctld_conf.debug_flags & DEBUG_FLAG_RESERVATION)
		info("delete_resv: Name=%s", resv_desc_ptr->name);

	iter = list_iterator_create(resv_list);
	while ((resv_ptr = (slurmctld_resv_t *) list_next(iter))) {
		if (strcmp(resv_ptr->name, resv_desc_ptr->name))
			continue;
		if (_is_resv_used(resv_ptr)) {
			rc = ESLURM_RESERVATION_BUSY;
			break;
		}

		if (resv_ptr->flags_set_node) {
			resv_ptr->flags_set_node = false;
			_set_nodes_flags(resv_ptr, now,
					 (NODE_STATE_RES | NODE_STATE_MAINT));
			last_node_update = now;
		}

		rc = _post_resv_delete(resv_ptr);
		_clear_job_resv(resv_ptr);
		list_delete_item(iter);
		break;
	}
	list_iterator_destroy(iter);

	if (!resv_ptr) {
		info("Reservation %s not found for deletion",
		     resv_desc_ptr->name);
		return ESLURM_RESERVATION_INVALID;
	}

	(void) set_node_maint_mode(true);
	last_resv_update = time(NULL);
	schedule_resv_save();
	return rc;
}

/* Return pointer to the named reservation or NULL if not found */
extern slurmctld_resv_t *find_resv_name(char *resv_name)
{
	slurmctld_resv_t *resv_ptr;
	resv_ptr = (slurmctld_resv_t *) list_find_first (resv_list,
			_find_resv_name, resv_name);
	return resv_ptr;
}

/* Dump the reservation records to a buffer */
extern void show_resv(char **buffer_ptr, int *buffer_size, uid_t uid,
		      uint16_t protocol_version)
{
	ListIterator iter;
	slurmctld_resv_t *resv_ptr;
	uint32_t resv_packed;
	int tmp_offset;
	Buf buffer;
	time_t now = time(NULL);
	List assoc_list = NULL;
	bool check_permissions = false;
	assoc_mgr_lock_t locks = { READ_LOCK, NO_LOCK, NO_LOCK, NO_LOCK,
				   NO_LOCK, NO_LOCK, NO_LOCK };

	DEF_TIMERS;

	START_TIMER;
	if (!resv_list)
		resv_list = list_create(_del_resv_rec);

	buffer_ptr[0] = NULL;
	*buffer_size = 0;

	buffer = init_buf(BUF_SIZE);

	/* write header: version and time */
	resv_packed = 0;
	pack32(resv_packed, buffer);
	pack_time(now, buffer);

	/* Create this list once since it will not change durning this call. */
	if ((slurmctld_conf.private_data & PRIVATE_DATA_RESERVATIONS)
	    && !validate_operator(uid)) {
		slurmdb_assoc_rec_t assoc;

		check_permissions = true;

		memset(&assoc, 0, sizeof(slurmdb_assoc_rec_t));
		assoc.uid = uid;

		assoc_list = list_create(NULL);

		assoc_mgr_lock(&locks);
		if (assoc_mgr_get_user_assocs(acct_db_conn, &assoc,
					      accounting_enforce, assoc_list)
		    != SLURM_SUCCESS)
			goto no_assocs;
	}

	/* write individual reservation records */
	iter = list_iterator_create(resv_list);
	while ((resv_ptr = (slurmctld_resv_t *) list_next(iter))) {
		if (check_permissions) {
			/* Determine if we have access */
			if ((accounting_enforce & ACCOUNTING_ENFORCE_ASSOCS)
			    && resv_ptr->assoc_list) {
				/* Check to see if the association is
				 * here or the parent association is
				 * listed in the valid associations.
				 */
				if (strchr(resv_ptr->assoc_list, '-')) {
					if (_match_user_assoc(
						    resv_ptr->assoc_list,
						    assoc_list,
						    true))
						continue;
				}

				if (strstr(resv_ptr->assoc_list, ",1") ||
				    strstr(resv_ptr->assoc_list, ",2") ||
				    strstr(resv_ptr->assoc_list, ",3") ||
				    strstr(resv_ptr->assoc_list, ",4") ||
				    strstr(resv_ptr->assoc_list, ",5") ||
				    strstr(resv_ptr->assoc_list, ",6") ||
				    strstr(resv_ptr->assoc_list, ",7") ||
				    strstr(resv_ptr->assoc_list, ",8") ||
				    strstr(resv_ptr->assoc_list, ",9") ||
				    strstr(resv_ptr->assoc_list, ",0")) {
					if (!_match_user_assoc(
						    resv_ptr->assoc_list,
						    assoc_list, false))
						continue;
				}
			} else {
				int i = 0;
				for (i = 0; i < resv_ptr->user_cnt; i++) {
					if (resv_ptr->user_list[i] == uid)
						break;
				}

				if (i >= resv_ptr->user_cnt)
					continue;
			}
		}

		_pack_resv(resv_ptr, buffer, false, protocol_version);
		resv_packed++;
	}
	list_iterator_destroy(iter);

no_assocs:
	if (check_permissions) {
		FREE_NULL_LIST(assoc_list);
		assoc_mgr_unlock(&locks);
	}

	/* put the real record count in the message body header */
	tmp_offset = get_buf_offset(buffer);
	set_buf_offset(buffer, 0);
	pack32(resv_packed, buffer);
	set_buf_offset(buffer, tmp_offset);

	*buffer_size = get_buf_offset(buffer);
	buffer_ptr[0] = xfer_buf_data(buffer);
	END_TIMER2("show_resv");
}

/* Save the state of all reservations to file */
extern int dump_all_resv_state(void)
{
	ListIterator iter;
	slurmctld_resv_t *resv_ptr;
	int error_code = 0, log_fd;
	char *old_file, *new_file, *reg_file;
	/* Locks: Read node */
	slurmctld_lock_t resv_read_lock =
	    { READ_LOCK, NO_LOCK, READ_LOCK, NO_LOCK };
	Buf buffer = init_buf(BUF_SIZE);
	DEF_TIMERS;

	START_TIMER;
	if (!resv_list)
		resv_list = list_create(_del_resv_rec);

	/* write header: time */
	packstr(RESV_STATE_VERSION, buffer);
	pack16(SLURM_PROTOCOL_VERSION, buffer);
	pack_time(time(NULL), buffer);
	pack32(top_suffix, buffer);

	/* write reservation records to buffer */
	lock_slurmctld(resv_read_lock);
	iter = list_iterator_create(resv_list);
	while ((resv_ptr = (slurmctld_resv_t *) list_next(iter)))
		_pack_resv(resv_ptr, buffer, true, SLURM_PROTOCOL_VERSION);
	list_iterator_destroy(iter);

	old_file = xstrdup(slurmctld_conf.state_save_location);
	xstrcat(old_file, "/resv_state.old");
	reg_file = xstrdup(slurmctld_conf.state_save_location);
	xstrcat(reg_file, "/resv_state");
	new_file = xstrdup(slurmctld_conf.state_save_location);
	xstrcat(new_file, "/resv_state.new");
	unlock_slurmctld(resv_read_lock);

	/* write the buffer to file */
	lock_state_files();
	log_fd = creat(new_file, 0600);
	if (log_fd < 0) {
		error("Can't save state, error creating file %s, %m",
		      new_file);
		error_code = errno;
	} else {
		int pos = 0, nwrite = get_buf_offset(buffer), amount, rc;
		char *data = (char *)get_buf_data(buffer);

		while (nwrite > 0) {
			amount = write(log_fd, &data[pos], nwrite);
			if ((amount < 0) && (errno != EINTR)) {
				error("Error writing file %s, %m", new_file);
				error_code = errno;
				break;
			}
			nwrite -= amount;
			pos    += amount;
		}
		rc = fsync_and_close(log_fd, "reservation");
		if (rc && !error_code)
			error_code = rc;
	}
	if (error_code)
		(void) unlink(new_file);
	else {			/* file shuffle */
		(void) unlink(old_file);
		if (link(reg_file, old_file))
			debug4("unable to create link for %s -> %s: %m",
			       reg_file, old_file);
		(void) unlink(reg_file);
		if (link(new_file, reg_file))
			debug4("unable to create link for %s -> %s: %m",
			       new_file, reg_file);
		(void) unlink(new_file);
	}
	xfree(old_file);
	xfree(reg_file);
	xfree(new_file);
	unlock_state_files();

	free_buf(buffer);
	END_TIMER2("dump_all_resv_state");
	return 0;
}

<<<<<<< HEAD
=======
/* Unfortunately the reservation's core_bitmap is a global bitmap and the nodes
 * in the system have changed in terms of their node count or nodes have been
 * added or removed. Make best effort to rebuild the reservation's core_bitmap
 * on the limited information currently available. The specific cores might
 * change, but this logic at least leaves their count constant and uses the
 * same nodes. */
static void _rebuild_core_bitmap(slurmctld_resv_t *resv_ptr)
{
	int i_first, i_last, i, j, k, core_offset, node_offset;
	uint32_t core_cnt, core_inx, node_inx;
	ListIterator job_iterator;
	struct job_record  *job_ptr;

	info("Core_bitmap for reservation %s no longer valid, cores addded or removed, rebuilding",
	     resv_ptr->name);

	core_cnt = bit_set_count(resv_ptr->core_bitmap);      /* Cores needed */
	bit_free(resv_ptr->core_bitmap);
	resv_ptr->core_bitmap =
		bit_alloc(cr_get_coremap_offset(node_record_count));

	/* Try to use any cores in use by jobs running in this reservation */
	job_iterator = list_iterator_create(job_list);
	while ((job_ptr = (struct job_record *) list_next(job_iterator))) {
		if (!IS_JOB_RUNNING(job_ptr)      ||
		    (job_ptr->node_bitmap == NULL)||
		    (job_ptr->job_resrcs == NULL) ||
		    (job_ptr->resv_name == NULL)  ||
		    strcmp(job_ptr->resv_name, resv_ptr->name))
			continue;
		/* This job is currently running in this reservation */
		i_first = bit_ffs(job_ptr->node_bitmap);
		if (i_first >= 0)
			i_last = bit_fls(job_ptr->node_bitmap);
		else
			i_last = i_first - 1;
		node_offset = -1;
		for (node_inx = i_first;
		     ((core_cnt > 0) && (node_inx <= i_last)); node_inx++) {
			if (!bit_test(job_ptr->node_bitmap, node_inx))
				continue;
			node_offset++;
			core_offset = get_job_resources_offset(
						job_ptr->job_resrcs,
						node_offset, 0, 0);
			if (core_offset < 0)
				break;
			j = cr_get_coremap_offset(node_inx);
			k = cr_get_coremap_offset(node_inx + 1);
			k -= j;	/* core count on this node */
			for (i = 0; i < k; i++) {
				if (!bit_test(job_ptr->job_resrcs->core_bitmap,
					      core_offset + i))
					continue;
				bit_set(resv_ptr->core_bitmap, j + i);
				if (--core_cnt == 0)
					break;
			}
		}
	}
	list_iterator_destroy(job_iterator);

	/* Use any other available cores, evenly distributing across nodes */
	i_first = bit_ffs(resv_ptr->node_bitmap);
	if (i_first >= 0)
		i_last = bit_fls(resv_ptr->node_bitmap);
	else
		i_last = i_first - 1;
	for (core_inx = 0; ((core_cnt > 0) && (core_inx <= core_cnt));
	     core_inx++) {
		for (node_inx = i_first; node_inx <= i_last; node_inx++) {
			if (!bit_test(resv_ptr->node_bitmap, node_inx))
				continue;
			j = cr_get_coremap_offset(node_inx);
			k = cr_get_coremap_offset(node_inx + 1);
			j += core_inx;	/* Core offset on this node */
			if (j >= k)
				continue;
			if (bit_test(resv_ptr->core_bitmap, j))
				continue;	/* Already set by job */
			bit_set(resv_ptr->core_bitmap, j);
			if (--core_cnt == 0)
				break;
		}
	}
}

>>>>>>> 7d1d3dcb
/* Validate one reservation record, return true if good */
static bool _validate_one_reservation(slurmctld_resv_t *resv_ptr)
{
	bool account_not = false, user_not = false;

	if ((resv_ptr->name == NULL) || (resv_ptr->name[0] == '\0')) {
		error("Read reservation without name");
		return false;
	}
	if (_get_core_resrcs(resv_ptr) != SLURM_SUCCESS)
		return false;
	if (resv_ptr->partition) {
		struct part_record *part_ptr = NULL;
		part_ptr = find_part_record(resv_ptr->partition);
		if (!part_ptr) {
			error("Reservation %s has invalid partition (%s)",
			      resv_ptr->name, resv_ptr->partition);
			return false;
		}
		resv_ptr->part_ptr	= part_ptr;
	}
	if (resv_ptr->accounts) {
		int account_cnt = 0, i, rc;
		char **account_list;
		rc = _build_account_list(resv_ptr->accounts,
					 &account_cnt, &account_list,
					 &account_not);
		if (rc) {
			error("Reservation %s has invalid accounts (%s)",
			      resv_ptr->name, resv_ptr->accounts);
			return false;
		}
		for (i=0; i<resv_ptr->account_cnt; i++)
			xfree(resv_ptr->account_list[i]);
		xfree(resv_ptr->account_list);
		resv_ptr->account_cnt  = account_cnt;
		resv_ptr->account_list = account_list;
		resv_ptr->account_not  = account_not;
	}
	if (resv_ptr->licenses) {
		bool valid = true;
		FREE_NULL_LIST(resv_ptr->license_list);
		resv_ptr->license_list = license_validate(resv_ptr->licenses,
							  NULL, &valid);
		if (!valid) {
			error("Reservation %s has invalid licenses (%s)",
			      resv_ptr->name, resv_ptr->licenses);
			return false;
		}
	}
	if (resv_ptr->users) {
		int rc, user_cnt = 0;
		uid_t *user_list = NULL;
		rc = _build_uid_list(resv_ptr->users,
				     &user_cnt, &user_list, &user_not);
		if (rc) {
			error("Reservation %s has invalid users (%s)",
			      resv_ptr->name, resv_ptr->users);
			return false;
		}
		xfree(resv_ptr->user_list);
		resv_ptr->user_cnt  = user_cnt;
		resv_ptr->user_list = user_list;
		resv_ptr->user_not  = user_not;
	}
	if ((resv_ptr->flags & RESERVE_FLAG_PART_NODES) &&
	    resv_ptr->part_ptr && resv_ptr->part_ptr->node_bitmap) {
		slurmctld_resv_t old_resv_ptr;
		memset(&old_resv_ptr, 0, sizeof(slurmctld_resv_t));

		xfree(resv_ptr->node_list);
		resv_ptr->node_list = xstrdup(resv_ptr->part_ptr->nodes);
		FREE_NULL_BITMAP(resv_ptr->node_bitmap);
		resv_ptr->node_bitmap = bit_copy(resv_ptr->part_ptr->
						 node_bitmap);
		resv_ptr->node_cnt = bit_set_count(resv_ptr->node_bitmap);
		old_resv_ptr.tres_str = resv_ptr->tres_str;
		resv_ptr->tres_str = NULL;
		_set_tres_cnt(resv_ptr, &old_resv_ptr);
		xfree(old_resv_ptr.tres_str);
		last_resv_update = time(NULL);
	} else if (resv_ptr->node_list) {	/* Change bitmap last */
		bitstr_t *node_bitmap;
#ifdef HAVE_BG
		int inx;
		char save = '\0';
		/* Make sure we take off the cnodes in the reservation */
		for (inx = 0; resv_ptr->node_list[inx]; inx++) {
			if (resv_ptr->node_list[inx] == '['
			    && resv_ptr->node_list[inx-1] <= '9'
			    && resv_ptr->node_list[inx-1] >= '0') {
				save = resv_ptr->node_list[inx];
				resv_ptr->node_list[inx] = '\0';
				break;
			}
		}
#endif
		if (strcasecmp(resv_ptr->node_list, "ALL") == 0) {
			node_bitmap = bit_alloc(node_record_count);
			bit_nset(node_bitmap, 0, (node_record_count - 1));
		} else if (node_name2bitmap(resv_ptr->node_list,
					    false, &node_bitmap)) {
			error("Reservation %s has invalid nodes (%s)",
			      resv_ptr->name, resv_ptr->node_list);
			return false;
		}

#ifdef HAVE_BG
		if (save)
			resv_ptr->node_list[inx] = save;
#endif

		FREE_NULL_BITMAP(resv_ptr->node_bitmap);
		resv_ptr->node_bitmap = node_bitmap;
	}

	return true;
}

/*
 * Validate all reservation records, reset bitmaps, etc.
 * Purge any invalid reservation.
 */
static void _validate_all_reservations(void)
{
	ListIterator iter;
	slurmctld_resv_t *resv_ptr;
	struct job_record *job_ptr;
	char *tmp;
	uint32_t res_num;

	iter = list_iterator_create(resv_list);
	while ((resv_ptr = (slurmctld_resv_t *) list_next(iter))) {
		if (!_validate_one_reservation(resv_ptr)) {
			error("Purging invalid reservation record %s",
			      resv_ptr->name);
			_post_resv_delete(resv_ptr);
			_clear_job_resv(resv_ptr);
			list_delete_item(iter);
		} else {
			_set_assoc_list(resv_ptr);
			tmp = strrchr(resv_ptr->name, '_');
			if (tmp) {
				res_num = atoi(tmp + 1);
				top_suffix = MAX(top_suffix, res_num);
			}
		}
	}
	list_iterator_destroy(iter);

	/* Validate all job reservation pointers */
	iter = list_iterator_create(job_list);
	while ((job_ptr = (struct job_record *) list_next(iter))) {
		if (job_ptr->resv_name == NULL)
			continue;

		if ((job_ptr->resv_ptr == NULL) ||
		    (job_ptr->resv_ptr->magic != RESV_MAGIC)) {
			job_ptr->resv_ptr = (slurmctld_resv_t *)
					list_find_first(resv_list,
							_find_resv_name,
							job_ptr->resv_name);
		}
		if (!job_ptr->resv_ptr) {
			error("JobId %u linked to defunct reservation %s",
			       job_ptr->job_id, job_ptr->resv_name);
			job_ptr->resv_id = 0;
			xfree(job_ptr->resv_name);
		}
	}
	list_iterator_destroy(iter);

}

/*
 * Replace DOWN, DRAIN or ALLOCATED nodes for reservations with "replace" flag
 */
static void _resv_node_replace(slurmctld_resv_t *resv_ptr)
{
	bitstr_t *preserve_bitmap = NULL;
	bitstr_t *core_bitmap = NULL, *new_bitmap = NULL, *tmp_bitmap = NULL;
	resv_desc_msg_t resv_desc;
	int i, add_nodes, new_nodes, preserve_nodes, busy_nodes_needed;
	bool log_it = true;

	/* Identify nodes which can be preserved in this reservation */
	preserve_bitmap = bit_copy(resv_ptr->node_bitmap);
	bit_and(preserve_bitmap, avail_node_bitmap);
	bit_and(preserve_bitmap, idle_node_bitmap);
	preserve_nodes = bit_set_count(preserve_bitmap);

	/* Try to get replacement nodes, first from idle pool then re-use
	 * busy nodes in the current reservation as needed */
	add_nodes = resv_ptr->node_cnt - preserve_nodes;
	while (add_nodes) {
		memset(&resv_desc, 0, sizeof(resv_desc_msg_t));
		resv_desc.start_time  = resv_ptr->start_time;
		resv_desc.end_time    = resv_ptr->end_time;
		resv_desc.features    = resv_ptr->features;
		resv_desc.node_cnt    = xmalloc(sizeof(uint32_t) * 2);
		resv_desc.node_cnt[0] = add_nodes;
		i = _select_nodes(&resv_desc, &resv_ptr->part_ptr, &new_bitmap,
				  &core_bitmap);
		xfree(resv_desc.node_cnt);
		xfree(resv_desc.node_list);
		xfree(resv_desc.partition);
		if (i == SLURM_SUCCESS) {
			new_nodes = bit_set_count(new_bitmap);
			busy_nodes_needed = resv_ptr->node_cnt - new_nodes
					    - preserve_nodes;
			if (busy_nodes_needed > 0) {
				bit_not(preserve_bitmap);
				bit_and(resv_ptr->node_bitmap, preserve_bitmap);
				bit_not(preserve_bitmap);
				tmp_bitmap = bit_pick_cnt(resv_ptr->node_bitmap,
							  busy_nodes_needed);
				bit_and(resv_ptr->node_bitmap, tmp_bitmap);
				FREE_NULL_BITMAP(tmp_bitmap);
				bit_or(resv_ptr->node_bitmap, preserve_bitmap);
			} else {
				bit_and(resv_ptr->node_bitmap, preserve_bitmap);
			}
			bit_or(resv_ptr->node_bitmap, new_bitmap);
			FREE_NULL_BITMAP(new_bitmap);
			FREE_NULL_BITMAP(resv_ptr->core_bitmap);
			resv_ptr->core_bitmap = core_bitmap;	/* is NULL */
			free_job_resources(&resv_ptr->core_resrcs);
			xfree(resv_ptr->node_list);
			resv_ptr->node_list = bitmap2node_name(resv_ptr->
							       node_bitmap);
			info("modified reservation %s with replacement "
				"nodes, new nodes: %s",
				resv_ptr->name, resv_ptr->node_list);
			break;
		}
		add_nodes /= 2;	/* Try to get idle nodes as possible */
		if (log_it) {
			info("unable to replace all allocated nodes in "
			     "reservation %s at this time", resv_ptr->name);
			log_it = false;
		}
	}
	FREE_NULL_BITMAP(preserve_bitmap);
	last_resv_update = time(NULL);
	schedule_resv_save();
}

/*
 * Replace DOWN or DRAINED in an advanced reservation, also replaces nodes
 * in use for reservations with the "replace" flag.
 */
static void _validate_node_choice(slurmctld_resv_t *resv_ptr)
{
	bitstr_t *tmp_bitmap = NULL;
	bitstr_t *core_bitmap = NULL;
	int i;
	resv_desc_msg_t resv_desc;

	if ((resv_ptr->node_bitmap == NULL) ||
	    (resv_ptr->flags & RESERVE_FLAG_SPEC_NODES) ||
	    (resv_ptr->flags & RESERVE_FLAG_STATIC))
		return;

	if (resv_ptr->flags & RESERVE_FLAG_REPLACE) {
		_resv_node_replace(resv_ptr);
		return;
	}

	i = bit_overlap(resv_ptr->node_bitmap, avail_node_bitmap);
	if (i == resv_ptr->node_cnt) {
		return;
	}

	/* Reservation includes DOWN, DRAINED/DRAINING, FAILING or
	 * NO_RESPOND nodes. Generate new request using _select_nodes()
	 * in attempt to replace these nodes */
	memset(&resv_desc, 0, sizeof(resv_desc_msg_t));
	resv_desc.start_time = resv_ptr->start_time;
	resv_desc.end_time   = resv_ptr->end_time;
	resv_desc.features   = resv_ptr->features;
	resv_desc.node_cnt   = xmalloc(sizeof(uint32_t) * 2);
	resv_desc.node_cnt[0]= resv_ptr->node_cnt - i;
	i = _select_nodes(&resv_desc, &resv_ptr->part_ptr, &tmp_bitmap,
			  &core_bitmap);
	xfree(resv_desc.node_cnt);
	xfree(resv_desc.node_list);
	xfree(resv_desc.partition);
	if (i == SLURM_SUCCESS) {
		bit_and(resv_ptr->node_bitmap, avail_node_bitmap);
		bit_or(resv_ptr->node_bitmap, tmp_bitmap);
		FREE_NULL_BITMAP(tmp_bitmap);
		FREE_NULL_BITMAP(resv_ptr->core_bitmap);
		resv_ptr->core_bitmap = core_bitmap;
		free_job_resources(&resv_ptr->core_resrcs);
		xfree(resv_ptr->node_list);
		resv_ptr->node_list = bitmap2node_name(resv_ptr->node_bitmap);
		info("modified reservation %s due to unusable nodes, "
		     "new nodes: %s", resv_ptr->name, resv_ptr->node_list);
	} else if (difftime(resv_ptr->start_time, time(NULL)) < 600) {
		info("reservation %s contains unusable nodes, "
		     "can't reallocate now", resv_ptr->name);
	} else {
		debug("reservation %s contains unusable nodes, "
		      "can't reallocate now", resv_ptr->name);
	}
}

/* Open the reservation state save file, or backup if necessary.
 * state_file IN - the name of the state save file used
 * RET the file description to read from or error code
 */
static int _open_resv_state_file(char **state_file)
{
	int state_fd;
	struct stat stat_buf;

	*state_file = xstrdup(slurmctld_conf.state_save_location);
	xstrcat(*state_file, "/resv_state");
	state_fd = open(*state_file, O_RDONLY);
	if (state_fd < 0) {
		error("Could not open reservation state file %s: %m",
		      *state_file);
	} else if (fstat(state_fd, &stat_buf) < 0) {
		error("Could not stat reservation state file %s: %m",
		      *state_file);
		(void) close(state_fd);
	} else if (stat_buf.st_size < 10) {
		error("Reservation state file %s too small", *state_file);
		(void) close(state_fd);
	} else 	/* Success */
		return state_fd;

	error("NOTE: Trying backup state save file. Reservations may be lost");
	xstrcat(*state_file, ".old");
	state_fd = open(*state_file, O_RDONLY);
	return state_fd;
}

/*
 * Load the reservation state from file, recover on slurmctld restart.
 *	Reset reservation pointers for all jobs.
 *	Execute this after loading the configuration file data.
 * IN recover - 0 = validate current reservations ONLY if already recovered,
 *                  otherwise recover from disk
 *              1+ = recover all reservation state from disk
 * RET SLURM_SUCCESS or error code
 * NOTE: READ lock_slurmctld config before entry
 */
extern int load_all_resv_state(int recover)
{
	char *state_file, *data = NULL, *ver_str = NULL;
	time_t now;
	uint32_t data_size = 0, uint32_tmp;
	int data_allocated, data_read = 0, error_code = 0, state_fd;
	Buf buffer;
	slurmctld_resv_t *resv_ptr = NULL;
	uint16_t protocol_version = (uint16_t) NO_VAL;

	last_resv_update = time(NULL);
	if ((recover == 0) && resv_list) {
		_validate_all_reservations();
		return SLURM_SUCCESS;
	}

	/* Read state file and validate */
	if (resv_list)
		list_flush(resv_list);
	else
		resv_list = list_create(_del_resv_rec);

	/* read the file */
	lock_state_files();
	state_fd = _open_resv_state_file(&state_file);
	if (state_fd < 0) {
		info("No reservation state file (%s) to recover",
		     state_file);
		error_code = ENOENT;
	} else {
		data_allocated = BUF_SIZE;
		data = xmalloc(data_allocated);
		while (1) {
			data_read = read(state_fd, &data[data_size],
					BUF_SIZE);
			if (data_read < 0) {
				if  (errno == EINTR)
					continue;
				else {
					error("Read error on %s: %m",
						state_file);
					break;
				}
			} else if (data_read == 0)     /* eof */
				break;
			data_size      += data_read;
			data_allocated += data_read;
			xrealloc(data, data_allocated);
		}
		close(state_fd);
	}
	xfree(state_file);
	unlock_state_files();

	buffer = create_buf(data, data_size);

	safe_unpackstr_xmalloc( &ver_str, &uint32_tmp, buffer);
	debug3("Version string in resv_state header is %s", ver_str);
	if (ver_str && !strcmp(ver_str, RESV_STATE_VERSION))
		safe_unpack16(&protocol_version, buffer);

	if (protocol_version == (uint16_t) NO_VAL) {
		error("************************************************************");
		error("Can not recover reservation state, data version incompatible");
		error("************************************************************");
		xfree(ver_str);
		free_buf(buffer);
		schedule_resv_save();	/* Schedule save with new format */
		return EFAULT;
	}
	xfree(ver_str);
	safe_unpack_time(&now, buffer);
	safe_unpack32(&top_suffix, buffer);

	while (remaining_buf(buffer) > 0) {
		resv_ptr = _load_reservation_state(buffer, protocol_version);
		if (!resv_ptr)
			break;

		list_append(resv_list, resv_ptr);
		info("Recovered state of reservation %s", resv_ptr->name);
	}

	_validate_all_reservations();
	info("Recovered state of %d reservations", list_count(resv_list));
	free_buf(buffer);
	return error_code;

      unpack_error:
	_validate_all_reservations();
	if (state_fd >= 0)
		error("Incomplete reservation data checkpoint file");
	info("Recovered state of %d reservations", list_count(resv_list));
	if (resv_ptr)
		_del_resv_rec(resv_ptr);
	free_buf(buffer);
	return EFAULT;
}

/*
 * Determine if a job request can use the specified reservations
 *
 * IN/OUT job_ptr - job to validate, set its resv_id
 * RET SLURM_SUCCESS or error code (not found or access denied)
 */
extern int validate_job_resv(struct job_record *job_ptr)
{
	slurmctld_resv_t *resv_ptr = NULL;
	int rc;

	xassert(job_ptr);

	if ((job_ptr->resv_name == NULL) || (job_ptr->resv_name[0] == '\0')) {
		xfree(job_ptr->resv_name);
		job_ptr->resv_id    = 0;
		job_ptr->resv_ptr   = NULL;
		return SLURM_SUCCESS;
	}

	if (!resv_list)
		return ESLURM_RESERVATION_INVALID;

	/* Find the named reservation */
	resv_ptr = (slurmctld_resv_t *) list_find_first (resv_list,
			_find_resv_name, job_ptr->resv_name);
	rc = _valid_job_access_resv(job_ptr, resv_ptr);
	if (rc == SLURM_SUCCESS) {
		job_ptr->resv_id    = resv_ptr->resv_id;
		job_ptr->resv_ptr   = resv_ptr;
		_validate_node_choice(resv_ptr);
	}
	return rc;
}

static int  _resize_resv(slurmctld_resv_t *resv_ptr, uint32_t node_cnt)
{
	bitstr_t *tmp1_bitmap = NULL, *tmp2_bitmap = NULL;
	bitstr_t *core_bitmap = NULL;
	int delta_node_cnt, i;
	resv_desc_msg_t resv_desc;

	delta_node_cnt = resv_ptr->node_cnt - node_cnt;
	if (delta_node_cnt == 0)	/* Already correct node count */
		return SLURM_SUCCESS;

	if (delta_node_cnt > 0) {	/* Must decrease node count */
		if (bit_overlap(resv_ptr->node_bitmap, idle_node_bitmap)) {
			/* Start by eliminating idle nodes from reservation */
			tmp1_bitmap = bit_copy(resv_ptr->node_bitmap);
			bit_and(tmp1_bitmap, idle_node_bitmap);
			i = bit_set_count(tmp1_bitmap);
			if (i > delta_node_cnt) {
				tmp2_bitmap = bit_pick_cnt(tmp1_bitmap,
							   delta_node_cnt);
				bit_not(tmp2_bitmap);
				bit_and(resv_ptr->node_bitmap, tmp2_bitmap);
				FREE_NULL_BITMAP(tmp1_bitmap);
				FREE_NULL_BITMAP(tmp2_bitmap);
				delta_node_cnt = 0;	/* ALL DONE */
			} else if (i) {
				bit_not(idle_node_bitmap);
				bit_and(resv_ptr->node_bitmap,
					idle_node_bitmap);
				bit_not(idle_node_bitmap);
				resv_ptr->node_cnt = bit_set_count(
						resv_ptr->node_bitmap);
				delta_node_cnt = resv_ptr->node_cnt -
						 node_cnt;
			}
			FREE_NULL_BITMAP(tmp1_bitmap);
		}
		if (delta_node_cnt > 0) {
			/* Now eliminate allocated nodes from reservation */
			tmp1_bitmap = bit_pick_cnt(resv_ptr->node_bitmap,
						   node_cnt);
			FREE_NULL_BITMAP(resv_ptr->node_bitmap);
			resv_ptr->node_bitmap = tmp1_bitmap;
		}
		xfree(resv_ptr->node_list);
		resv_ptr->node_list = bitmap2node_name(resv_ptr->node_bitmap);
		resv_ptr->node_cnt = node_cnt;
		return SLURM_SUCCESS;
	}

	/* Must increase node count. Make this look like new request so
	 * we can use _select_nodes() for selecting the nodes */
	memset(&resv_desc, 0, sizeof(resv_desc_msg_t));
	resv_desc.start_time = resv_ptr->start_time;
	resv_desc.end_time   = resv_ptr->end_time;
	resv_desc.features   = resv_ptr->features;
	resv_desc.flags      = resv_ptr->flags;
	resv_desc.node_cnt   = xmalloc(sizeof(uint32_t) * 2);
	resv_desc.node_cnt[0]= 0 - delta_node_cnt;
	i = _select_nodes(&resv_desc, &resv_ptr->part_ptr, &tmp1_bitmap,
			  &core_bitmap);
	xfree(resv_desc.node_cnt);
	xfree(resv_desc.node_list);
	xfree(resv_desc.partition);
	if (i == SLURM_SUCCESS) {
		bit_or(resv_ptr->node_bitmap, tmp1_bitmap);
		FREE_NULL_BITMAP(tmp1_bitmap);
		FREE_NULL_BITMAP(resv_ptr->core_bitmap);
		resv_ptr->core_bitmap = core_bitmap;
		free_job_resources(&resv_ptr->core_resrcs);
		xfree(resv_ptr->node_list);
		resv_ptr->node_list = bitmap2node_name(resv_ptr->node_bitmap);
		resv_ptr->node_cnt = node_cnt;
	}
	return i;
}

/* Given a reservation create request, select appropriate nodes for use */
static int  _select_nodes(resv_desc_msg_t *resv_desc_ptr,
			  struct part_record **part_ptr,
			  bitstr_t **resv_bitmap,
			  bitstr_t **core_bitmap)
{
	slurmctld_resv_t *resv_ptr;
	bitstr_t *node_bitmap;
	ListIterator iter;
	int i, rc = SLURM_SUCCESS;
	time_t start_relative, end_relative;
	time_t now = time(NULL);

	if (*part_ptr == NULL) {
		*part_ptr = default_part_loc;
		if (*part_ptr == NULL)
			return ESLURM_DEFAULT_PARTITION_NOT_SET;
		xfree(resv_desc_ptr->partition);	/* should be no-op */
		resv_desc_ptr->partition = xstrdup((*part_ptr)->name);
	}

	/* Start with all nodes in the partition */
	if (*resv_bitmap)
		node_bitmap = bit_copy(*resv_bitmap);
	else
		node_bitmap = bit_copy((*part_ptr)->node_bitmap);

	/* Don't use node already reserved */
	if (!(resv_desc_ptr->flags & RESERVE_FLAG_MAINT) &&
	    !(resv_desc_ptr->flags & RESERVE_FLAG_OVERLAP)) {
		iter = list_iterator_create(resv_list);
		while ((resv_ptr = (slurmctld_resv_t *) list_next(iter))) {
			if (resv_ptr->end_time <= now)
				_advance_resv_time(resv_ptr);
			if (resv_ptr->node_bitmap == NULL)
				continue;
			if (resv_ptr->flags & RESERVE_FLAG_TIME_FLOAT) {
				start_relative = resv_ptr->start_time + now;
				if (resv_ptr->duration == INFINITE)
					end_relative = start_relative +
						ONE_YEAR;
				else if (resv_ptr->duration &&
					 (resv_ptr->duration != NO_VAL)) {
					end_relative = start_relative +
						       resv_ptr->duration * 60;
				} else {
					end_relative = resv_ptr->end_time;
					if (start_relative > end_relative)
						start_relative = end_relative;
				}
			} else {
				start_relative = resv_ptr->start_time_first;
				end_relative = resv_ptr->end_time;
			}

			if ((start_relative >= resv_desc_ptr->end_time) ||
			    (end_relative   <= resv_desc_ptr->start_time))
				continue;
			if (!resv_ptr->core_bitmap && !resv_ptr->full_nodes) {
				error("Reservation has no core_bitmap and "
				      "full_nodes is zero");
				resv_ptr->full_nodes = 1;
			}
			if (resv_ptr->full_nodes || !resv_desc_ptr->core_cnt) {
				bit_not(resv_ptr->node_bitmap);
				bit_and(node_bitmap, resv_ptr->node_bitmap);
				bit_not(resv_ptr->node_bitmap);
			} else {
				_create_cluster_core_bitmap(core_bitmap);
				bit_or(*core_bitmap, resv_ptr->core_bitmap);
			}
		}
		list_iterator_destroy(iter);
	}

	/* Satisfy feature specification */
	if (resv_desc_ptr->features) {
		int   op_code = FEATURE_OP_AND, last_op_code = FEATURE_OP_AND;
		char *features = xstrdup(resv_desc_ptr->features);
		char *sep_ptr, *token = features;
		bitstr_t *feature_bitmap = bit_copy(node_bitmap);
		struct features_record *feature_ptr;
		ListIterator feature_iter;
		bool match;

		while (1) {
			for (i=0; ; i++) {
				if (token[i] == '\0') {
					sep_ptr = NULL;
					break;
				} else if (token[i] == '|') {
					op_code = FEATURE_OP_OR;
					token[i] = '\0';
					sep_ptr = &token[i];
					break;
				} else if ((token[i] == '&') ||
					   (token[i] == ',')) {
					op_code = FEATURE_OP_AND;
					token[i] = '\0';
					sep_ptr = &token[i];
					break;
				}
			}

			match = false;
			feature_iter = list_iterator_create(feature_list);
			while ((feature_ptr = (struct features_record *)
					list_next(feature_iter))) {
				if (strcmp(token, feature_ptr->name))
					continue;
				if (last_op_code == FEATURE_OP_OR) {
					bit_or(feature_bitmap,
					       feature_ptr->node_bitmap);
				} else {
					bit_and(feature_bitmap,
						feature_ptr->node_bitmap);
				}
				match = true;
				break;
			}
			list_iterator_destroy(feature_iter);
			if (!match) {
				info("reservation feature invalid: %s", token);
				rc = ESLURM_INVALID_FEATURE;
				bit_nclear(feature_bitmap, 0,
					   (node_record_count - 1));
				break;
			}
			if (sep_ptr == NULL)
				break;
			token = sep_ptr + 1;
			last_op_code = op_code;
		}
		xfree(features);
		bit_and(node_bitmap, feature_bitmap);
		FREE_NULL_BITMAP(feature_bitmap);
	}

	if ((resv_desc_ptr->flags & RESERVE_FLAG_MAINT) == 0) {
		/* Nodes must be available */
		bit_and(node_bitmap, avail_node_bitmap);
	}

	/* If *resv_bitmap exists we probably don't need to delete it, when it
	 * gets created off of node_bitmap it will be the same, but just to be
	 * safe we do. */
	FREE_NULL_BITMAP(*resv_bitmap);
	if (rc == SLURM_SUCCESS) {
		/* Free node_list here since it could be filled in in the
		   select plugin.
		*/
		xfree(resv_desc_ptr->node_list);
		*resv_bitmap = _pick_idle_nodes(node_bitmap,
						resv_desc_ptr, core_bitmap);
	}
	FREE_NULL_BITMAP(node_bitmap);
	if (*resv_bitmap == NULL) {
		if (rc == SLURM_SUCCESS)
			rc = ESLURM_NODES_BUSY;
		return rc;
	}

	if (!resv_desc_ptr->node_list)
		resv_desc_ptr->node_list = bitmap2node_name(*resv_bitmap);

	return SLURM_SUCCESS;
}

static bitstr_t *_pick_idle_nodes(bitstr_t *avail_bitmap,
				  resv_desc_msg_t *resv_desc_ptr,
				  bitstr_t **core_bitmap)
{
	int i;
	bitstr_t *ret_bitmap = NULL, *tmp_bitmap;
	uint32_t total_node_cnt = 0;
	bool resv_debug;

#ifdef HAVE_BG
	static uint16_t static_blocks = (uint16_t)NO_VAL;
	if (static_blocks == (uint16_t)NO_VAL) {
		/* Since this never changes we can just set it once
		 * and not look at it again. */
		select_g_get_info_from_plugin(SELECT_STATIC_PART, NULL,
					      &static_blocks);
	}
#else
	static uint16_t static_blocks = 0;
#endif

	if (resv_desc_ptr->node_cnt == NULL) {
		return _pick_idle_node_cnt(avail_bitmap, resv_desc_ptr, 0,
					   core_bitmap);
	} else if ((resv_desc_ptr->node_cnt[0] == 0) ||
		   (resv_desc_ptr->node_cnt[1] == 0)) {
		return _pick_idle_node_cnt(avail_bitmap, resv_desc_ptr,
					   resv_desc_ptr->node_cnt[0],
					   core_bitmap);
	}

	/* Try to create a single reservation that can contain all blocks
	 * unless we have static blocks on a BlueGene system */
	if (static_blocks != 0) {
		for (i = 0; resv_desc_ptr->node_cnt[i]; i++)
			total_node_cnt += resv_desc_ptr->node_cnt[i];
		tmp_bitmap = _pick_idle_node_cnt(avail_bitmap, resv_desc_ptr,
						 total_node_cnt, core_bitmap);
		if (tmp_bitmap) {
			if (total_node_cnt == bit_set_count(tmp_bitmap))
				return tmp_bitmap;
			/* Oversized allocation, possibly due to BlueGene block
			 * size limitations. Need to create as multiple
			 * blocks */
			FREE_NULL_BITMAP(tmp_bitmap);
		}
	}

	/* Need to create reservation containing multiple blocks */
	resv_debug = slurmctld_conf.debug_flags & DEBUG_FLAG_RESERVATION;
	for (i = 0; resv_desc_ptr->node_cnt[i]; i++) {
		tmp_bitmap = _pick_idle_node_cnt(avail_bitmap, resv_desc_ptr,
						 resv_desc_ptr->node_cnt[i],
						 core_bitmap);
		if (tmp_bitmap == NULL) {	/* allocation failure */
			if (resv_debug) {
				info("reservation of %u nodes failed",
				     resv_desc_ptr->node_cnt[i]);
			}
			FREE_NULL_BITMAP(ret_bitmap);
			return NULL;
		}
		if (resv_debug) {
			char *tmp_name;
			tmp_name = bitmap2node_name(tmp_bitmap);
			info("reservation of %u nodes, using %s",
			     resv_desc_ptr->node_cnt[i], tmp_name);
			xfree(tmp_name);
		}
		if (ret_bitmap)
			bit_or(ret_bitmap, tmp_bitmap);
		else
			ret_bitmap = bit_copy(tmp_bitmap);
		bit_not(tmp_bitmap);
		bit_and(avail_bitmap, tmp_bitmap);
		FREE_NULL_BITMAP(tmp_bitmap);
	}

	return ret_bitmap;
}

static void _check_job_compatibility(struct job_record *job_ptr,
				     bitstr_t *avail_bitmap,
				     bitstr_t **core_bitmap)
{
	uint32_t total_nodes;
	bitstr_t *full_node_bitmap;
	int i_core, i_node;
	int start = 0;
	int rep_count = 0;
	job_resources_t *job_res = job_ptr->job_resrcs;

	if (!job_res->core_bitmap)
		return;

	total_nodes = bit_set_count(job_res->node_bitmap);

#if _DEBUG
{
	char str[200];
	bit_fmt(str, sizeof(str), job_res->core_bitmap);
	info("Checking %d nodes (of %d) for job %u, "
	     "core_bitmap:%s core_bitmap_size:%d",
	     total_nodes, bit_size(job_res->node_bitmap),
	     job_ptr->job_id, str, bit_size(job_res->core_bitmap));
}
#endif

	full_node_bitmap = bit_copy(job_res->node_bitmap);
	_create_cluster_core_bitmap(core_bitmap);

	i_node = 0;
	while (i_node < total_nodes) {
		int cores_in_a_node = (job_res->sockets_per_node[i_node] *
				       job_res->cores_per_socket[i_node]);

		int repeat_node_conf = job_res->sock_core_rep_count[rep_count++];
		int node_bitmap_inx;

#if _DEBUG
		info("Working with %d cores per node. Same node conf repeated "
		     "%d times (start core offset %d)",
		     cores_in_a_node, repeat_node_conf, start);
#endif

		i_node += repeat_node_conf;

		while (repeat_node_conf--) {
			int allocated;
			int global_core_start;

			node_bitmap_inx = bit_ffs(full_node_bitmap);
			global_core_start =
				cr_get_coremap_offset(node_bitmap_inx);
			allocated = 0;

			for (i_core = 0; i_core < cores_in_a_node; i_core++) {
#if _DEBUG
				info("i_core: %d, start: %d, allocated: %d",
				     i_core, start, allocated);
#endif
				if (bit_test(job_ptr->job_resrcs->core_bitmap,
					     i_core + start)) {
					allocated++;
					bit_set(*core_bitmap,
						global_core_start + i_core);
				}
			}
#if _DEBUG
			info("Checking node %d, allocated: %d, "
			     "cores_in_a_node: %d", node_bitmap_inx,
			     allocated, cores_in_a_node);
#endif
			if (allocated == cores_in_a_node) {
				/* We can exclude this node */
#if _DEBUG
				info("Excluding node %d", node_bitmap_inx);
#endif
				bit_clear(avail_bitmap, node_bitmap_inx);
			}
			start += cores_in_a_node;
			bit_clear(full_node_bitmap, node_bitmap_inx);
		}
	}
	FREE_NULL_BITMAP(full_node_bitmap);
}

static bitstr_t *_pick_idle_node_cnt(bitstr_t *avail_bitmap,
				     resv_desc_msg_t *resv_desc_ptr,
				     uint32_t node_cnt, bitstr_t **core_bitmap)
{
	ListIterator job_iterator;
	struct job_record *job_ptr;
	bitstr_t *orig_bitmap, *save_bitmap = NULL;
	bitstr_t *ret_bitmap = NULL, *tmp_bitmap;
	int total_node_cnt;

	total_node_cnt = bit_set_count(avail_bitmap);
	if (total_node_cnt < node_cnt) {
		verbose("reservation requests more nodes than are available");
		return NULL;
	} else if ((total_node_cnt == node_cnt) &&
		   (resv_desc_ptr->flags & RESERVE_FLAG_IGN_JOBS)) {
		return select_g_resv_test(resv_desc_ptr, node_cnt,
					  avail_bitmap, core_bitmap);
	} else if ((node_cnt == 0) &&
		   ((resv_desc_ptr->core_cnt == NULL) ||
		    (resv_desc_ptr->core_cnt[0] == 0)) &&
		   (resv_desc_ptr->flags & RESERVE_FLAG_ANY_NODES)) {
		return bit_alloc(bit_size(avail_bitmap));
	}

	orig_bitmap = bit_copy(avail_bitmap);
	job_iterator = list_iterator_create(job_list);
	while ((job_ptr = (struct job_record *) list_next(job_iterator))) {
		if (!IS_JOB_RUNNING(job_ptr) && !IS_JOB_SUSPENDED(job_ptr))
			continue;
		if (job_ptr->end_time < resv_desc_ptr->start_time)
			continue;

		if (!resv_desc_ptr->core_cnt) {
			bit_not(job_ptr->node_bitmap);
			bit_and(avail_bitmap, job_ptr->node_bitmap);
			bit_not(job_ptr->node_bitmap);
		} else {
			_check_job_compatibility(job_ptr, avail_bitmap,
						 core_bitmap);
		}
	}
	list_iterator_destroy(job_iterator);

	total_node_cnt = bit_set_count(avail_bitmap);
	if (total_node_cnt >= node_cnt) {
		/* NOTE: select_g_resv_test() does NOT preserve avail_bitmap,
		 * so we do that here and other calls to that function */
		save_bitmap = bit_copy(avail_bitmap);
		ret_bitmap = select_g_resv_test(resv_desc_ptr, node_cnt,
						avail_bitmap, core_bitmap);
		if (ret_bitmap)
			goto fini;
		bit_or(avail_bitmap, save_bitmap);
		FREE_NULL_BITMAP(save_bitmap);
	}

	/* Next: Try to reserve nodes that will be allocated to a limited
	 * number of running jobs. We could sort the jobs by priority, QOS,
	 * size or other criterion if desired. Right now we just go down
	 * the unsorted job list. */
	if (resv_desc_ptr->flags & RESERVE_FLAG_IGN_JOBS) {
		job_iterator = list_iterator_create(job_list);
		while ((job_ptr = (struct job_record *)
			list_next(job_iterator))) {
			if (!IS_JOB_RUNNING(job_ptr) &&
			    !IS_JOB_SUSPENDED(job_ptr))
				continue;
			if (job_ptr->end_time < resv_desc_ptr->start_time)
				continue;
			tmp_bitmap = bit_copy(orig_bitmap);
			bit_and(tmp_bitmap, job_ptr->node_bitmap);
			if (bit_set_count(tmp_bitmap) > 0)
				bit_or(avail_bitmap, tmp_bitmap);
			total_node_cnt = bit_set_count(avail_bitmap);
			if (total_node_cnt >= node_cnt) {
				save_bitmap = bit_copy(avail_bitmap);
				ret_bitmap = select_g_resv_test(
					resv_desc_ptr, node_cnt,
					avail_bitmap, core_bitmap);
				if (!ret_bitmap) {
					bit_or(avail_bitmap, save_bitmap);
					FREE_NULL_BITMAP(save_bitmap);
				}
			}
			FREE_NULL_BITMAP(tmp_bitmap);
			if (ret_bitmap)
				break;
		}
		list_iterator_destroy(job_iterator);
	}

fini:	FREE_NULL_BITMAP(orig_bitmap);
	FREE_NULL_BITMAP(save_bitmap);
#if _DEBUG
	if (ret_bitmap) {
		char str[300];
		bit_fmt(str, (sizeof(str) - 1), ret_bitmap);
		info("_pick_idle_node_cnt: node bitmap:%s", str);
		if (*core_bitmap) {
			bit_fmt(str, (sizeof(str) - 1), *core_bitmap);
			info("_pick_idle_node_cnt: core bitmap:%s", str);
		}
	}
#endif
	return ret_bitmap;
}

/* Determine if a job has access to a reservation
 * RET SLURM_SUCCESS if true, some error code otherwise */
static int _valid_job_access_resv(struct job_record *job_ptr,
				  slurmctld_resv_t *resv_ptr)
{
	bool account_good = false, user_good = false;
	int i;

	if (!resv_ptr) {
		info("Reservation name not found (%s)", job_ptr->resv_name);
		return ESLURM_RESERVATION_INVALID;
	}

	if (resv_ptr->flags & RESERVE_FLAG_TIME_FLOAT) {
		verbose("Job %u attempting to use reservation %s with floating "
			"start time", job_ptr->job_id, resv_ptr->name);
		return ESLURM_RESERVATION_ACCESS;
	}

	/* Determine if we have access */
	if (accounting_enforce & ACCOUNTING_ENFORCE_ASSOCS) {
		char tmp_char[30];
		slurmdb_assoc_rec_t *assoc;
		if (!resv_ptr->assoc_list) {
			error("Reservation %s has no association list. "
			      "Checking user/account lists",
			      resv_ptr->name);
			goto no_assocs;
		}

		if (!job_ptr->assoc_ptr) {
			slurmdb_assoc_rec_t assoc_rec;
			/* This should never be called, but just to be
			 * safe we will try to fill it in. */
			memset(&assoc_rec, 0,
			       sizeof(slurmdb_assoc_rec_t));
			assoc_rec.id = job_ptr->assoc_id;
			if (assoc_mgr_fill_in_assoc(
				    acct_db_conn, &assoc_rec,
				    accounting_enforce,
				    (slurmdb_assoc_rec_t **)
				    &job_ptr->assoc_ptr, false))
				goto end_it;
		}

		/* Check to see if the association is here or the parent
		 * association is listed in the valid associations. */
		if (strchr(resv_ptr->assoc_list, '-')) {
			assoc = job_ptr->assoc_ptr;
			while (assoc) {
				snprintf(tmp_char, sizeof(tmp_char), ",-%u,",
					 assoc->id);
				if (strstr(resv_ptr->assoc_list, tmp_char))
					goto end_it;	/* explicitly denied */
				assoc = assoc->usage->parent_assoc_ptr;
			}
		}
		if (strstr(resv_ptr->assoc_list, ",1") ||
		    strstr(resv_ptr->assoc_list, ",2") ||
		    strstr(resv_ptr->assoc_list, ",3") ||
		    strstr(resv_ptr->assoc_list, ",4") ||
		    strstr(resv_ptr->assoc_list, ",5") ||
		    strstr(resv_ptr->assoc_list, ",6") ||
		    strstr(resv_ptr->assoc_list, ",7") ||
		    strstr(resv_ptr->assoc_list, ",8") ||
		    strstr(resv_ptr->assoc_list, ",9") ||
		    strstr(resv_ptr->assoc_list, ",0")) {
			assoc = job_ptr->assoc_ptr;
			while (assoc) {
				snprintf(tmp_char, sizeof(tmp_char), ",%u,",
					 assoc->id);
				if (strstr(resv_ptr->assoc_list, tmp_char))
					return SLURM_SUCCESS;
				assoc = assoc->usage->parent_assoc_ptr;
			}
		} else {
			return SLURM_SUCCESS;
		}
	} else {
no_assocs:	if ((resv_ptr->user_cnt == 0) || resv_ptr->user_not)
			user_good = true;
		for (i = 0; i < resv_ptr->user_cnt; i++) {
			if (job_ptr->user_id == resv_ptr->user_list[i]) {
				if (resv_ptr->user_not)
					user_good = false;
				else
					user_good = true;
				break;
			}
		}
		if (!user_good)
			goto end_it;
		if ((resv_ptr->user_cnt != 0) && (resv_ptr->account_cnt == 0))
			return SLURM_SUCCESS;

		if ((resv_ptr->account_cnt == 0) || resv_ptr->account_not)
			account_good = true;
		for (i=0; (i<resv_ptr->account_cnt) && job_ptr->account; i++) {
			if (resv_ptr->account_list[i] &&
			    (strcmp(job_ptr->account,
				    resv_ptr->account_list[i]) == 0)) {
				if (resv_ptr->account_not)
					account_good = false;
				else
					account_good = true;
				break;
			}
		}
		if (!account_good)
			goto end_it;
		return SLURM_SUCCESS;
	}

end_it:
	info("Security violation, uid=%u account=%s attempt to use "
	     "reservation %s",
	     job_ptr->user_id, job_ptr->account, resv_ptr->name);
	return ESLURM_RESERVATION_ACCESS;
}

/*
 * Determine if a job can start now based only upon reservations
 *
 * IN job_ptr      - job to test
 * RET	SLURM_SUCCESS if runable now, otherwise an error code
 */
extern int job_test_resv_now(struct job_record *job_ptr)
{
	slurmctld_resv_t * resv_ptr;
	time_t now;
	int rc;

	if (job_ptr->resv_name == NULL)
		return SLURM_SUCCESS;

	resv_ptr = (slurmctld_resv_t *) list_find_first (resv_list,
			_find_resv_name, job_ptr->resv_name);
	job_ptr->resv_ptr = resv_ptr;
	rc = _valid_job_access_resv(job_ptr, resv_ptr);
	if (rc != SLURM_SUCCESS)
		return rc;

	now = time(NULL);
	if (now < resv_ptr->start_time) {
		/* reservation starts later */
		return ESLURM_INVALID_TIME_VALUE;
	}
	if (now > resv_ptr->end_time) {
		/* reservation ended earlier */
		return ESLURM_RESERVATION_INVALID;
	}
	if ((resv_ptr->node_cnt == 0) &&
	    !(resv_ptr->flags & RESERVE_FLAG_ANY_NODES)) {
		/* empty reservation treated like it will start later */
		return ESLURM_INVALID_TIME_VALUE;
	}

	return SLURM_SUCCESS;
}

/*
 * Note that a job is starting execution. If that job is associated with a
 * reservation having the "Replace" flag, then remove that job's nodes from
 * the reservation. Additional nodes will be added to the reservation from
 * those currently available.
 */
extern void job_claim_resv(struct job_record *job_ptr)
{
	slurmctld_resv_t *resv_ptr;

	if (job_ptr->resv_name == NULL)
		return;

	resv_ptr = (slurmctld_resv_t *) list_find_first (resv_list,
			_find_resv_name, job_ptr->resv_name);
	if (!resv_ptr ||
	    !(resv_ptr->flags & RESERVE_FLAG_REPLACE) ||
	    (resv_ptr->flags & RESERVE_FLAG_SPEC_NODES) ||
	    (resv_ptr->flags & RESERVE_FLAG_STATIC))
		return;

	_resv_node_replace(resv_ptr);
}

/* Adjust a job's time_limit and end_time as needed to avoid using
 *	reserved resources. Don't go below job's time_min value. */
extern void job_time_adj_resv(struct job_record *job_ptr)
{
	ListIterator iter;
	slurmctld_resv_t * resv_ptr;
	time_t now = time(NULL);
	int32_t resv_begin_time;

	iter = list_iterator_create(resv_list);
	while ((resv_ptr = (slurmctld_resv_t *) list_next(iter))) {
		if (resv_ptr->end_time <= now)
			_advance_resv_time(resv_ptr);
		if (job_ptr->resv_ptr == resv_ptr)
			continue;	/* authorized user of reservation */
		if (resv_ptr->start_time <= now)
			continue;	/* already validated */
		if (resv_ptr->start_time >= job_ptr->end_time)
			continue;	/* reservation starts after job ends */
		if (!license_list_overlap(job_ptr->license_list,
					  resv_ptr->license_list) &&
		    ((resv_ptr->node_bitmap == NULL) ||
		     (bit_overlap(resv_ptr->node_bitmap,
				  job_ptr->node_bitmap) == 0)))
			continue;	/* disjoint resources */
		resv_begin_time = difftime(resv_ptr->start_time, now) / 60;
		job_ptr->time_limit = MIN(job_ptr->time_limit,resv_begin_time);
	}
	list_iterator_destroy(iter);
	job_ptr->time_limit = MAX(job_ptr->time_limit, job_ptr->time_min);
	job_end_time_reset(job_ptr);
}

/* For a given license_list, return the total count of licenses of the
 *	specified name */
static int _license_cnt(List license_list, char *lic_name)
{
	int lic_cnt = 0;
	ListIterator iter;
	licenses_t *license_ptr;

	if (license_list == NULL)
		return lic_cnt;

	iter = list_iterator_create(license_list);
	while ((license_ptr = list_next(iter))) {
		if (strcmp(license_ptr->name, lic_name) == 0)
			lic_cnt += license_ptr->total;
	}
	list_iterator_destroy(iter);

	return lic_cnt;
}

static uint32_t _get_job_duration(struct job_record *job_ptr)
{
	uint32_t duration;
	uint16_t time_slices = 1;

	if (job_ptr->time_limit == INFINITE)
		duration = ONE_YEAR;
	else if (job_ptr->time_limit != NO_VAL)
		duration = (job_ptr->time_limit * 60);
	else {	/* partition time limit */
		if (job_ptr->part_ptr->max_time == INFINITE)
			duration = ONE_YEAR;
		else
			duration = (job_ptr->part_ptr->max_time * 60);
	}
	if (job_ptr->part_ptr)
		time_slices = job_ptr->part_ptr->max_share & ~SHARED_FORCE;
	if ((duration != ONE_YEAR) && (time_slices > 1) &&
	    (slurm_get_preempt_mode() & PREEMPT_MODE_GANG)) {
		/* FIXME: Ideally we figure out how many jobs are actually
		 * time-slicing on each node rather than using the maximum
		 * value. */
		duration *= time_slices;
	}
	return duration;
}

static void _add_bb_resv(burst_buffer_info_msg_t **bb_resv, char *plugin,
			 char *type, uint64_t cnt)
{
	burst_buffer_info_t *bb_array;
	burst_buffer_gres_t *gres_ptr;
	int i;

	if (*bb_resv == NULL)
		*bb_resv = xmalloc(sizeof(burst_buffer_info_msg_t));

	for (i = 0, bb_array = (*bb_resv)->burst_buffer_array;
	     i < (*bb_resv)->record_count; i++) {
		if (!xstrcmp(plugin, bb_array->name))
			break;
	}
	if (i >= (*bb_resv)->record_count) {
		(*bb_resv)->record_count++;
		(*bb_resv)->burst_buffer_array = xrealloc(
			(*bb_resv)->burst_buffer_array,
			sizeof(burst_buffer_info_t) * (*bb_resv)->record_count);
		bb_array = (*bb_resv)->burst_buffer_array +
			   (*bb_resv)->record_count - 1;
		bb_array->name = xstrdup(plugin);
	}

	if (type == NULL) {
		bb_array->used_space += cnt;
		return;
	}

	for (i = 0, gres_ptr = bb_array->gres_ptr; i < bb_array->gres_cnt; i++){
		if ((gres_ptr->name == NULL) || !strcmp(type, gres_ptr->name))
			break;
	}
	if (i >= bb_array->gres_cnt) {
		bb_array->gres_cnt++;
		bb_array->gres_ptr = xrealloc(bb_array->gres_ptr,
					      sizeof(burst_buffer_gres_t) *
					      bb_array->gres_cnt);
		gres_ptr = bb_array->gres_ptr + bb_array->gres_cnt - 1;
		gres_ptr->name = xstrdup(type);
	}
	gres_ptr->used_cnt += cnt;
}

static void _update_bb_resv(burst_buffer_info_msg_t **bb_resv, char *bb_spec)
{
	uint64_t cnt;
	char *end_ptr = NULL, *end_ptr2 = NULL;
	char *sep, *tmp_spec, *tok, *plugin, *type;

	if ((bb_spec == NULL) || (bb_spec[0] == '\0'))
		return;

	tmp_spec = xstrdup(bb_spec);
	tok = strtok_r(tmp_spec, ",", &end_ptr);
	while (tok) {
		if (!strncmp(tok, "cray:", 5)) {
			plugin = "cray";
			tok += 5;
		} else if (!strncmp(tok, "generic:", 8)) {
			plugin = "generic";
			tok += 8;
		} else
			plugin = NULL;

		sep = strchr(tok, ':');
		if (sep) {
			type = tok;
			sep[0] = '\0';
			tok = sep + 1;
		} else {
			type = NULL;
		}

		cnt = strtol(tok, &end_ptr2, 10);
		if ((end_ptr2[0] == 'n') || (end_ptr2[0] == 'N')) {
			type = "nodes";	/* Cray node spec format */
		} else if ((end_ptr2[0] == 'k') || (end_ptr2[0] == 'K')) {
			cnt *= ((uint64_t) 1024);
		} else if ((end_ptr2[0] == 'm') || (end_ptr2[0] == 'M')) {
			cnt *= ((uint64_t) 1024 * 1024);
		} else if ((end_ptr2[0] == 'g') || (end_ptr2[0] == 'G')) {
			cnt *= ((uint64_t) 1024 * 1024 * 1024);
		} else if ((end_ptr2[0] == 't') || (end_ptr2[0] == 'T')) {
			cnt *= ((uint64_t) 1024 * 1024 * 1024 * 1024);
		} else if ((end_ptr2[0] == 'p') || (end_ptr2[0] == 'P')) {
			cnt *= ((uint64_t) 1024 * 1024 * 1024 * 1024 * 1024);
		} else {	/* Default GB */
			cnt *= ((uint64_t) 1024 * 1024 * 1024);
		}

		if (cnt)
			_add_bb_resv(bb_resv, plugin, type, cnt);
		tok = strtok_r(NULL, ",", &end_ptr);
	}
	xfree(tmp_spec);
}

/*
 * Determine how many burst buffer resources the specified job is prevented
 *	from using due to reservations
 *
 * IN job_ptr   - job to test
 * IN when      - when the job is expected to start
 * RET burst buffer reservation structure, call
 *	 slurm_free_burst_buffer_info_msg() to free
 */
extern burst_buffer_info_msg_t *job_test_bb_resv(struct job_record *job_ptr,
						 time_t when)
{
	slurmctld_resv_t * resv_ptr;
	time_t job_start_time, job_end_time, now = time(NULL);
	burst_buffer_info_msg_t *bb_resv = NULL;
	ListIterator iter;

	if ((job_ptr->burst_buffer == NULL) ||
	    (job_ptr->burst_buffer[0] == '\0'))
		return bb_resv;

	job_start_time = when;
	job_end_time   = when + _get_job_duration(job_ptr);
	iter = list_iterator_create(resv_list);
	while ((resv_ptr = (slurmctld_resv_t *) list_next(iter))) {
		if (resv_ptr->end_time <= now)
			_advance_resv_time(resv_ptr);
		if ((resv_ptr->start_time >= job_end_time) ||
		    (resv_ptr->end_time   <= job_start_time))
			continue;	/* reservation at different time */
		if ((resv_ptr->burst_buffer == NULL) ||
		    (resv_ptr->burst_buffer[0] == '\0'))
			continue;	/* reservation has no burst buffers */
		if (!xstrcmp(job_ptr->resv_name, resv_ptr->name))
			continue;	/* job can use this reservation */

		_update_bb_resv(&bb_resv, resv_ptr->burst_buffer);
	}
	list_iterator_destroy(iter);

	return bb_resv;
}

/*
 * Determine how many licenses of the give type the specified job is
 *	prevented from using due to reservations
 *
 * IN job_ptr   - job to test
 * IN lic_name  - name of license
 * IN when      - when the job is expected to start
 * RET number of licenses of this type the job is prevented from using
 */
extern int job_test_lic_resv(struct job_record *job_ptr, char *lic_name,
			     time_t when)
{
	slurmctld_resv_t * resv_ptr;
	time_t job_start_time, job_end_time, now = time(NULL);
	ListIterator iter;
	int resv_cnt = 0;

	job_start_time = when;
	job_end_time   = when + _get_job_duration(job_ptr);
	iter = list_iterator_create(resv_list);
	while ((resv_ptr = (slurmctld_resv_t *) list_next(iter))) {
		if (resv_ptr->end_time <= now)
			_advance_resv_time(resv_ptr);
		if ((resv_ptr->start_time >= job_end_time) ||
		    (resv_ptr->end_time   <= job_start_time))
			continue;	/* reservation at different time */

		if (job_ptr->resv_name &&
		    (strcmp(job_ptr->resv_name, resv_ptr->name) == 0))
			continue;	/* job can use this reservation */

		resv_cnt += _license_cnt(resv_ptr->license_list, lic_name);
	}
	list_iterator_destroy(iter);

	/* info("job %u blocked from %d licenses of type %s",
	     job_ptr->job_id, resv_cnt, lic_name); */
	return resv_cnt;
}


static void _free_slot(void *x)
{
	xfree(x);
}

static void _init_constraint_planning(constraint_planning_t* sched)
{
	sched->slot_list = list_create(_free_slot);
}

static void _free_constraint_planning(constraint_planning_t* sched)
{
	FREE_NULL_LIST(sched->slot_list);
}

/*
 * update the list of slots with the new time delimited constraint
 * the new slot may have to be :
 * - inserted
 * - added to a previously added slot, if it corresponds to the same
 *   period
 * - shrinked if it overlaps temporarily a previously slot
 *   (in that case it will result in a new slot insertion and an
 *    already defined slot update with the addition of the value)
 * - splitted in two chunks if it is nested in a previously slot
 *   (in that case it will result in the insertion of new head,
 *    the update of the previously defined slot, and the iteration
 *    of the logic with a new slot reduced to the remaining time)
 */
static void _update_constraint_planning(constraint_planning_t* sched,
					uint32_t value,
					time_t start, time_t end)
{
	ListIterator iter;
	constraint_slot_t *cur_slot, *cstr_slot, *tmp_slot;
	bool done = false;

	/* create the constraint slot to add */
	cstr_slot = xmalloc(sizeof(constraint_slot_t));
	cstr_slot->value = value;
	cstr_slot->start = start;
	cstr_slot->end = end;

	/* iterate on the current slot list to identify
	 * the modifications and do them live */
	iter = list_iterator_create(sched->slot_list);
	while ((cur_slot = (constraint_slot_t *) list_next(iter))) {
		/* cur_slot is posterior or contiguous, insert cstr,
		 * mark the state as done and break */
		if (cstr_slot->end <= cur_slot->start) {
			list_insert(iter,cstr_slot);
			done = true;
			break;
		}
		/* cur_slot has the same time period, update it,
		 * mark the state as done and break */
		if (cstr_slot->start == cur_slot->start &&
		    cstr_slot->end == cur_slot->end) {
			cur_slot->value += cstr_slot->value;
			xfree(cstr_slot);
			done = true;
			break;
		}
		/* cur_slot is anterior or contiguous, continue */
		if (cur_slot->end <= cstr_slot->start)
			continue;
		/* new slot starts after this one */
		if (cur_slot->start <= cstr_slot->start) {
			/* we may need up to 2 insertions and one update */
			if (cur_slot->start < cstr_slot->start) {
				tmp_slot = xmalloc(sizeof(constraint_slot_t));
				tmp_slot->value = cur_slot->value;
				tmp_slot->start = cur_slot->start;
				tmp_slot->end = cstr_slot->start;
				list_insert(iter,tmp_slot);
				cur_slot->start = tmp_slot->end;
			}
			if (cstr_slot->end < cur_slot->end) {
				cstr_slot->value += cur_slot->value;
				list_insert(iter,cstr_slot);
				cur_slot->start = cstr_slot->end;
			} else if (cstr_slot->end > cur_slot->end) {
				cur_slot->value += cstr_slot->value;
				cstr_slot->start = cur_slot->end;
				continue;
			} else {
				cur_slot->value += cstr_slot->value;
				xfree(cstr_slot);
			}
			done = true;
			break;
		} else {
			/* new slot starts before, and we know that it is
			 * not contiguous (previously checked) */
			tmp_slot = xmalloc(sizeof(constraint_slot_t));
			tmp_slot->value = cstr_slot->value;
			tmp_slot->start = cstr_slot->start;
			tmp_slot->end = cur_slot->start;
			list_insert(iter,tmp_slot);
			if (cstr_slot->end == cur_slot-> end) {
				cur_slot->value += cstr_slot->value;
				xfree(cstr_slot);
				done = true;
				break;
			} else if (cstr_slot->end < cur_slot-> end) {
				cstr_slot->start = cur_slot->start;
				cstr_slot->value += cur_slot->value;
				list_insert(iter,cstr_slot);
				cur_slot->start = cstr_slot->end;
				done = true;
				break;
			} else {
				cur_slot->value += cstr_slot->value;
				cstr_slot->start = cur_slot->end;
				continue;
			}
		}
	}
	list_iterator_destroy(iter);

	/* we might still need to add the [updated] constrain slot */
	if (!done)
		list_append(sched->slot_list, cstr_slot);
}

static uint32_t _max_constraint_planning(constraint_planning_t* sched,
					 time_t *start, time_t *end)
{
	ListIterator iter;
	constraint_slot_t *cur_slot;
	uint32_t max = 0;

	iter = list_iterator_create(sched->slot_list);
	while ((cur_slot = (constraint_slot_t *) list_next(iter))) {
		if (cur_slot->value > max) {
			max = cur_slot->value;
			*start = cur_slot->start;
			*end = cur_slot->end;
		}
	}
	list_iterator_destroy(iter);

	return max;
}

static void _print_constraint_planning(constraint_planning_t* sched)
{
	ListIterator iter;
	constraint_slot_t *cur_slot;
	char start_str[32] = "-1", end_str[32] = "-1";
	uint32_t i = 0;

	iter = list_iterator_create(sched->slot_list);
	while ((cur_slot = (constraint_slot_t *) list_next(iter))) {
		slurm_make_time_str(&cur_slot->start,
				    start_str, sizeof(start_str));
		slurm_make_time_str(&cur_slot->end,
				    end_str, sizeof(end_str));
		debug2("constraint_planning: slot[%u]: %s to %s count=%u",
		       i, start_str, end_str, cur_slot->value);
		i++;
	}
	list_iterator_destroy(iter);
}

/*
 * Determine how many watts the specified job is prevented from using
 * due to reservations
 *
 * IN job_ptr   - job to test
 * IN when      - when the job is expected to start
 * RET amount of watts the job is prevented from using
 */
extern uint32_t job_test_watts_resv(struct job_record *job_ptr, time_t when)
{
	slurmctld_resv_t * resv_ptr;
	time_t job_start_time, job_end_time, now = time(NULL);
	ListIterator iter;
	constraint_planning_t wsched;
	time_t start, end;
	char start_str[32] = "-1", end_str[32] = "-1";
	uint32_t resv_cnt = 0;

	_init_constraint_planning(&wsched);

	job_start_time = when;
	job_end_time   = when + _get_job_duration(job_ptr);
	iter = list_iterator_create(resv_list);
	while ((resv_ptr = (slurmctld_resv_t *) list_next(iter))) {
		if (resv_ptr->end_time <= now)
			_advance_resv_time(resv_ptr);
		if (resv_ptr->resv_watts == NO_VAL ||
		    resv_ptr->resv_watts == 0)
			continue;       /* not a power reservation */
		if ((resv_ptr->start_time >= job_end_time) ||
		    (resv_ptr->end_time   <= job_start_time))
			continue;	/* reservation at different time */

		if (job_ptr->resv_name &&
		    (strcmp(job_ptr->resv_name, resv_ptr->name) == 0))
			continue;	/* job can use this reservation */

		_update_constraint_planning(&wsched, resv_ptr->resv_watts,
					    resv_ptr->start_time,
					    resv_ptr->end_time);
	}
	list_iterator_destroy(iter);

	resv_cnt = _max_constraint_planning(&wsched, &start, &end);
	if (slurm_get_debug_flags() & DEBUG_FLAG_RESERVATION) {
		_print_constraint_planning(&wsched);
		slurm_make_time_str(&start, start_str, sizeof(start_str));
		slurm_make_time_str(&end, end_str, sizeof(end_str));
		debug2("reservation: max reserved watts=%u (%s to %s)",
		       resv_cnt, start_str, end_str);
	}
	_free_constraint_planning(&wsched);

	return resv_cnt;
}

/*
 * Determine which nodes a job can use based upon reservations
 * IN job_ptr      - job to test
 * IN/OUT when     - when we want the job to start (IN)
 *                   when the reservation is available (OUT)
 * IN move_time    - if true, then permit the start time to advance from
 *                   "when" as needed IF job has no reservervation
 * OUT node_bitmap - nodes which the job can use, caller must free unless error
 * OUT exc_core_bitmap - cores which the job can NOT use, caller must free
 *			 unless error
 * RET	SLURM_SUCCESS if runable now
 *	ESLURM_RESERVATION_ACCESS access to reservation denied
 *	ESLURM_RESERVATION_INVALID reservation invalid
 *	ESLURM_INVALID_TIME_VALUE reservation invalid at time "when"
 *	ESLURM_NODES_BUSY job has no reservation, but required nodes are
 *			  reserved
 */
extern int job_test_resv(struct job_record *job_ptr, time_t *when,
			 bool move_time, bitstr_t **node_bitmap,
			 bitstr_t **exc_core_bitmap, bool *resv_overlap)
{
	slurmctld_resv_t * resv_ptr, *res2_ptr;
	time_t job_start_time, job_end_time, lic_resv_time;
	time_t start_relative, end_relative;
	time_t now = time(NULL);
	ListIterator iter;
	int i, rc = SLURM_SUCCESS, rc2;

	job_start_time = *when;
	job_end_time   = *when + _get_job_duration(job_ptr);
	*node_bitmap = (bitstr_t *) NULL;

	if (job_ptr->resv_name) {
		resv_ptr = (slurmctld_resv_t *) list_find_first (resv_list,
				_find_resv_name, job_ptr->resv_name);
		job_ptr->resv_ptr = resv_ptr;
		rc2 = _valid_job_access_resv(job_ptr, resv_ptr);
		if (rc2 != SLURM_SUCCESS)
			return rc2;
		if (resv_ptr->end_time <= now)
			_advance_resv_time(resv_ptr);
		if (*when < resv_ptr->start_time) {
			/* reservation starts later */
			*when = resv_ptr->start_time;
			return ESLURM_INVALID_TIME_VALUE;
		}
		if ((resv_ptr->node_cnt == 0) &&
		    (!(resv_ptr->flags & RESERVE_FLAG_ANY_NODES))) {
			/* empty reservation treated like it will start later */
			*when = now + 600;
			return ESLURM_INVALID_TIME_VALUE;
		}
		if (*when > resv_ptr->end_time) {
			/* reservation ended earlier */
			*when = resv_ptr->end_time;
			if ((now > resv_ptr->end_time) ||
			    ((job_ptr->details) &&
			     (job_ptr->details->begin_time >
			      resv_ptr->end_time)))
				job_ptr->priority = 0;	/* admin hold */
			return ESLURM_RESERVATION_INVALID;
		}
		if (job_ptr->details->req_node_bitmap &&
		    (!(resv_ptr->flags & RESERVE_FLAG_ANY_NODES)) &&
		    !bit_super_set(job_ptr->details->req_node_bitmap,
				   resv_ptr->node_bitmap)) {
			return ESLURM_RESERVATION_INVALID;
		}
		if (resv_ptr->flags & RESERVE_FLAG_ANY_NODES) {
			*node_bitmap = bit_alloc(node_record_count);
			bit_nset(*node_bitmap, 0, (node_record_count - 1));
		} else
			*node_bitmap = bit_copy(resv_ptr->node_bitmap);

		/* if there are any overlapping reservations, we need to
		 * prevent the job from using those nodes (e.g. MAINT nodes) */
		iter = list_iterator_create(resv_list);
		while ((res2_ptr = (slurmctld_resv_t *) list_next(iter))) {
			if ((resv_ptr->flags & RESERVE_FLAG_MAINT) ||
			    ((resv_ptr->flags & RESERVE_FLAG_OVERLAP) &&
			     !(res2_ptr->flags & RESERVE_FLAG_MAINT)) ||
			    (res2_ptr == resv_ptr) ||
			    (res2_ptr->node_bitmap == NULL) ||
			    (res2_ptr->start_time >= job_end_time) ||
			    (res2_ptr->end_time   <= job_start_time) ||
			    (!res2_ptr->full_nodes))
				continue;
			if (bit_overlap(*node_bitmap, res2_ptr->node_bitmap)) {
				*resv_overlap = true;
				bit_not(res2_ptr->node_bitmap);
				bit_and(*node_bitmap, res2_ptr->node_bitmap);
				bit_not(res2_ptr->node_bitmap);
			}
		}
		list_iterator_destroy(iter);

		if (slurmctld_conf.debug_flags & DEBUG_FLAG_RESERVATION) {
			char *nodes = bitmap2node_name(*node_bitmap);
			info("job_test_resv: job:%u reservation:%s nodes:%s",
			     job_ptr->job_id, job_ptr->resv_name, nodes);
			xfree(nodes);
		}

		/* if reservation is using just partial nodes, this returns
		 * coremap to exclude */
		if (resv_ptr->core_bitmap && exc_core_bitmap) {
			*exc_core_bitmap = bit_copy(resv_ptr->core_bitmap);
			bit_not(*exc_core_bitmap);
		}

		return SLURM_SUCCESS;
	}

	job_ptr->resv_ptr = NULL;	/* should be redundant */
	*node_bitmap = bit_alloc(node_record_count);
	bit_nset(*node_bitmap, 0, (node_record_count - 1));
	if (list_count(resv_list) == 0)
		return SLURM_SUCCESS;
#ifdef HAVE_BG
	/* Since on a bluegene we track cnodes instead of cpus do the
	   adjustment since accounting is expecting cpus here.
	*/
	if (!cpus_per_mp)
		(void)select_g_alter_node_cnt(
			SELECT_GET_MP_CPU_CNT, &cpus_per_mp);

	/* If the job is looking for whole mp blocks we need to tell
	 * the reservations about it so it sends the plugin the correct
	 * thing.
	 */
	if (job_ptr->details->max_cpus < cpus_per_mp)
		job_ptr->details->whole_node = 0;
	else
		job_ptr->details->whole_node = 1;
#endif

	/* Job has no reservation, try to find time when this can
	 * run and get it's required nodes (if any) */
	for (i = 0; ; i++) {
		lic_resv_time = (time_t) 0;

		iter = list_iterator_create(resv_list);
		while ((resv_ptr = (slurmctld_resv_t *) list_next(iter))) {
			if (resv_ptr->flags & RESERVE_FLAG_TIME_FLOAT) {
				start_relative = resv_ptr->start_time + now;
				if (resv_ptr->duration == INFINITE)
					end_relative = start_relative+ONE_YEAR;
				else if (resv_ptr->duration &&
					 (resv_ptr->duration != NO_VAL)) {
					end_relative = start_relative +
						resv_ptr->duration * 60;
				} else {
					end_relative = resv_ptr->end_time;
					if (start_relative > end_relative)
						start_relative = end_relative;
				}
			} else {
				if (resv_ptr->end_time <= now)
					_advance_resv_time(resv_ptr);
				start_relative = resv_ptr->start_time_first;
				end_relative = resv_ptr->end_time;
			}

			if ((resv_ptr->node_bitmap == NULL) ||
			    (start_relative >= job_end_time) ||
			    (end_relative   <= job_start_time))
				continue;
			if (job_ptr->details->req_node_bitmap &&
			    bit_overlap(job_ptr->details->req_node_bitmap,
					resv_ptr->node_bitmap) &&
			    (!resv_ptr->tres_str ||
			     job_ptr->details->whole_node == 1)) {
				*when = resv_ptr->end_time;
				rc = ESLURM_NODES_BUSY;
				break;
			}
			/* FIXME: This only tracks when ANY licenses required
			 * by the job are freed by any reservation without
			 * counting them, so the results are not accurate. */
			if (license_list_overlap(job_ptr->license_list,
						 resv_ptr->license_list)) {
				if ((lic_resv_time == (time_t) 0) ||
				    (lic_resv_time > resv_ptr->end_time))
					lic_resv_time = resv_ptr->end_time;
			}

			if ((resv_ptr->full_nodes) ||
			    (job_ptr->details->whole_node == 1)) {
#if _DEBUG
				info("reservation %s uses full nodes or job %u "
				     "will not share nodes",
				     resv_ptr->name, job_ptr->job_id);
#endif
				bit_not(resv_ptr->node_bitmap);
				bit_and(*node_bitmap, resv_ptr->node_bitmap);
				bit_not(resv_ptr->node_bitmap);
			} else {
#if _DEBUG
				info("job_test_resv: reservation %s uses "
				     "partial nodes", resv_ptr->name);
#endif
				if (*exc_core_bitmap == NULL) {
					*exc_core_bitmap =
						bit_copy(resv_ptr->core_bitmap);
				} else {
					bit_or(*exc_core_bitmap,
					       resv_ptr->core_bitmap);
				}
			}
		}
		list_iterator_destroy(iter);

		if ((rc == SLURM_SUCCESS) && move_time) {
			if (license_job_test(job_ptr, job_start_time)
			    == EAGAIN) {
				/* Need to postpone for licenses. Time returned
				 * is best case; first reservation with those
				 * licenses ends. */
				rc = ESLURM_NODES_BUSY;
				*when = lic_resv_time;
			}
		}
		if (rc == SLURM_SUCCESS)
			break;
		/* rc == ESLURM_NODES_BUSY here from above break */
		if (move_time && (i<10)) {  /* Retry for later start time */
			bit_nset(*node_bitmap, 0, (node_record_count - 1));
			rc = SLURM_SUCCESS;
			continue;
		}
		FREE_NULL_BITMAP(*node_bitmap);
		break;	/* Give up */
	}

	return rc;
}

/*
 * Determine the time of the first reservation to end after some time.
 * return zero of no reservation ends after that time.
 * IN start_time - look for reservations ending after this time
 * RET the reservation end time or zero of none found
 */
extern time_t find_resv_end(time_t start_time)
{
	ListIterator iter;
	slurmctld_resv_t *resv_ptr;
	time_t end_time = 0;

	if (!resv_list)
		return end_time;

	iter = list_iterator_create(resv_list);
	while ((resv_ptr = (slurmctld_resv_t *) list_next(iter))) {
		if ((start_time < resv_ptr->start_time) ||
		    (start_time > resv_ptr->end_time))
			continue;
		if ((end_time == 0) || (resv_ptr->end_time < end_time))
			end_time = resv_ptr->end_time;
	}
	list_iterator_destroy(iter);
	return end_time;
}

/* Begin scan of all jobs for valid reservations */
extern void begin_job_resv_check(void)
{
	ListIterator iter;
	slurmctld_resv_t *resv_ptr;
	slurm_ctl_conf_t *conf;

	if (!resv_list)
		return;

	conf = slurm_conf_lock();
	resv_over_run = conf->resv_over_run;
	slurm_conf_unlock();
	if (resv_over_run == (uint16_t) INFINITE)
		resv_over_run = ONE_YEAR;
	else
		resv_over_run *= 60;

	iter = list_iterator_create(resv_list);
	while ((resv_ptr = (slurmctld_resv_t *) list_next(iter))) {
		resv_ptr->job_pend_cnt = 0;
		resv_ptr->job_run_cnt  = 0;
	}
	list_iterator_destroy(iter);
}

/* Test a particular job for valid reservation
 *
 * RET ESLURM_INVALID_TIME_VALUE if reservation is terminated
 *     SLURM_SUCCESS if reservation is still valid
 */
extern int job_resv_check(struct job_record *job_ptr)
{
	bool run_flag = false;

	if (!job_ptr->resv_name)
		return SLURM_SUCCESS;

	if (IS_JOB_RUNNING(job_ptr) || IS_JOB_SUSPENDED(job_ptr))
		run_flag = true;
	else if (IS_JOB_PENDING(job_ptr))
		run_flag = false;
	else
		return SLURM_SUCCESS;

	xassert(job_ptr->resv_ptr->magic == RESV_MAGIC);
	if (run_flag)
		job_ptr->resv_ptr->job_run_cnt++;
	else
		job_ptr->resv_ptr->job_pend_cnt++;

	if ((job_ptr->resv_ptr->end_time + resv_over_run) < time(NULL))
		return ESLURM_INVALID_TIME_VALUE;
	return SLURM_SUCCESS;
}

/* Advance a expired reservation's time stamps one day or one week
 * as appropriate. */
static void _advance_resv_time(slurmctld_resv_t *resv_ptr)
{
	int day_cnt = 0;
	char *interval = "";

	if (resv_ptr->flags & RESERVE_FLAG_TIME_FLOAT)
		return;		/* Not applicable */

	if (resv_ptr->flags & RESERVE_FLAG_DAILY) {
		day_cnt = 1;
		interval = "day";
	} else if (resv_ptr->flags & RESERVE_FLAG_WEEKLY) {
		day_cnt = 7;
		interval = "week";
	}

	if (day_cnt) {
		verbose("Advance reservation %s one %s", resv_ptr->name,
			interval);
		resv_ptr->start_time = resv_ptr->start_time_first;
		_advance_time(&resv_ptr->start_time, day_cnt);
		resv_ptr->start_time_prev = resv_ptr->start_time;
		resv_ptr->start_time_first = resv_ptr->start_time;
		_advance_time(&resv_ptr->end_time, day_cnt);
		_post_resv_create(resv_ptr);
		last_resv_update = time(NULL);
		schedule_resv_save();
	}
}

static void _free_script_arg(resv_thread_args_t *args)
{
	if (args) {
		xfree(args->script);
		xfree(args->resv_name);
		xfree(args);
	}
}

static void *_fork_script(void *x)
{
	resv_thread_args_t *args = (resv_thread_args_t *) x;
	char *argv[3], *envp[1];
	int status, wait_rc;
	pid_t cpid;
	uint16_t tm;

	argv[0] = args->script;
	argv[1] = args->resv_name;
	argv[2] = NULL;
	envp[0] = NULL;

	if ((cpid = fork()) < 0) {
		error("_fork_script fork error: %m");
		goto fini;
	}
	if (cpid == 0) {
#ifdef SETPGRP_TWO_ARGS
		setpgrp(0, 0);
#else
		setpgrp();
#endif
		execve(argv[0], argv, envp);
		exit(127);
	}

	tm = slurm_get_prolog_timeout();
	while (1) {
		wait_rc = waitpid_timeout(__func__, cpid, &status, tm);
		if (wait_rc < 0) {
			if (errno == EINTR)
				continue;
			error("_fork_script waitpid error: %m");
			break;
		} else if (wait_rc > 0) {
			killpg(cpid, SIGKILL);	/* kill children too */
			break;
		}
	}
fini:	_free_script_arg(args);
	return NULL;
}

static void _run_script(char *script, slurmctld_resv_t *resv_ptr)
{
	int rc;
	resv_thread_args_t *args;
	pthread_t thread_id_prolog;
	pthread_attr_t thread_attr_prolog;

	if (!script || !script[0])
		return;
	if (access(script, X_OK) < 0) {
		error("Invalid ResvProlog or ResvEpilog(%s): %m", script);
		return;
	}

	slurm_attr_init(&thread_attr_prolog);
	pthread_attr_setdetachstate(&thread_attr_prolog,
				    PTHREAD_CREATE_DETACHED);
	args = xmalloc(sizeof(resv_thread_args_t));
	args->script    = xstrdup(script);
	args->resv_name = xstrdup(resv_ptr->name);
	while (1) {
		rc = pthread_create(&thread_id_prolog, &thread_attr_prolog,
				    _fork_script, (void *) args);
		if (rc != 0) {
			if (errno == EAGAIN)
				continue;
			error("pthread_create: %m");
		}
		break;
	}
	slurm_attr_destroy(&thread_attr_prolog);
	if (rc != 0)
		_free_script_arg(args);
}

/* Finish scan of all jobs for valid reservations
 *
 * Purge vestigial reservation records.
 * Advance daily or weekly reservations that are no longer
 *	being actively used.
 */
extern void fini_job_resv_check(void)
{
	ListIterator iter;
	slurmctld_resv_t *resv_ptr;
	time_t now = time(NULL);

	if (!resv_list)
		return;

	iter = list_iterator_create(resv_list);
	while ((resv_ptr = (slurmctld_resv_t *) list_next(iter))) {
		if (!resv_ptr->run_prolog || !resv_ptr->run_epilog)
			continue;
		if ((resv_ptr->end_time >= now) ||
		    (resv_ptr->duration && (resv_ptr->duration != NO_VAL) &&
		     (resv_ptr->flags & RESERVE_FLAG_TIME_FLOAT))) {
			_validate_node_choice(resv_ptr);
			continue;
		}
		_advance_resv_time(resv_ptr);
		if ((resv_ptr->job_run_cnt    == 0) &&
		    (resv_ptr->flags_set_node == 0) &&
		    ((resv_ptr->flags & RESERVE_FLAG_DAILY ) == 0) &&
		    ((resv_ptr->flags & RESERVE_FLAG_WEEKLY) == 0)) {
			if (resv_ptr->job_pend_cnt) {
				info("Purging vestigial reservation %s "
				     "with %u pending jobs",
				     resv_ptr->name, resv_ptr->job_pend_cnt);
			} else {
				debug("Purging vestigial reservation %s",
				      resv_ptr->name);
			}
			_clear_job_resv(resv_ptr);
			list_delete_item(iter);
			last_resv_update = now;
			schedule_resv_save();
		}
	}
	list_iterator_destroy(iter);
}

/* send all reservations to accounting.  Only needed at
 * first registration
 */
extern int send_resvs_to_accounting(void)
{
	ListIterator itr = NULL;
	slurmctld_resv_t *resv_ptr;
	slurmctld_lock_t node_write_lock = {
		NO_LOCK, NO_LOCK, WRITE_LOCK, READ_LOCK };

	if (!resv_list)
		return SLURM_SUCCESS;

	lock_slurmctld(node_write_lock);

	itr = list_iterator_create(resv_list);
	while ((resv_ptr = list_next(itr)))
		_post_resv_create(resv_ptr);
	list_iterator_destroy(itr);

	unlock_slurmctld(node_write_lock);

	return SLURM_SUCCESS;
}

/* Set or clear NODE_STATE_MAINT for node_state as needed
 * IN reset_all - if true, then re-initialize all node information for all
 *	reservations, but do not run any prologs or epilogs or count started
 *	reservations
 * RET count of newly started reservations
 */
extern int set_node_maint_mode(bool reset_all)
{
	int res_start_cnt = 0;
	ListIterator iter;
	slurmctld_resv_t *resv_ptr;
	time_t now = time(NULL);

	if (!resv_list)
		return res_start_cnt;

	if (reset_all) {
		int i;
		struct node_record *node_ptr;
		uint32_t flags = (NODE_STATE_RES | NODE_STATE_MAINT);

		for (i = 0, node_ptr = node_record_table_ptr;
		     i <= node_record_count;
		     i++, node_ptr++) {
			node_ptr->node_state &= (~flags);
		}
	}
	iter = list_iterator_create(resv_list);
	while ((resv_ptr = (slurmctld_resv_t *) list_next(iter))) {
		uint32_t flags = NODE_STATE_RES;
		if (reset_all)
			resv_ptr->flags_set_node = false;
		if (resv_ptr->flags & RESERVE_FLAG_MAINT)
			flags |= NODE_STATE_MAINT;

		if ((now >= resv_ptr->start_time) &&
		    (now <  resv_ptr->end_time  )) {
			if (!resv_ptr->flags_set_node) {
				resv_ptr->flags_set_node = true;
				_set_nodes_flags(resv_ptr, now, flags);
				last_node_update = now;
			}
		} else if (resv_ptr->flags_set_node) {
			resv_ptr->flags_set_node = false;
			_set_nodes_flags(resv_ptr, now, flags);
			last_node_update = now;
		}

		if (reset_all)	/* Defer reservation prolog/epilog */
			continue;
		if ((resv_ptr->start_time <= now) && !resv_ptr->run_prolog) {
			res_start_cnt++;
			resv_ptr->run_prolog = true;
			_run_script(slurmctld_conf.resv_prolog, resv_ptr);
		}
		if ((resv_ptr->end_time <= now) && !resv_ptr->run_epilog) {
			resv_ptr->run_epilog = true;
			_run_script(slurmctld_conf.resv_epilog, resv_ptr);
		}
	}
	list_iterator_destroy(iter);

	return res_start_cnt;
}

/* checks if node within node_record_table_ptr is in maint reservation */
extern bool is_node_in_maint_reservation(int nodenum)
{
	bool res = false;
	ListIterator iter;
	slurmctld_resv_t *resv_ptr;
	time_t t;

	if (nodenum < 0 || nodenum >= node_record_count || !resv_list)
		return false;

	t = time(NULL);
	iter = list_iterator_create(resv_list);
	while ((resv_ptr = (slurmctld_resv_t *) list_next(iter))) {
		if ((resv_ptr->flags & RESERVE_FLAG_MAINT) == 0)
			continue;
		if (! (t >= resv_ptr->start_time
		       && t <= resv_ptr->end_time))
			continue;
		if (bit_test(resv_ptr->node_bitmap, nodenum)) {
			res = true;
			break;
		}
	}
	list_iterator_destroy(iter);

	return res;
}

extern void update_assocs_in_resvs(void)
{
	slurmctld_resv_t *resv_ptr = NULL;
	ListIterator  iter = NULL;
	slurmctld_lock_t node_write_lock = {
		NO_LOCK, NO_LOCK, WRITE_LOCK, READ_LOCK };

	if (!resv_list) {
		error("No reservation list given for updating associations");
		return;
	}

	lock_slurmctld(node_write_lock);

	iter = list_iterator_create(resv_list);
	while ((resv_ptr = list_next(iter)))
		_set_assoc_list(resv_ptr);
	list_iterator_destroy(iter);

	unlock_slurmctld(node_write_lock);
}

extern void update_part_nodes_in_resv(struct part_record *part_ptr)
{
	ListIterator iter = NULL;
	struct part_record *parti_ptr = NULL;
	slurmctld_resv_t *resv_ptr = NULL;
	xassert(part_ptr);

	iter = list_iterator_create(resv_list);
	while ((resv_ptr = (slurmctld_resv_t *) list_next(iter))) {
		if ((resv_ptr->flags & RESERVE_FLAG_PART_NODES) &&
		    (resv_ptr->partition != NULL) &&
		    (strcmp(resv_ptr->partition, part_ptr->name) == 0)) {
			slurmctld_resv_t old_resv_ptr;
			memset(&old_resv_ptr, 0, sizeof(slurmctld_resv_t));

			parti_ptr = find_part_record(resv_ptr->partition);
			FREE_NULL_BITMAP(resv_ptr->node_bitmap);
			resv_ptr->node_bitmap = bit_copy(parti_ptr->
							 node_bitmap);
			resv_ptr->node_cnt = bit_set_count(resv_ptr->
							   node_bitmap);
			xfree(resv_ptr->node_list);
			resv_ptr->node_list = xstrdup(parti_ptr->nodes);
			old_resv_ptr.tres_str = resv_ptr->tres_str;
			resv_ptr->tres_str = NULL;
			_set_tres_cnt(resv_ptr, &old_resv_ptr);
			xfree(old_resv_ptr.tres_str);
			last_resv_update = time(NULL);
		}
	}
	list_iterator_destroy(iter);
}

static void _set_nodes_flags(slurmctld_resv_t *resv_ptr, time_t now,
			     uint32_t flags)
{
	int i, i_first, i_last;
	struct node_record *node_ptr;

	if (!resv_ptr->node_bitmap) {
		if ((resv_ptr->flags & RESERVE_FLAG_ANY_NODES) == 0) {
			error("%s: reservation %s lacks a bitmap",
			      __func__, resv_ptr->name);
		}
		return;
	}

	i_first = bit_ffs(resv_ptr->node_bitmap);
	if (i_first < 0) {
		if ((resv_ptr->flags & RESERVE_FLAG_ANY_NODES) == 0) {
			error("%s: reservation %s includes no nodes",
			      __func__, resv_ptr->name);
		}
		return;
	}
	i_last  = bit_fls(resv_ptr->node_bitmap);
	for (i = i_first; i <= i_last; i++) {
		if (!bit_test(resv_ptr->node_bitmap, i))
			continue;

		node_ptr = node_record_table_ptr + i;
		if (resv_ptr->flags_set_node)
			node_ptr->node_state |= flags;
		else
			node_ptr->node_state &= (~flags);
		/* mark that this node is now down and in maint mode
		 * or was removed from maint mode */
		if (IS_NODE_DOWN(node_ptr) || IS_NODE_DRAIN(node_ptr) ||
		    IS_NODE_FAIL(node_ptr)) {
			clusteracct_storage_g_node_down(
				acct_db_conn,
				node_ptr, now, NULL,
				slurm_get_slurm_user_id());
		}
	}
}<|MERGE_RESOLUTION|>--- conflicted
+++ resolved
@@ -3154,96 +3154,6 @@
 	return 0;
 }
 
-<<<<<<< HEAD
-=======
-/* Unfortunately the reservation's core_bitmap is a global bitmap and the nodes
- * in the system have changed in terms of their node count or nodes have been
- * added or removed. Make best effort to rebuild the reservation's core_bitmap
- * on the limited information currently available. The specific cores might
- * change, but this logic at least leaves their count constant and uses the
- * same nodes. */
-static void _rebuild_core_bitmap(slurmctld_resv_t *resv_ptr)
-{
-	int i_first, i_last, i, j, k, core_offset, node_offset;
-	uint32_t core_cnt, core_inx, node_inx;
-	ListIterator job_iterator;
-	struct job_record  *job_ptr;
-
-	info("Core_bitmap for reservation %s no longer valid, cores addded or removed, rebuilding",
-	     resv_ptr->name);
-
-	core_cnt = bit_set_count(resv_ptr->core_bitmap);      /* Cores needed */
-	bit_free(resv_ptr->core_bitmap);
-	resv_ptr->core_bitmap =
-		bit_alloc(cr_get_coremap_offset(node_record_count));
-
-	/* Try to use any cores in use by jobs running in this reservation */
-	job_iterator = list_iterator_create(job_list);
-	while ((job_ptr = (struct job_record *) list_next(job_iterator))) {
-		if (!IS_JOB_RUNNING(job_ptr)      ||
-		    (job_ptr->node_bitmap == NULL)||
-		    (job_ptr->job_resrcs == NULL) ||
-		    (job_ptr->resv_name == NULL)  ||
-		    strcmp(job_ptr->resv_name, resv_ptr->name))
-			continue;
-		/* This job is currently running in this reservation */
-		i_first = bit_ffs(job_ptr->node_bitmap);
-		if (i_first >= 0)
-			i_last = bit_fls(job_ptr->node_bitmap);
-		else
-			i_last = i_first - 1;
-		node_offset = -1;
-		for (node_inx = i_first;
-		     ((core_cnt > 0) && (node_inx <= i_last)); node_inx++) {
-			if (!bit_test(job_ptr->node_bitmap, node_inx))
-				continue;
-			node_offset++;
-			core_offset = get_job_resources_offset(
-						job_ptr->job_resrcs,
-						node_offset, 0, 0);
-			if (core_offset < 0)
-				break;
-			j = cr_get_coremap_offset(node_inx);
-			k = cr_get_coremap_offset(node_inx + 1);
-			k -= j;	/* core count on this node */
-			for (i = 0; i < k; i++) {
-				if (!bit_test(job_ptr->job_resrcs->core_bitmap,
-					      core_offset + i))
-					continue;
-				bit_set(resv_ptr->core_bitmap, j + i);
-				if (--core_cnt == 0)
-					break;
-			}
-		}
-	}
-	list_iterator_destroy(job_iterator);
-
-	/* Use any other available cores, evenly distributing across nodes */
-	i_first = bit_ffs(resv_ptr->node_bitmap);
-	if (i_first >= 0)
-		i_last = bit_fls(resv_ptr->node_bitmap);
-	else
-		i_last = i_first - 1;
-	for (core_inx = 0; ((core_cnt > 0) && (core_inx <= core_cnt));
-	     core_inx++) {
-		for (node_inx = i_first; node_inx <= i_last; node_inx++) {
-			if (!bit_test(resv_ptr->node_bitmap, node_inx))
-				continue;
-			j = cr_get_coremap_offset(node_inx);
-			k = cr_get_coremap_offset(node_inx + 1);
-			j += core_inx;	/* Core offset on this node */
-			if (j >= k)
-				continue;
-			if (bit_test(resv_ptr->core_bitmap, j))
-				continue;	/* Already set by job */
-			bit_set(resv_ptr->core_bitmap, j);
-			if (--core_cnt == 0)
-				break;
-		}
-	}
-}
-
->>>>>>> 7d1d3dcb
 /* Validate one reservation record, return true if good */
 static bool _validate_one_reservation(slurmctld_resv_t *resv_ptr)
 {

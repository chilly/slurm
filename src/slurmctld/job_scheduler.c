/*****************************************************************************\
 * job_scheduler.c - manage the scheduling of pending jobs in priority order
 *	Note there is a global job list (job_list)
 *****************************************************************************
 *  Copyright (C) 2002-2007 The Regents of the University of California.
 *  Copyright (C) 2008-2010 Lawrence Livermore National Security.
 *  Produced at Lawrence Livermore National Laboratory (cf, DISCLAIMER).
 *  Written by Morris Jette <jette1@llnl.gov>
 *  CODE-OCEC-09-009. All rights reserved.
 *
 *  This file is part of SLURM, a resource management program.
 *  For details, see <http://slurm.schedmd.com/>.
 *  Please also read the included file: DISCLAIMER.
 *
 *  SLURM is free software; you can redistribute it and/or modify it under
 *  the terms of the GNU General Public License as published by the Free
 *  Software Foundation; either version 2 of the License, or (at your option)
 *  any later version.
 *
 *  In addition, as a special exception, the copyright holders give permission
 *  to link the code of portions of this program with the OpenSSL library under
 *  certain conditions as described in each individual source file, and
 *  distribute linked combinations including the two. You must obey the GNU
 *  General Public License in all respects for all of the code used other than
 *  OpenSSL. If you modify file(s) with this exception, you may extend this
 *  exception to your version of the file(s), but you are not obligated to do
 *  so. If you do not wish to do so, delete this exception statement from your
 *  version.  If you delete this exception statement from all source files in
 *  the program, then also delete it here.
 *
 *  SLURM is distributed in the hope that it will be useful, but WITHOUT ANY
 *  WARRANTY; without even the implied warranty of MERCHANTABILITY or FITNESS
 *  FOR A PARTICULAR PURPOSE.  See the GNU General Public License for more
 *  details.
 *
 *  You should have received a copy of the GNU General Public License along
 *  with SLURM; if not, write to the Free Software Foundation, Inc.,
 *  51 Franklin Street, Fifth Floor, Boston, MA 02110-1301  USA.
\*****************************************************************************/

#ifdef HAVE_CONFIG_H
#  include "config.h"
#endif

#if defined(__NetBSD__)
#include <sys/types.h> /* for pid_t */
#include <sys/signal.h> /* for SIGKILL */
#endif
#if defined(__FreeBSD__)
#include <signal.h> /* for SIGKILL */
#endif
#include <ctype.h>
#include <errno.h>
#include <stdio.h>
#include <stdlib.h>
#include <string.h>
#include <unistd.h>

#include "src/common/assoc_mgr.h"
#include "src/common/env.h"
#include "src/common/gres.h"
#include "src/common/list.h"
#include "src/common/macros.h"
#include "src/common/node_select.h"
#include "src/common/slurm_accounting_storage.h"
#include "src/common/slurm_acct_gather.h"
#include "src/common/timers.h"
#include "src/common/uid.h"
#include "src/common/xassert.h"
#include "src/common/xstring.h"

#include "src/slurmctld/acct_policy.h"
#include "src/slurmctld/agent.h"
#include "src/slurmctld/front_end.h"
#include "src/slurmctld/job_scheduler.h"
#include "src/slurmctld/licenses.h"
#include "src/slurmctld/locks.h"
#include "src/slurmctld/node_scheduler.h"
#include "src/slurmctld/preempt.h"
#include "src/slurmctld/proc_req.h"
#include "src/slurmctld/reservation.h"
#include "src/slurmctld/slurmctld.h"
#include "src/slurmctld/srun_comm.h"

#define _DEBUG 0
#define MAX_FAILED_RESV 10
#define MAX_RETRIES 10

typedef struct epilog_arg {
	char *epilog_slurmctld;
	uint32_t job_id;
	char **my_env;
} epilog_arg_t;

static char **	_build_env(struct job_record *job_ptr);
static void	_depend_list_del(void *dep_ptr);
static void	_feature_list_delete(void *x);
static void	_job_queue_append(List job_queue, struct job_record *job_ptr,
				  struct part_record *part_ptr, uint32_t priority);
static void	_job_queue_rec_del(void *x);
static bool	_job_runnable_test1(struct job_record *job_ptr,
				    bool clear_start);
static bool	_job_runnable_test2(struct job_record *job_ptr,
				    bool check_min_time);
static void *	_run_epilog(void *arg);
static void *	_run_prolog(void *arg);
static bool	_scan_depend(List dependency_list, uint32_t job_id);
static int	_valid_feature_list(uint32_t job_id, List feature_list);
static int	_valid_node_feature(char *feature);

static int	save_last_part_update = 0;

extern diag_stats_t slurmctld_diag_stats;

/*
 * _build_user_job_list - build list of jobs for a given user
 *			  and an optional job name
 * IN  user_id - user id
 * IN  job_name - job name constraint
 * RET the job queue
 * NOTE: the caller must call list_destroy() on RET value to free memory
 */
static List _build_user_job_list(uint32_t user_id, char* job_name)
{
	List job_queue;
	ListIterator job_iterator;
	struct job_record *job_ptr = NULL;

	job_queue = list_create(NULL);
	job_iterator = list_iterator_create(job_list);
	while ((job_ptr = (struct job_record *) list_next(job_iterator))) {
		xassert (job_ptr->magic == JOB_MAGIC);
		if (job_ptr->user_id != user_id)
			continue;
		if (job_name && job_ptr->name &&
		    strcmp(job_name, job_ptr->name))
			continue;
		list_append(job_queue, job_ptr);
	}
	list_iterator_destroy(job_iterator);

	return job_queue;
}

static void _job_queue_append(List job_queue, struct job_record *job_ptr,
			      struct part_record *part_ptr, uint32_t prio)
{
	job_queue_rec_t *job_queue_rec;

	job_queue_rec = xmalloc(sizeof(job_queue_rec_t));
	job_queue_rec->job_id   = job_ptr->job_id;
	job_queue_rec->job_ptr  = job_ptr;
	job_queue_rec->part_ptr = part_ptr;
	job_queue_rec->priority = prio;
	list_append(job_queue, job_queue_rec);
}

static void _job_queue_rec_del(void *x)
{
	xfree(x);
}

/* Job test for ability to run now, excludes partition specific tests */
static bool _job_runnable_test1(struct job_record *job_ptr, bool clear_start)
{
	bool job_indepen = false;
	uint16_t cleaning = 0;

	xassert(job_ptr->magic == JOB_MAGIC);
	if (!IS_JOB_PENDING(job_ptr) || IS_JOB_COMPLETING(job_ptr))
		return false;

	select_g_select_jobinfo_get(job_ptr->select_jobinfo,
				    SELECT_JOBDATA_CLEANING,
				    &cleaning);
	if (cleaning) {
		/* Job's been requeued and the
		 * previous run hasn't finished yet */
		job_ptr->state_reason = WAIT_CLEANING;
		xfree(job_ptr->state_desc);
		debug3("sched: JobId=%u. State=PENDING. "
		       "Reason=Cleaning.",
		       job_ptr->job_id);
		return false;
	}

#ifdef HAVE_FRONT_END
	/* At least one front-end node up at this point */
	if (job_ptr->state_reason == WAIT_FRONT_END) {
		job_ptr->state_reason = WAIT_NO_REASON;
		xfree(job_ptr->state_desc);
		last_job_update = time(NULL);
	}
#endif

	job_indepen = job_independent(job_ptr, 0);
	if (clear_start)
		job_ptr->start_time = (time_t) 0;
	if (job_ptr->priority == 0)	{ /* held */
		if ((job_ptr->state_reason != WAIT_HELD) &&
		    (job_ptr->state_reason != WAIT_HELD_USER)) {
			job_ptr->state_reason = WAIT_HELD;
			xfree(job_ptr->state_desc);
			last_job_update = time(NULL);
		}
		debug3("sched: JobId=%u. State=%s. Reason=%s. Priority=%u.",
		       job_ptr->job_id,
		       job_state_string(job_ptr->job_state),
		       job_reason_string(job_ptr->state_reason),
		       job_ptr->priority);
		return false;
	}

	if (!job_indepen &&
	    ((job_ptr->state_reason == WAIT_HELD) ||
	     (job_ptr->state_reason == WAIT_HELD_USER))) {
		/* released behind active dependency? */
		job_ptr->state_reason = WAIT_DEPENDENCY;
		xfree(job_ptr->state_desc);
	}

	if (!job_indepen)	/* can not run now */
		return false;
	return true;
}

/*
 * Job and partition tests for ability to run now
 * IN job_ptr - job to test
 * IN check_min_time - If set, test job's minimum time limit
 *		otherwise test maximum time limit
 */
static bool _job_runnable_test2(struct job_record *job_ptr, bool check_min_time)
{
	int reason;

	reason = job_limits_check(&job_ptr, check_min_time);
	if ((reason != job_ptr->state_reason) &&
	    ((reason != WAIT_NO_REASON) ||
	     (!part_policy_job_runnable_state(job_ptr)))) {
		job_ptr->state_reason = reason;
		xfree(job_ptr->state_desc);
	}
	if (reason != WAIT_NO_REASON)
		return false;
	return true;
}

/*
 * build_job_queue - build (non-priority ordered) list of pending jobs
 * IN clear_start - if set then clear the start_time for pending jobs
 * IN backfill - true if running backfill scheduler, enforce min time limit
 * RET the job queue
 * NOTE: the caller must call list_destroy() on RET value to free memory
 */
extern List build_job_queue(bool clear_start, bool backfill)
{
	List job_queue;
	ListIterator job_iterator, part_iterator;
	struct job_record *job_ptr = NULL;
	struct part_record *part_ptr;
	int reason;

	job_queue = list_create(_job_queue_rec_del);
	job_iterator = list_iterator_create(job_list);
	while ((job_ptr = (struct job_record *) list_next(job_iterator))) {
		if (!_job_runnable_test1(job_ptr, clear_start))
			continue;

		if (job_ptr->part_ptr_list) {
			int inx = -1;
			part_iterator = list_iterator_create(
				job_ptr->part_ptr_list);
			while ((part_ptr = (struct part_record *)
				list_next(part_iterator))) {
				job_ptr->part_ptr = part_ptr;
				reason = job_limits_check(&job_ptr, backfill);
				if ((reason != WAIT_NO_REASON) &&
				    (reason != job_ptr->state_reason) &&
				    (!part_policy_job_runnable_state(job_ptr))){
					job_ptr->state_reason = reason;
					xfree(job_ptr->state_desc);
				}
				/* priority_array index matches part_ptr_list
				 * position: increment inx */
				inx++;
				if (reason != WAIT_NO_REASON)
					continue;
				if (job_ptr->priority_array) {
					_job_queue_append(job_queue, job_ptr,
							  part_ptr,
							  job_ptr->
							  priority_array[inx]);
				} else {
					_job_queue_append(job_queue, job_ptr,
							  part_ptr,
							  job_ptr->priority);
				}
			}
			list_iterator_destroy(part_iterator);
		} else {
			if (job_ptr->part_ptr == NULL) {
				part_ptr = find_part_record(job_ptr->partition);
				if (part_ptr == NULL) {
					error("Could not find partition %s "
					      "for job %u", job_ptr->partition,
					      job_ptr->job_id);
					continue;
				}
				job_ptr->part_ptr = part_ptr;
				error("partition pointer reset for job %u, "
				      "part %s", job_ptr->job_id,
				      job_ptr->partition);
			}
			if (!_job_runnable_test2(job_ptr, backfill))
				continue;
			_job_queue_append(job_queue, job_ptr,
					  job_ptr->part_ptr, job_ptr->priority);
		}
	}
	list_iterator_destroy(job_iterator);

	return job_queue;
}

/*
 * job_is_completing - Determine if jobs are in the process of completing.
 * RET - True of any job is in the process of completing AND
 *	 CompleteWait is configured non-zero
 * NOTE: This function can reduce resource fragmentation, which is a
 * critical issue on Elan interconnect based systems.
 */
extern bool job_is_completing(void)
{
	bool completing = false;
	ListIterator job_iterator;
	struct job_record *job_ptr = NULL;
	uint16_t complete_wait = slurm_get_complete_wait();
	time_t recent;

	if ((job_list == NULL) || (complete_wait == 0))
		return completing;

	recent = time(NULL) - complete_wait;
	job_iterator = list_iterator_create(job_list);
	while ((job_ptr = (struct job_record *) list_next(job_iterator))) {
		if (IS_JOB_COMPLETING(job_ptr) &&
		    (job_ptr->end_time >= recent)) {
			completing = true;
			break;
		}
	}
	list_iterator_destroy(job_iterator);

	return completing;
}

/*
 * set_job_elig_time - set the eligible time for pending jobs once their
 *      dependencies are lifted (in job->details->begin_time)
 */
extern void set_job_elig_time(void)
{
	struct job_record *job_ptr = NULL;
	struct part_record *part_ptr = NULL;
	ListIterator job_iterator;
	slurmctld_lock_t job_write_lock =
		{ READ_LOCK, WRITE_LOCK, WRITE_LOCK, READ_LOCK };
#ifdef HAVE_BG
	static uint16_t cpus_per_node = 0;
	if (!cpus_per_node)
		select_g_alter_node_cnt(SELECT_GET_NODE_CPU_CNT,
					&cpus_per_node);
#endif

	lock_slurmctld(job_write_lock);
	job_iterator = list_iterator_create(job_list);
	while ((job_ptr = (struct job_record *) list_next(job_iterator))) {
		uint32_t job_min_nodes, job_max_nodes;
		uint32_t part_min_nodes, part_max_nodes;
		part_ptr = job_ptr->part_ptr;
		if (!IS_JOB_PENDING(job_ptr))
			continue;
		if (part_ptr == NULL)
			continue;
		if ((job_ptr->details == NULL) || job_ptr->details->begin_time)
			continue;
		if ((part_ptr->state_up & PARTITION_SCHED) == 0)
			continue;
		if ((job_ptr->time_limit != NO_VAL) &&
		    (job_ptr->time_limit > part_ptr->max_time))
			continue;
#ifdef HAVE_BG
		job_min_nodes = job_ptr->details->min_cpus / cpus_per_node;
		job_max_nodes = job_ptr->details->max_cpus / cpus_per_node;
		part_min_nodes = part_ptr->min_nodes_orig;
		part_max_nodes = part_ptr->max_nodes_orig;
#else
		job_min_nodes = job_ptr->details->min_nodes;
		job_max_nodes = job_ptr->details->max_nodes;
		part_min_nodes = part_ptr->min_nodes;
		part_max_nodes = part_ptr->max_nodes;
#endif
		if ((job_max_nodes != 0) &&
		    ((job_max_nodes < part_min_nodes) ||
		     (job_min_nodes > part_max_nodes)))
			continue;
		/* Job's eligible time is set in job_independent() */
		if (!job_independent(job_ptr, 0))
			continue;
	}
	list_iterator_destroy(job_iterator);
	unlock_slurmctld(job_write_lock);
}

/* Test of part_ptr can still run jobs or if its nodes have
 * already been reserved by higher priority jobs (those in
 * the failed_parts array) */
static bool _failed_partition(struct part_record *part_ptr,
			      struct part_record **failed_parts,
			      int failed_part_cnt)
{
	int i;

	for (i = 0; i < failed_part_cnt; i++) {
		if (failed_parts[i] == part_ptr)
			return true;
	}
	return false;
}

static void _do_diag_stats(long delta_t)
{
	if (delta_t > slurmctld_diag_stats.schedule_cycle_max)
		slurmctld_diag_stats.schedule_cycle_max = delta_t;

	slurmctld_diag_stats.schedule_cycle_sum += delta_t;
	slurmctld_diag_stats.schedule_cycle_last = delta_t;
	slurmctld_diag_stats.schedule_cycle_counter++;
}


/*
 * Given that one batch job just completed, attempt to launch a suitable
 * replacement batch job in a response messge as a REQUEST_BATCH_JOB_LAUNCH
 * message type, alternately send a return code fo SLURM_SUCCESS
 * msg IN - The original message from slurmd
 * fini_job_ptr IN - Pointer to job that just completed and needs replacement
 * RET true if there are pending jobs that might use the resources
 */
extern bool replace_batch_job(slurm_msg_t * msg, void *fini_job)
{
	static int select_serial = -1;
	/* Locks: Read config, write job, write node, read partition */
	slurmctld_lock_t job_write_lock =
	    { READ_LOCK, WRITE_LOCK, WRITE_LOCK, READ_LOCK };
	struct job_record *job_ptr = NULL;
	struct job_record *fini_job_ptr = (struct job_record *) fini_job;
	struct part_record *part_ptr;
	ListIterator job_iterator = NULL, part_iterator = NULL;
	batch_job_launch_msg_t *launch_msg = NULL;
	bitstr_t *orig_exc_bitmap = NULL;
	bool have_node_bitmaps, pending_jobs = false;
	time_t now, min_age;
	int error_code;

	if (select_serial == -1) {
		if (strcmp(slurmctld_conf.select_type, "select/serial"))
			select_serial = 0;
		else
			select_serial = 1;
	}
	if ((select_serial != 1) || (fini_job_ptr == NULL) ||
	    (msg->msg_type != REQUEST_COMPLETE_BATCH_JOB))
		goto send_reply;

	now = time(NULL);
	min_age = now - slurmctld_conf.min_job_age;
	lock_slurmctld(job_write_lock);
	if (!fini_job_ptr->job_resrcs ||
	    !fini_job_ptr->job_resrcs->node_bitmap) {
		/* This should never happen, but if it does, avoid using
		 * a bad pointer below. */
		error("job_resrcs empty for job %u", fini_job_ptr->job_id);
		unlock_slurmctld(job_write_lock);
		goto send_reply;
	}
	job_iterator = list_iterator_create(job_list);
	while (1) {
		if (job_ptr && part_iterator)
			goto next_part;

		job_ptr = (struct job_record *) list_next(job_iterator);
		if (!job_ptr)
			break;

		if ((job_ptr == fini_job_ptr) ||
		    (job_ptr->priority == 0)  ||
		    (job_ptr->details == NULL) ||
		    !avail_front_end(job_ptr))
			continue;

		if (!IS_JOB_PENDING(job_ptr)) {
			if (IS_JOB_FINISHED(job_ptr)  &&
			    (job_ptr != fini_job_ptr) &&
			    (job_ptr->end_time <= min_age)) {
				/* If we don't have a db_index by now and we
				 * are running with the slurmdbd lets put it on
				 * the list to be handled later when it comes
				 * back up since we won't get another chance */
				if (with_slurmdbd && !job_ptr->db_index) {
					jobacct_storage_g_job_start(acct_db_conn,
								    job_ptr);
				}
				list_delete_item(job_iterator);
			}
			continue;
		}

		/* Tests dependencies, begin time and reservations */
		if (!job_independent(job_ptr, 0))
			continue;

		if (job_ptr->part_ptr_list) {
			part_iterator = list_iterator_create(job_ptr->
							     part_ptr_list);
next_part:		part_ptr = (struct part_record *)
				   list_next(part_iterator);
			if (part_ptr) {
				job_ptr->part_ptr = part_ptr;
			} else {
				list_iterator_destroy(part_iterator);
				part_iterator = NULL;
				continue;
			}
		}
		if (job_limits_check(&job_ptr, false) != WAIT_NO_REASON)
			continue;

		/* Test for valid account, QOS and required nodes on each pass */
		if (job_ptr->state_reason == FAIL_ACCOUNT) {
			slurmdb_association_rec_t assoc_rec;
			memset(&assoc_rec, 0, sizeof(slurmdb_association_rec_t));
			assoc_rec.acct      = job_ptr->account;
			if (job_ptr->part_ptr)
				assoc_rec.partition = job_ptr->part_ptr->name;
			assoc_rec.uid       = job_ptr->user_id;

			if (!assoc_mgr_fill_in_assoc(acct_db_conn, &assoc_rec,
						     accounting_enforce,
						     (slurmdb_association_rec_t **)
						     &job_ptr->assoc_ptr)) {
				job_ptr->state_reason = WAIT_NO_REASON;
				xfree(job_ptr->state_desc);
				job_ptr->assoc_id = assoc_rec.id;
				last_job_update = now;
			} else {
				continue;
			}
		}
		if (job_ptr->qos_id) {
			slurmdb_association_rec_t *assoc_ptr =
				(slurmdb_association_rec_t *)job_ptr->assoc_ptr;
			if (assoc_ptr &&
			    !bit_test(assoc_ptr->usage->valid_qos,
				      job_ptr->qos_id) &&
			    !job_ptr->limit_set_qos) {
				info("sched: JobId=%u has invalid QOS",
					job_ptr->job_id);
				xfree(job_ptr->state_desc);
				job_ptr->state_reason = FAIL_QOS;
				last_job_update = now;
				continue;
			} else if (job_ptr->state_reason == FAIL_QOS) {
				xfree(job_ptr->state_desc);
				job_ptr->state_reason = WAIT_NO_REASON;
				last_job_update = now;
			}
		}

		if ((job_ptr->state_reason == WAIT_QOS_JOB_LIMIT) ||
		    (job_ptr->state_reason == WAIT_QOS_RESOURCE_LIMIT) ||
		    (job_ptr->state_reason == WAIT_QOS_TIME_LIMIT)) {
			job_ptr->state_reason = WAIT_NO_REASON;
			xfree(job_ptr->state_desc);
			last_job_update = now;
		}

		if ((job_ptr->state_reason == WAIT_NODE_NOT_AVAIL) &&
		    job_ptr->details->req_node_bitmap &&
		    !bit_super_set(job_ptr->details->req_node_bitmap,
				   avail_node_bitmap)) {
			continue;
		}

		if (bit_overlap(avail_node_bitmap,
				job_ptr->part_ptr->node_bitmap) == 0) {
			/* This node DRAIN or DOWN */
			continue;
		}

		if (license_job_test(job_ptr, now) != SLURM_SUCCESS) {
			job_ptr->state_reason = WAIT_LICENSES;
			xfree(job_ptr->state_desc);
			last_job_update = now;
			continue;
		}

		if (assoc_mgr_validate_assoc_id(acct_db_conn,
						job_ptr->assoc_id,
						accounting_enforce)) {
			/* NOTE: This only happens if a user's account is
			 * disabled between when the job was submitted and
			 * the time we consider running it. It should be
			 * very rare. */
			info("sched: JobId=%u has invalid account",
			     job_ptr->job_id);
			last_job_update = now;
			job_ptr->state_reason = FAIL_ACCOUNT;
			xfree(job_ptr->state_desc);
			continue;
		}

		if (job_ptr->details->exc_node_bitmap)
			have_node_bitmaps = true;
		else
			have_node_bitmaps = false;
		if (have_node_bitmaps &&
		    (bit_overlap(job_ptr->details->exc_node_bitmap,
				 fini_job_ptr->job_resrcs->node_bitmap) != 0))
			continue;

		if (!job_ptr->batch_flag) {  /* Can't pull interactive jobs */
			pending_jobs = true;
			break;
		}

		if (have_node_bitmaps)
			orig_exc_bitmap = job_ptr->details->exc_node_bitmap;
		else
			orig_exc_bitmap = NULL;
		job_ptr->details->exc_node_bitmap =
			bit_copy(fini_job_ptr->job_resrcs->node_bitmap);
		bit_not(job_ptr->details->exc_node_bitmap);
		error_code = select_nodes(job_ptr, false, NULL);
		bit_free(job_ptr->details->exc_node_bitmap);
		job_ptr->details->exc_node_bitmap = orig_exc_bitmap;
		if (error_code == SLURM_SUCCESS) {
			last_job_update = now;
			info("sched: Allocate JobId=%u NodeList=%s #CPUs=%u",
			     job_ptr->job_id, job_ptr->nodes,
			     job_ptr->total_cpus);
			if (job_ptr->details->prolog_running == 0) {
				launch_msg = build_launch_job_msg(job_ptr,
							msg->protocol_version);
			}
		}
		break;
	}
	unlock_slurmctld(job_write_lock);
	if (job_iterator)
		list_iterator_destroy(job_iterator);
	if (part_iterator)
		list_iterator_destroy(part_iterator);

send_reply:
	if (launch_msg) {
		slurm_msg_t response_msg;
		slurm_msg_t_init(&response_msg);
		response_msg.flags = msg->flags;
		response_msg.protocol_version = msg->protocol_version;
		response_msg.address = msg->address;
		response_msg.msg_type = REQUEST_BATCH_JOB_LAUNCH;
		response_msg.data = launch_msg;
		slurm_send_node_msg(msg->conn_fd, &response_msg);
		slurmctld_free_batch_job_launch_msg(launch_msg);
		return false;
	}
	slurm_send_rc_msg(msg, SLURM_SUCCESS);
	return pending_jobs;
}

/* Return true of all partitions have the same priority, otherwise false. */
static bool _all_partition_priorities_same(void)
{
	struct part_record *part_ptr;
	ListIterator iter;
	bool part_priority_set = false;
	uint32_t part_priority = 0;
	bool result = true;

	iter = list_iterator_create(part_list);
	while ((part_ptr = (struct part_record *) list_next(iter))) {
		if (!part_priority_set) {
			part_priority = part_ptr->priority;
			part_priority_set = true;
		} else if (part_priority != part_ptr->priority) {
			result = false;
			break;
		}
	}
	list_iterator_destroy(iter);

	return result;
}

/*
 * schedule - attempt to schedule all pending jobs
 *	pending jobs for each partition will be scheduled in priority
 *	order until a request fails
 * IN job_limit - maximum number of jobs to test now, avoid testing the full
 *		  queue on every job submit (0 means to use the system default,
 *		  SchedulerParameters for default_queue_depth)
 * RET count of jobs scheduled
 * Note: We re-build the queue every time. Jobs can not only be added
 *	or removed from the queue, but have their priority or partition
 *	changed with the update_job RPC. In general nodes will be in priority
 *	order (by submit time), so the sorting should be pretty fast.
 */
extern int schedule(uint32_t job_limit)
{
	ListIterator job_iterator = NULL, part_iterator = NULL;
	List job_queue = NULL;
	int failed_part_cnt = 0, failed_resv_cnt = 0, job_cnt = 0;
	int error_code, i, j, part_cnt, time_limit;
	uint32_t job_depth = 0;
	job_queue_rec_t *job_queue_rec;
	struct job_record *job_ptr = NULL;
	struct part_record *part_ptr, **failed_parts = NULL;
	struct part_record *skip_part_ptr = NULL;
	struct slurmctld_resv **failed_resv = NULL;
	bitstr_t *save_avail_node_bitmap;
	struct part_record **sched_part_ptr = NULL;
	int *sched_part_jobs = NULL;
	/* Locks: Read config, write job, write node, read partition */
	slurmctld_lock_t job_write_lock =
	    { READ_LOCK, WRITE_LOCK, WRITE_LOCK, READ_LOCK };
#ifdef HAVE_BG
	char *ionodes = NULL;
	char tmp_char[256];
	static bool backfill_sched = false;
#endif
	static time_t sched_update = 0;
	static bool wiki_sched = false;
	static bool fifo_sched = false;
	static int sched_timeout = 0;
	static int def_job_limit = 100;
	static int max_jobs_per_part = 0;
	static int defer_rpc_cnt = 0;
	time_t now, sched_start;
	uint32_t reject_array_job_id = 0;
	struct part_record *reject_array_part = NULL;
	uint16_t reject_state_reason = WAIT_NO_REASON;
	DEF_TIMERS;

	if (sched_update != slurmctld_conf.last_update) {
		char *sched_params, *tmp_ptr;
		char *sched_type = slurm_get_sched_type();
		char *prio_type = slurm_get_priority_type();
#ifdef HAVE_BG
		/* On BlueGene, do FIFO only with sched/backfill */
		if (strcmp(sched_type, "sched/backfill") == 0)
			backfill_sched = true;
#endif
		if ((strcmp(sched_type, "sched/builtin") == 0) &&
		    (strcmp(prio_type, "priority/basic") == 0) &&
		    _all_partition_priorities_same())
			fifo_sched = true;
		else
			fifo_sched = false;
		/* Disable avoiding of fragmentation with sched/wiki */
		if ((strcmp(sched_type, "sched/wiki") == 0) ||
		    (strcmp(sched_type, "sched/wiki2") == 0))
			wiki_sched = true;
		xfree(sched_type);
		xfree(prio_type);

		sched_params = slurm_get_sched_params();


		if (sched_params &&
		    (tmp_ptr=strstr(sched_params, "batch_sched_delay=")))
		/*                                 012345678901234567 */
			batch_sched_delay = atoi(tmp_ptr + 18);
		if (batch_sched_delay < 0) {
			error("Invalid batch_sched_delay: %d",
			      batch_sched_delay);
			batch_sched_delay = 3;
		}

		if (sched_params &&
		    (tmp_ptr = strstr(sched_params, "default_queue_depth="))) {
		/*                                   01234567890123456789 */
			i = atoi(tmp_ptr + 20);
			if (i < 0) {
				error("ignoring SchedulerParameters: "
				      "default_queue_depth value of %d", i);
			} else {
				def_job_limit = i;
			}
		}

		if (sched_params &&
		    (tmp_ptr=strstr(sched_params, "partition_job_depth="))) {
		/*                                 01234567890123456789 */
			i = atoi(tmp_ptr + 20);
			if (i < 0) {
				error("ignoring SchedulerParameters: "
				      "partition_job_depth value of %d", i);
			} else {
				max_jobs_per_part = i;
			}
		}
		if (sched_params &&
		    (tmp_ptr=strstr(sched_params, "max_rpc_cnt=")))
			defer_rpc_cnt = atoi(tmp_ptr + 12);
		if (defer_rpc_cnt < 0) {
			error("Invalid max_rpc_cnt: %d", defer_rpc_cnt);
			defer_rpc_cnt = 0;
		}

		time_limit = slurm_get_msg_timeout() / 2;
		if (sched_params &&
		    (tmp_ptr=strstr(sched_params, "max_sched_time="))) {
			sched_timeout = atoi(tmp_ptr + 15);
			if ((sched_timeout <= 0) ||
			    (sched_timeout > time_limit)) {
				error("Invalid max_sched_time: %d",
				      sched_timeout);
				sched_timeout = 0;
			}
		}
		if (sched_timeout == 0) {
			sched_timeout = MAX(time_limit, 1);
			sched_timeout = MIN(sched_timeout, 4);
		}

		if (sched_params &&
		    (tmp_ptr=strstr(sched_params, "sched_interval=")))
			sched_interval = atoi(tmp_ptr + 15);
		if (sched_interval < 0) {
			error("Invalid sched_interval: %d", sched_interval);
			sched_interval = 60;
		}

		xfree(sched_params);
		sched_update = slurmctld_conf.last_update;
		info("SchedulingParameters: default_queue_depth=%d "
		     "max_rpc_cnt=%d max_sched_time=%d partition_job_depth=%d ",
		     def_job_limit, defer_rpc_cnt, sched_timeout,
		     max_jobs_per_part);
	}

	if ((defer_rpc_cnt > 0) &&
	    (slurmctld_config.server_thread_count >= defer_rpc_cnt)) {
		debug("sched: schedule() returning, too many RPCs");
		return 0;
	}

	if (job_limit == 0)
		job_limit = def_job_limit;

	lock_slurmctld(job_write_lock);
	now = time(NULL);
	sched_start = now;
	START_TIMER;
	if (!avail_front_end(NULL)) {
		ListIterator job_iterator = list_iterator_create(job_list);
		while ((job_ptr = (struct job_record *)
				list_next(job_iterator))) {
			if (!IS_JOB_PENDING(job_ptr))
				continue;
			if ((job_ptr->state_reason != WAIT_NO_REASON) &&
			    (job_ptr->state_reason != WAIT_RESOURCES) &&
			    (job_ptr->state_reason != WAIT_NODE_NOT_AVAIL))
				continue;
			job_ptr->state_reason = WAIT_FRONT_END;
		}
		list_iterator_destroy(job_iterator);

		unlock_slurmctld(job_write_lock);
		debug("sched: schedule() returning, no front end nodes are "
		      "available");
		return 0;
	}
	/* Avoid resource fragmentation if important */
	if ((!wiki_sched) && job_is_completing()) {
		unlock_slurmctld(job_write_lock);
		debug("sched: schedule() returning, some job is still "
		      "completing");
		return 0;
	}

#ifdef HAVE_ALPS_CRAY
	/*
	 * Run a Basil Inventory immediately before scheduling, to avoid
	 * race conditions caused by ALPS node state change (caused e.g.
	 * by the node health checker).
	 * This relies on the above write lock for the node state.
	 */
	if (select_g_reconfigure()) {
		unlock_slurmctld(job_write_lock);
		debug4("sched: not scheduling due to ALPS");
		return SLURM_SUCCESS;
	}
#endif

	part_cnt = list_count(part_list);
	failed_parts = xmalloc(sizeof(struct part_record *) * part_cnt);
	failed_resv = xmalloc(sizeof(struct slurmctld_resv*) * MAX_FAILED_RESV);
	save_avail_node_bitmap = bit_copy(avail_node_bitmap);

	if (max_jobs_per_part) {
		ListIterator part_iterator;
		sched_part_ptr  = xmalloc(sizeof(struct part_record *) *
					  part_cnt);
		sched_part_jobs = xmalloc(sizeof(int) * part_cnt);
		part_iterator = list_iterator_create(part_list);
		i = 0;
		while ((part_ptr = (struct part_record *)
				   list_next(part_iterator))) {
			sched_part_ptr[i++] = part_ptr;
		}
		list_iterator_destroy(part_iterator);
	}

	debug("sched: Running job scheduler");
	/*
	 * If we are doing FIFO scheduling, use the job records right off the
	 * job list.
	 *
	 * If a job is submitted to multiple partitions then build_job_queue()
	 * will return a separate record for each job:partition pair.
	 *
	 * In both cases, we test each partition associated with the job.
	 */
	if (fifo_sched) {
		slurmctld_diag_stats.schedule_queue_len = list_count(job_list);
		job_iterator = list_iterator_create(job_list);
	} else {
		job_queue = build_job_queue(false, false);
		slurmctld_diag_stats.schedule_queue_len = list_count(job_queue);
		sort_job_queue(job_queue);
	}
	while (1) {
		if (fifo_sched) {
			if (job_ptr && part_iterator &&
			    IS_JOB_PENDING(job_ptr)) /*started in other part?*/
				goto next_part;
			job_ptr = (struct job_record *) list_next(job_iterator);
			if (!job_ptr)
				break;
			if (!avail_front_end(job_ptr)) {
				job_ptr->state_reason = WAIT_FRONT_END;
				xfree(job_ptr->state_desc);
				last_job_update = now;
				continue;
			}
			if (!_job_runnable_test1(job_ptr, false))
				continue;
			if (job_ptr->part_ptr_list) {
				part_iterator = list_iterator_create(
							job_ptr->part_ptr_list);
next_part:			part_ptr = (struct part_record *)
					   list_next(part_iterator);
				if (part_ptr) {
					job_ptr->part_ptr = part_ptr;
					if (job_limits_check(&job_ptr, false) !=
					    WAIT_NO_REASON)
						continue;
				} else {
					list_iterator_destroy(part_iterator);
					part_iterator = NULL;
					continue;
				}
			} else {
				if (!_job_runnable_test2(job_ptr, false))
					continue;
			}
		} else {
			job_queue_rec = list_pop(job_queue);
			if (!job_queue_rec)
				break;
			job_ptr  = job_queue_rec->job_ptr;
			part_ptr = job_queue_rec->part_ptr;
			xfree(job_queue_rec);
			if (!avail_front_end(job_ptr)) {
				job_ptr->state_reason = WAIT_FRONT_END;
				xfree(job_ptr->state_desc);
				last_job_update = now;
				continue;
			}
			if (!IS_JOB_PENDING(job_ptr))
				continue;  /* started in other partition */
			job_ptr->part_ptr = part_ptr;
		}
		if ((time(NULL) - sched_start) >= sched_timeout) {
			debug("sched: loop taking too long, breaking out");
			break;
		}

		if (job_ptr->array_task_id != NO_VAL) {
			if ((reject_array_job_id == job_ptr->array_job_id) &&
			    (reject_array_part   == job_ptr->part_ptr)) {
				xfree(job_ptr->state_desc);
				job_ptr->state_reason = reject_state_reason;
				continue;  /* already rejected array element */
			}

			/* assume reject whole array for now, clear if OK */
			reject_array_job_id = job_ptr->array_job_id;
			reject_array_part   = job_ptr->part_ptr;
		}
		if (max_jobs_per_part) {
			bool skip_job = false;
			for (j = 0; j < part_cnt; j++) {
				if (sched_part_ptr[j] != job_ptr->part_ptr)
					continue;
				if (sched_part_jobs[j]++ >=
				    max_jobs_per_part)
					skip_job = true;
				break;
			}
			if (skip_job) {
				if (job_ptr->part_ptr == skip_part_ptr)
					continue;
				debug2("sched: reached partition %s job limit",
				       job_ptr->part_ptr->name);
				if (job_ptr->state_reason == WAIT_NO_REASON) {
					xfree(job_ptr->state_desc);
					job_ptr->state_reason = WAIT_PRIORITY;
				}
				skip_part_ptr = job_ptr->part_ptr;
				continue;
			}
		}
		if (job_depth++ > job_limit) {
			debug("sched: already tested %u jobs, breaking out",
			       job_depth);
			break;
		}
		if ((defer_rpc_cnt > 0) &&
		     (slurmctld_config.server_thread_count >= defer_rpc_cnt)) {
			debug("sched: schedule() returning, too many RPCs");
			break;
		}

		slurmctld_diag_stats.schedule_cycle_depth++;

		if (job_ptr->resv_name) {
			bool found_resv = false;
			for (i = 0; i < failed_resv_cnt; i++) {
				if (failed_resv[i] == job_ptr->resv_ptr) {
					found_resv = true;
					break;
				}
			}
			if (found_resv) {
				if (job_ptr->state_reason == WAIT_NO_REASON) {
					job_ptr->state_reason = WAIT_PRIORITY;
					xfree(job_ptr->state_desc);
				}
				debug3("sched: JobId=%u. State=PENDING. "
				       "Reason=%s(Priority). Priority=%u, "
				       "Resv=%s.",
				       job_ptr->job_id,
				       job_reason_string(job_ptr->state_reason),
				       job_ptr->priority, job_ptr->resv_name);
				continue;
			}
		} else if (_failed_partition(job_ptr->part_ptr, failed_parts,
					     failed_part_cnt)) {
			if ((job_ptr->state_reason == WAIT_NODE_NOT_AVAIL) ||
			    (job_ptr->state_reason == WAIT_NO_REASON)) {
				job_ptr->state_reason = WAIT_PRIORITY;
				xfree(job_ptr->state_desc);
				last_job_update = now;
			}
			debug("sched: JobId=%u. State=PENDING. "
			       "Reason=%s(Priority), Priority=%u, "
			       "Partition=%s.",
			       job_ptr->job_id,
			       job_reason_string(job_ptr->state_reason),
			       job_ptr->priority, job_ptr->partition);
			continue;
		}

		/* Test for valid account, QOS and required nodes on each pass */
		if (job_ptr->state_reason == FAIL_ACCOUNT) {
			slurmdb_association_rec_t assoc_rec;
			memset(&assoc_rec, 0, sizeof(slurmdb_association_rec_t));
			assoc_rec.acct      = job_ptr->account;
			if (job_ptr->part_ptr)
				assoc_rec.partition = job_ptr->part_ptr->name;
			assoc_rec.uid       = job_ptr->user_id;

			if (!assoc_mgr_fill_in_assoc(acct_db_conn, &assoc_rec,
						    accounting_enforce,
						    (slurmdb_association_rec_t **)
						    &job_ptr->assoc_ptr)) {
				job_ptr->state_reason = WAIT_NO_REASON;
				xfree(job_ptr->state_desc);
				job_ptr->assoc_id = assoc_rec.id;
				last_job_update = now;
			} else {
				debug("sched: JobId=%u has invalid association",
				      job_ptr->job_id);
				xfree(job_ptr->state_desc);
				job_ptr->state_reason =
					WAIT_ASSOC_RESOURCE_LIMIT;
				continue;
			}
		}
		if (job_ptr->qos_id) {
			slurmdb_association_rec_t *assoc_ptr;
			assoc_ptr = (slurmdb_association_rec_t *)job_ptr->assoc_ptr;
			if (assoc_ptr &&
			    !bit_test(assoc_ptr->usage->valid_qos,
				      job_ptr->qos_id) &&
			    !job_ptr->limit_set_qos) {
				debug("sched: JobId=%u has invalid QOS",
				      job_ptr->job_id);
				xfree(job_ptr->state_desc);
				job_ptr->state_reason = FAIL_QOS;
				last_job_update = now;
				continue;
			} else if (job_ptr->state_reason == FAIL_QOS) {
				xfree(job_ptr->state_desc);
				job_ptr->state_reason = WAIT_NO_REASON;
				last_job_update = now;
			}
		}

		if (!acct_policy_job_runnable_state(job_ptr) &&
		    !acct_policy_job_runnable_pre_select(job_ptr))
			continue;

		if ((job_ptr->state_reason == WAIT_NODE_NOT_AVAIL) &&
		    job_ptr->details && job_ptr->details->req_node_bitmap &&
		    !bit_super_set(job_ptr->details->req_node_bitmap,
				   avail_node_bitmap)) {
			continue;
		}

		i = bit_overlap(avail_node_bitmap,
				job_ptr->part_ptr->node_bitmap);
		if ((job_ptr->details &&
		    (job_ptr->details->min_nodes != NO_VAL) &&
		    (job_ptr->details->min_nodes >  i)) ||
		    (!job_ptr->details && (i == 0))) {
			/* Too many nodes DRAIN, DOWN, or
			 * reserved for jobs in higher priority partition */
			job_ptr->state_reason = WAIT_RESOURCES;
			xfree(job_ptr->state_desc);
			last_job_update = now;
			debug3("sched: JobId=%u. State=%s. Reason=%s. "
			       "Priority=%u. Partition=%s.",
			       job_ptr->job_id,
			       job_state_string(job_ptr->job_state),
			       job_reason_string(job_ptr->state_reason),
			       job_ptr->priority,
			       job_ptr->partition);
			continue;
		}
		if (license_job_test(job_ptr, time(NULL)) != SLURM_SUCCESS) {
			job_ptr->state_reason = WAIT_LICENSES;
			xfree(job_ptr->state_desc);
			last_job_update = now;
			debug3("sched: JobId=%u. State=%s. Reason=%s. "
			       "Priority=%u.",
			       job_ptr->job_id,
			       job_state_string(job_ptr->job_state),
			       job_reason_string(job_ptr->state_reason),
			       job_ptr->priority);
			continue;
		}

		if (assoc_mgr_validate_assoc_id(acct_db_conn,
						job_ptr->assoc_id,
						accounting_enforce)) {
			/* NOTE: This only happens if a user's account is
			 * disabled between when the job was submitted and
			 * the time we consider running it. It should be
			 * very rare. */
			info("sched: JobId=%u has invalid account",
			     job_ptr->job_id);
			last_job_update = now;
			job_ptr->state_reason = FAIL_ACCOUNT;
			xfree(job_ptr->state_desc);
			continue;
		}

		error_code = select_nodes(job_ptr, false, NULL);
		if (error_code == ESLURM_NODES_BUSY) {
			debug3("sched: JobId=%u. State=%s. Reason=%s. "
			       "Priority=%u. Partition=%s.",
			       job_ptr->job_id,
			       job_state_string(job_ptr->job_state),
			       job_reason_string(job_ptr->state_reason),
			       job_ptr->priority, job_ptr->partition);
			bool fail_by_part = true;
#ifdef HAVE_BG
			/* When we use static or overlap partitioning on
			 * BlueGene, each job can possibly be scheduled
			 * independently, without impacting other jobs of
			 * different sizes. Therefore we sort and try to
			 * schedule every pending job unless the backfill
			 * scheduler is configured. */
			if (!backfill_sched)
				fail_by_part = false;
#else
			if (job_ptr->details &&
			    job_ptr->details->req_node_bitmap &&
			    (bit_set_count(job_ptr->details->
					   req_node_bitmap)>=
			     job_ptr->details->min_nodes)) {
				fail_by_part = false;
				/* Do not schedule more jobs on nodes required
				 * by this job, but don't block the entire
				 * queue/partition. */
				bit_not(job_ptr->details->req_node_bitmap);
				bit_and(avail_node_bitmap,
					job_ptr->details->req_node_bitmap);
				bit_not(job_ptr->details->req_node_bitmap);
			}
#endif

			if (fail_by_part && job_ptr->resv_name) {
		 		/* do not schedule more jobs in this
				 * reservation, but other jobs in this partition
				 * can be scheduled. */
				fail_by_part = false;
				if (failed_resv_cnt < MAX_FAILED_RESV) {
					failed_resv[failed_resv_cnt++] =
						job_ptr->resv_ptr;
				}
			}

			if (fail_by_part) {
		 		/* do not schedule more jobs in this partition
				 * or on nodes in this partition */
				failed_parts[failed_part_cnt++] =
						job_ptr->part_ptr;
				bit_not(job_ptr->part_ptr->node_bitmap);
				bit_and(avail_node_bitmap,
					job_ptr->part_ptr->node_bitmap);
				bit_not(job_ptr->part_ptr->node_bitmap);
			}
		} else if (error_code == ESLURM_RESERVATION_NOT_USABLE) {
			if (job_ptr->resv_ptr &&
			    job_ptr->resv_ptr->node_bitmap) {
				debug3("sched: JobId=%u. State=%s. "
				       "Reason=%s. Priority=%u.",
				       job_ptr->job_id,
				       job_state_string(job_ptr->job_state),
				       job_reason_string(job_ptr->
							 state_reason),
				       job_ptr->priority);
				bit_not(job_ptr->resv_ptr->node_bitmap);
				bit_and(avail_node_bitmap,
					job_ptr->resv_ptr->node_bitmap);
				bit_not(job_ptr->resv_ptr->node_bitmap);
			} else {
				/* The job has no reservation but requires
				 * nodes that are currently in some reservation
				 * so just skip over this job and try running
				 * the next lower priority job */
				debug3("sched: JobId=%u State=%s. "
				       "Reason=Required nodes are reserved."
				       "Priority=%u",job_ptr->job_id,
				       job_state_string(job_ptr->job_state),
				       job_ptr->priority);
			}
		} else if (error_code == SLURM_SUCCESS) {
			/* job initiated */
			debug3("sched: JobId=%u initiated", job_ptr->job_id);
			last_job_update = now;
#ifdef HAVE_BG
			select_g_select_jobinfo_get(job_ptr->select_jobinfo,
						    SELECT_JOBDATA_IONODES,
						    &ionodes);
			if (ionodes) {
				sprintf(tmp_char,"%s[%s]",
					job_ptr->nodes, ionodes);
			} else {
				sprintf(tmp_char,"%s",job_ptr->nodes);
			}
			info("sched: Allocate JobId=%u MidplaneList=%s",
			     job_ptr->job_id, tmp_char);
			xfree(ionodes);
#else
			info("sched: Allocate JobId=%u NodeList=%s #CPUs=%u",
			     job_ptr->job_id, job_ptr->nodes,
			     job_ptr->total_cpus);
#endif
			if (job_ptr->batch_flag == 0)
				srun_allocate(job_ptr->job_id);
			else if (job_ptr->details->prolog_running == 0)
				launch_job(job_ptr);
			rebuild_job_part_list(job_ptr);
			job_cnt++;
			reject_array_job_id = 0;
			reject_array_part   = NULL;
		} else if ((error_code ==
			    ESLURM_REQUESTED_NODE_CONFIG_UNAVAILABLE) &&
			   job_ptr->part_ptr_list) {
			debug("JobId=%u non-runnable in partition %s: %s",
			      job_ptr->job_id, job_ptr->part_ptr->name,
			      slurm_strerror(error_code));
		} else if ((error_code !=
			    ESLURM_REQUESTED_PART_CONFIG_UNAVAILABLE) &&
			   (error_code != ESLURM_NODE_NOT_AVAIL)      &&
			   (error_code != ESLURM_ACCOUNTING_POLICY)) {
			info("sched: schedule: JobId=%u non-runnable: %s",
			     job_ptr->job_id, slurm_strerror(error_code));
			if (!wiki_sched) {
				last_job_update = now;
				job_ptr->job_state = JOB_FAILED;
				job_ptr->exit_code = 1;
				job_ptr->state_reason = FAIL_BAD_CONSTRAINTS;
				xfree(job_ptr->state_desc);
				job_ptr->start_time = job_ptr->end_time = now;
				job_completion_logger(job_ptr, false);
				delete_job_details(job_ptr);
			}
		}

		if ((reject_array_job_id == job_ptr->array_job_id) &&
		    (reject_array_part   == job_ptr->part_ptr)) {
			/* All other elements of this job array get the
			 * same reason */
			reject_state_reason = job_ptr->state_reason;
		}
	}

	save_last_part_update = last_part_update;
	FREE_NULL_BITMAP(avail_node_bitmap);
	avail_node_bitmap = save_avail_node_bitmap;
	xfree(failed_parts);
	xfree(failed_resv);
	if (fifo_sched) {
		if (job_iterator)
			list_iterator_destroy(job_iterator);
		if (part_iterator)
			list_iterator_destroy(part_iterator);
	} else if (job_queue) {
		FREE_NULL_LIST(job_queue);
	}
	xfree(sched_part_ptr);
	xfree(sched_part_jobs);
	unlock_slurmctld(job_write_lock);
	END_TIMER2("schedule");

	_do_diag_stats(DELTA_TIMER);

	return job_cnt;
}

/*
 * sort_job_queue - sort job_queue in descending priority order
 * IN/OUT job_queue - sorted job queue
 */
extern void sort_job_queue(List job_queue)
{
	list_sort(job_queue, sort_job_queue2);
}

/* Note this differs from the ListCmpF typedef since we want jobs sorted
 *	in order of decreasing priority then by increasing job id */
extern int sort_job_queue2(void *x, void *y)
{
	job_queue_rec_t *job_rec1 = *(job_queue_rec_t **) x;
	job_queue_rec_t *job_rec2 = *(job_queue_rec_t **) y;
	bool has_resv1, has_resv2;
	static time_t config_update = 0;
	static bool preemption_enabled = true;
	uint32_t p1, p2;

	/* The following block of code is designed to minimize run time in
	 * typical configurations for this frequently executed function. */
	if (config_update != slurmctld_conf.last_update) {
		preemption_enabled = slurm_preemption_enabled();
		config_update = slurmctld_conf.last_update;
	}
	if (preemption_enabled) {
		if (slurm_job_preempt_check(job_rec1, job_rec2))
			return -1;
		if (slurm_job_preempt_check(job_rec2, job_rec1))
			return 1;
	}

	has_resv1 = (job_rec1->job_ptr->resv_id != 0);
	has_resv2 = (job_rec2->job_ptr->resv_id != 0);
	if (has_resv1 && !has_resv2)
		return -1;
	if (!has_resv1 && has_resv2)
		return 1;

	if (job_rec1->part_ptr && job_rec2->part_ptr) {
		p1 = job_rec1->part_ptr->priority;
		p2 = job_rec2->part_ptr->priority;
		if (p1 < p2)
			return 1;
		if (p1 > p2)
			return -1;
	}

	if (job_rec1->job_ptr->part_ptr_list &&
	    job_rec1->job_ptr->priority_array)
		p1 = job_rec1->priority;
	else
		p1 = job_rec1->job_ptr->priority;


	if (job_rec2->job_ptr->part_ptr_list &&
	    job_rec2->job_ptr->priority_array)
		p2 = job_rec2->priority;
	else
		p2 = job_rec2->job_ptr->priority;


	if (p1 < p2)
		return 1;
	if (p1 > p2)
		return -1;

	/* If the priorities are the same sort by increasing job id's */
	if (job_rec1->job_id > job_rec2->job_id)
		return 1;

	return -1;
}

/* Given a scheduled job, return a pointer to it batch_job_launch_msg_t data */
extern batch_job_launch_msg_t *build_launch_job_msg(struct job_record *job_ptr,
						    uint16_t protocol_version)
{
	batch_job_launch_msg_t *launch_msg_ptr;
	struct passwd pwd, *result;
	char buffer[PW_BUF_SIZE];

	/* Initialization of data structures */
	launch_msg_ptr = (batch_job_launch_msg_t *)
				xmalloc(sizeof(batch_job_launch_msg_t));
	launch_msg_ptr->job_id = job_ptr->job_id;
	launch_msg_ptr->step_id = NO_VAL;
	launch_msg_ptr->array_job_id = job_ptr->array_job_id;
	launch_msg_ptr->array_task_id = job_ptr->array_task_id;
	launch_msg_ptr->uid = job_ptr->user_id;

	if ((launch_msg_ptr->script = get_job_script(job_ptr)) == NULL) {
		error("Can not find batch script, Aborting batch job %u",
		      job_ptr->job_id);
		/* FIXME: This is a kludge, but this event indicates a missing
		 * batch script and should never happen. We are too deep into
		 * the job launch to gracefully clean up here. */
		job_ptr->end_time    = time(NULL);
		job_ptr->time_limit = 0;
		slurm_free_job_launch_msg(launch_msg_ptr);
		return NULL;
	}

	if (getpwuid_r(launch_msg_ptr->uid, &pwd, buffer, PW_BUF_SIZE, &result)
	    || !result) {
#ifdef HAVE_NATIVE_CRAY
		/* On a Cray this needs to happen before the launch of
		 * the tasks.  So fail if it doesn't work.  On a
		 * normal system this isn't a big deal just go on your way.
		 */
		error("uid %ld not found on system, aborting job %u",
		      (long)launch_msg_ptr->uid, job_ptr->job_id);
		slurm_free_job_launch_msg(launch_msg_ptr);
		(void) job_complete(job_ptr->job_id, getuid(), false, true, 0);
		return NULL;
#endif
	} else
		launch_msg_ptr->user_name = xstrdup(result->pw_name);

	launch_msg_ptr->gid = job_ptr->group_id;
	launch_msg_ptr->ntasks = job_ptr->details->num_tasks;
	launch_msg_ptr->alias_list = xstrdup(job_ptr->alias_list);
	launch_msg_ptr->nodes = xstrdup(job_ptr->nodes);
	launch_msg_ptr->overcommit = job_ptr->details->overcommit;
	launch_msg_ptr->open_mode  = job_ptr->details->open_mode;
	launch_msg_ptr->cpus_per_task = job_ptr->details->cpus_per_task;
	launch_msg_ptr->pn_min_memory = job_ptr->details->pn_min_memory;
	launch_msg_ptr->restart_cnt   = job_ptr->restart_cnt;

	if (make_batch_job_cred(launch_msg_ptr, job_ptr, protocol_version)) {
		/* FIXME: This is a kludge, but this event indicates a serious
		 * problem with Munge or OpenSSH and should never happen. We
		 * are too deep into the job launch to gracefully clean up from
		 * from the launch, so requeue if possible. */
		error("Can not create job credential, attempting to requeue "
		      "batch job %u", job_ptr->job_id);
		slurm_free_job_launch_msg(launch_msg_ptr);
		job_ptr->batch_flag = 1;	/* Allow repeated requeue */
		job_ptr->details->begin_time = time(NULL) + 120;
		(void) job_complete(job_ptr->job_id, getuid(), true, false, 0);
		return NULL;
	}

	launch_msg_ptr->acctg_freq = xstrdup(job_ptr->details->acctg_freq);
	launch_msg_ptr->partition = xstrdup(job_ptr->partition);
	launch_msg_ptr->std_err = xstrdup(job_ptr->details->std_err);
	launch_msg_ptr->std_in = xstrdup(job_ptr->details->std_in);
	launch_msg_ptr->std_out = xstrdup(job_ptr->details->std_out);
	launch_msg_ptr->work_dir = xstrdup(job_ptr->details->work_dir);
	launch_msg_ptr->ckpt_dir = xstrdup(job_ptr->details->ckpt_dir);
	launch_msg_ptr->restart_dir = xstrdup(job_ptr->details->restart_dir);
	launch_msg_ptr->argc = job_ptr->details->argc;
	launch_msg_ptr->argv = xduparray(job_ptr->details->argc,
					 job_ptr->details->argv);
	launch_msg_ptr->spank_job_env_size = job_ptr->spank_job_env_size;
	launch_msg_ptr->spank_job_env = xduparray(job_ptr->spank_job_env_size,
						  job_ptr->spank_job_env);
<<<<<<< HEAD
=======
	if ((launch_msg_ptr->script = get_job_script(job_ptr)) == NULL) {
		error("Batch script is missing, aborting job %u",
		      job_ptr->job_id);
		slurm_free_job_launch_msg(launch_msg_ptr);
		(void) job_complete(job_ptr->job_id, getuid(), false, true, 0);
		return NULL;
	}
>>>>>>> 87128cf0
	launch_msg_ptr->environment = get_job_env(job_ptr,
						  &launch_msg_ptr->envc);
	launch_msg_ptr->job_mem = job_ptr->details->pn_min_memory;
	launch_msg_ptr->num_cpu_groups = job_ptr->job_resrcs->cpu_array_cnt;
	launch_msg_ptr->cpus_per_node  = xmalloc(sizeof(uint16_t) *
			job_ptr->job_resrcs->cpu_array_cnt);
	memcpy(launch_msg_ptr->cpus_per_node,
	       job_ptr->job_resrcs->cpu_array_value,
	       (sizeof(uint16_t) * job_ptr->job_resrcs->cpu_array_cnt));
	launch_msg_ptr->cpu_count_reps  = xmalloc(sizeof(uint32_t) *
			job_ptr->job_resrcs->cpu_array_cnt);
	memcpy(launch_msg_ptr->cpu_count_reps,
	       job_ptr->job_resrcs->cpu_array_reps,
	       (sizeof(uint32_t) * job_ptr->job_resrcs->cpu_array_cnt));

	launch_msg_ptr->select_jobinfo = select_g_select_jobinfo_copy(
					 job_ptr->select_jobinfo);

	return launch_msg_ptr;
}

/*
 * launch_job - send an RPC to a slurmd to initiate a batch job
 * IN job_ptr - pointer to job that will be initiated
 */
extern void launch_job(struct job_record *job_ptr)
{
	batch_job_launch_msg_t *launch_msg_ptr;
	uint16_t protocol_version = (uint16_t) NO_VAL;
	agent_arg_t *agent_arg_ptr;

#ifdef HAVE_FRONT_END
	front_end_record_t *front_end_ptr;
	front_end_ptr = find_front_end_record(job_ptr->batch_host);
	if (front_end_ptr)
		protocol_version = front_end_ptr->protocol_version;
#else
	struct node_record *node_ptr;
	node_ptr = find_node_record(job_ptr->batch_host);
	if (node_ptr)
		protocol_version = node_ptr->protocol_version;
#endif

	launch_msg_ptr = build_launch_job_msg(job_ptr, protocol_version);
	if (launch_msg_ptr == NULL)
		return;

	agent_arg_ptr = (agent_arg_t *) xmalloc(sizeof(agent_arg_t));
	agent_arg_ptr->protocol_version = protocol_version;
	agent_arg_ptr->node_count = 1;
	agent_arg_ptr->retry = 0;
	xassert(job_ptr->batch_host);
	agent_arg_ptr->hostlist = hostlist_create(job_ptr->batch_host);
	agent_arg_ptr->msg_type = REQUEST_BATCH_JOB_LAUNCH;
	agent_arg_ptr->msg_args = (void *) launch_msg_ptr;

	/* Launch the RPC via agent */
	agent_queue_request(agent_arg_ptr);
}

/*
 * make_batch_job_cred - add a job credential to the batch_job_launch_msg
 * IN/OUT launch_msg_ptr - batch_job_launch_msg in which job_id, step_id,
 *                         uid and nodes have already been set
 * IN job_ptr - pointer to job record
 * RET 0 or error code
 */
extern int make_batch_job_cred(batch_job_launch_msg_t *launch_msg_ptr,
			       struct job_record *job_ptr,
			       uint16_t protocol_version)
{
	slurm_cred_arg_t cred_arg;
	job_resources_t *job_resrcs_ptr;

	xassert(job_ptr->job_resrcs);
	job_resrcs_ptr = job_ptr->job_resrcs;

	memset(&cred_arg, 0, sizeof(slurm_cred_arg_t));

	cred_arg.jobid     = launch_msg_ptr->job_id;
	cred_arg.stepid    = launch_msg_ptr->step_id;
	cred_arg.uid       = launch_msg_ptr->uid;

	cred_arg.job_hostlist        = job_resrcs_ptr->nodes;
	cred_arg.job_core_bitmap     = job_resrcs_ptr->core_bitmap;
	cred_arg.job_core_spec       = job_ptr->details->core_spec;
	cred_arg.job_mem_limit       = job_ptr->details->pn_min_memory;
	cred_arg.job_nhosts          = job_resrcs_ptr->nhosts;
	cred_arg.job_gres_list       = job_ptr->gres_list;
/*	cred_arg.step_gres_list      = NULL; */

#ifdef HAVE_FRONT_END
	xassert(job_ptr->batch_host);
	cred_arg.step_hostlist       = job_ptr->batch_host;
#else
	cred_arg.step_hostlist       = launch_msg_ptr->nodes;
#endif
	cred_arg.step_core_bitmap    = job_resrcs_ptr->core_bitmap;
	cred_arg.step_mem_limit      = job_ptr->details->pn_min_memory;

	cred_arg.cores_per_socket    = job_resrcs_ptr->cores_per_socket;
	cred_arg.sockets_per_node    = job_resrcs_ptr->sockets_per_node;
	cred_arg.sock_core_rep_count = job_resrcs_ptr->sock_core_rep_count;

	launch_msg_ptr->cred = slurm_cred_create(slurmctld_config.cred_ctx,
						 &cred_arg, protocol_version);

	if (launch_msg_ptr->cred)
		return SLURM_SUCCESS;
	error("slurm_cred_create failure for batch job %u", cred_arg.jobid);
	return SLURM_ERROR;
}

static void _depend_list_del(void *dep_ptr)
{
	xfree(dep_ptr);
}

/*
 * Copy a job's dependency list
 * IN depend_list_src - a job's depend_lst
 * RET copy of depend_list_src, must bee freed by caller
 */
extern List depended_list_copy(List depend_list_src)
{
	struct depend_spec *dep_src, *dep_dest;
	ListIterator iter;
	List depend_list_dest = NULL;

	if (!depend_list_src)
		return depend_list_dest;

	depend_list_dest = list_create(_depend_list_del);
	iter = list_iterator_create(depend_list_src);
	while ((dep_src = (struct depend_spec *) list_next(iter))) {
		dep_dest = xmalloc(sizeof(struct depend_spec));
		memcpy(dep_dest, dep_src, sizeof(struct depend_spec));
		list_append(depend_list_dest, dep_dest);
	}
	list_iterator_destroy(iter);
	return depend_list_dest;
}

/* Print a job's dependency information based upon job_ptr->depend_list */
extern void print_job_dependency(struct job_record *job_ptr)
{
	ListIterator depend_iter;
	struct depend_spec *dep_ptr;
	char *array_task_id, *dep_str;

	info("Dependency information for job %u", job_ptr->job_id);
	if ((job_ptr->details == NULL) ||
	    (job_ptr->details->depend_list == NULL))
		return;

	depend_iter = list_iterator_create(job_ptr->details->depend_list);
	while ((dep_ptr = list_next(depend_iter))) {
		if      (dep_ptr->depend_type == SLURM_DEPEND_SINGLETON) {
			info("  singleton");
			continue;
		}

		if      (dep_ptr->depend_type == SLURM_DEPEND_AFTER)
			dep_str = "after";
		else if (dep_ptr->depend_type == SLURM_DEPEND_AFTER_ANY)
			dep_str = "afterany";
		else if (dep_ptr->depend_type == SLURM_DEPEND_AFTER_NOT_OK)
			dep_str = "afternotok";
		else if (dep_ptr->depend_type == SLURM_DEPEND_AFTER_OK)
			dep_str = "afterok";
		else if (dep_ptr->depend_type == SLURM_DEPEND_EXPAND)
			dep_str = "expand";
		else
			dep_str = "unknown";
		if (dep_ptr->array_task_id == INFINITE)
			array_task_id = "_*";
		else
			array_task_id = "";
		info("  %s:%u%s", dep_str, dep_ptr->job_id, array_task_id);
	}
	list_iterator_destroy(depend_iter);
}

static void _depend_list2str(struct job_record *job_ptr)
{
	ListIterator depend_iter;
	struct depend_spec *dep_ptr;
	char *array_task_id, *dep_str, *sep = "";

	if (job_ptr->details == NULL)
		return;
	xfree(job_ptr->details->dependency);
	if (job_ptr->details->depend_list == NULL)
		return;

	depend_iter = list_iterator_create(job_ptr->details->depend_list);
	while ((dep_ptr = list_next(depend_iter))) {
		if      (dep_ptr->depend_type == SLURM_DEPEND_SINGLETON) {
			xstrfmtcat(job_ptr->details->dependency,
				   "%ssingleton", sep);
			sep = ",";
			continue;
		}

		if      (dep_ptr->depend_type == SLURM_DEPEND_AFTER)
			dep_str = "after";
		else if (dep_ptr->depend_type == SLURM_DEPEND_AFTER_ANY)
			dep_str = "afterany";
		else if (dep_ptr->depend_type == SLURM_DEPEND_AFTER_NOT_OK)
			dep_str = "afternotok";
		else if (dep_ptr->depend_type == SLURM_DEPEND_AFTER_OK)
			dep_str = "afterok";
		else if (dep_ptr->depend_type == SLURM_DEPEND_EXPAND)
			dep_str = "expand";
		else
			dep_str = "unknown";
		if (dep_ptr->array_task_id == INFINITE)
			array_task_id = "_*";
		else
			array_task_id = "";
		xstrfmtcat(job_ptr->details->dependency, "%s%s:%u%s",
			   sep, dep_str, dep_ptr->job_id, array_task_id);
		sep = ",";
	}
	list_iterator_destroy(depend_iter);
}

/*
 * Determine if a job's dependencies are met
 * RET: 0 = no dependencies
 *      1 = dependencies remain
 *      2 = failure (job completion code not per dependency), delete the job
 */
extern int test_job_dependency(struct job_record *job_ptr)
{
	ListIterator depend_iter, job_iterator;
	struct depend_spec *dep_ptr;
	bool failure = false, depends = false, rebuild_str = false;
 	List job_queue = NULL;
 	bool run_now;
	int results = 0;
	struct job_record *qjob_ptr, *djob_ptr;
	time_t now = time(NULL);
	/* For performance reasons with job arrays, we cache dependency
	 * results and re-use them whenever possible */
	static uint32_t cache_job_id = 0;
	static struct job_record *cache_job_ptr = NULL;
	static int cache_results;
	static time_t cache_time = 0;

	if ((job_ptr->details == NULL) ||
	    (job_ptr->details->depend_list == NULL) ||
	    (list_count(job_ptr->details->depend_list) == 0))
		return 0;

	if ((job_ptr->array_task_id != NO_VAL) &&
	    (cache_time == now) &&
	    (cache_job_ptr->magic == JOB_MAGIC) &&
	    (cache_job_ptr->job_id == cache_job_id) &&
	    (cache_job_ptr->array_job_id == job_ptr->array_job_id) &&
	    (cache_job_ptr->details) &&
	    (cache_job_ptr->details->orig_dependency) &&
	    (job_ptr->details->orig_dependency) &&
	    (!strcmp(cache_job_ptr->details->orig_dependency,
		     job_ptr->details->orig_dependency))) {
		return cache_results;
	}

	depend_iter = list_iterator_create(job_ptr->details->depend_list);
	while ((dep_ptr = list_next(depend_iter))) {
		bool clear_dep = false;
		if (dep_ptr->array_task_id == INFINITE) {
			/* Advance to latest element of this job array */
			dep_ptr->job_ptr = find_job_array_rec(dep_ptr->job_id,
							dep_ptr->array_task_id);
		}
		djob_ptr = dep_ptr->job_ptr;
 		if ((dep_ptr->depend_type == SLURM_DEPEND_SINGLETON) &&
 		    job_ptr->name) {
 			/* get user jobs with the same user and name */
 			job_queue = _build_user_job_list(job_ptr->user_id,
							 job_ptr->name);
 			run_now = true;
			job_iterator = list_iterator_create(job_queue);
			while ((qjob_ptr = (struct job_record *)
					   list_next(job_iterator))) {
				/* already running/suspended job or previously
				 * submitted pending job */
				if (IS_JOB_RUNNING(qjob_ptr) ||
				    IS_JOB_SUSPENDED(qjob_ptr) ||
				    (IS_JOB_PENDING(qjob_ptr) &&
				     (qjob_ptr->job_id < job_ptr->job_id))) {
					run_now = false;
					break;
 				}
 			}
			list_iterator_destroy(job_iterator);
			list_destroy(job_queue);
			/* job can run now, delete dependency */
 			if (run_now)
 				list_delete_item(depend_iter);
 			else
				depends = true;
		} else if ((djob_ptr == NULL) ||
			   (djob_ptr->magic != JOB_MAGIC) ||
			   ((djob_ptr->job_id != dep_ptr->job_id) &&
			    (djob_ptr->array_job_id != dep_ptr->job_id))) {
			/* job is gone, dependency lifted */
			clear_dep = true;
		} else if (dep_ptr->depend_type == SLURM_DEPEND_AFTER) {
			if (!IS_JOB_PENDING(dep_ptr->job_ptr)) {
				clear_dep = true;
			} else
				depends = true;
		} else if (dep_ptr->depend_type == SLURM_DEPEND_AFTER_ANY) {
			if (IS_JOB_FINISHED(dep_ptr->job_ptr)) {
				clear_dep = true;
			} else
				depends = true;
		} else if (dep_ptr->depend_type == SLURM_DEPEND_AFTER_NOT_OK) {
			if (dep_ptr->job_ptr->job_state & JOB_SPECIAL_EXIT) {
				clear_dep = true;
			} else if (!IS_JOB_FINISHED(dep_ptr->job_ptr)) {
				depends = true;
			} else if (!IS_JOB_COMPLETE(dep_ptr->job_ptr)) {
				clear_dep = true;
			} else {
				failure = true;
				break;
			}
		} else if (dep_ptr->depend_type == SLURM_DEPEND_AFTER_OK) {
			if (!IS_JOB_FINISHED(dep_ptr->job_ptr))
				depends = true;
			else if (IS_JOB_COMPLETE(dep_ptr->job_ptr)) {
				clear_dep = true;
			} else {
				failure = true;
				break;
			}
		} else if (dep_ptr->depend_type == SLURM_DEPEND_EXPAND) {
			time_t now = time(NULL);
			if (IS_JOB_PENDING(dep_ptr->job_ptr)) {
				depends = true;
			} else if (IS_JOB_FINISHED(dep_ptr->job_ptr)) {
				failure = true;
				break;
			} else if ((dep_ptr->job_ptr->end_time != 0) &&
				   (dep_ptr->job_ptr->end_time > now)) {
				job_ptr->time_limit = dep_ptr->job_ptr->
						      end_time - now;
				job_ptr->time_limit /= 60;  /* sec to min */
			}
			if (job_ptr->details && dep_ptr->job_ptr->details) {
				job_ptr->details->share_res =
					dep_ptr->job_ptr->details->share_res;
				job_ptr->details->whole_node =
					dep_ptr->job_ptr->details->whole_node;
			}
		} else
			failure = true;
		if (clear_dep) {
			list_delete_item(depend_iter);
			rebuild_str = true;
		}
	}
	list_iterator_destroy(depend_iter);
	if (rebuild_str)
		_depend_list2str(job_ptr);
	if (list_count(job_ptr->details->depend_list) == 0)
		xfree(job_ptr->details->dependency);

	if (failure)
		results = 2;
	else if (depends)
		results = 1;

	if (job_ptr->array_task_id != NO_VAL) {
		cache_job_id = job_ptr->job_id;
		cache_job_ptr = job_ptr;
		cache_results = results;
		cache_time = now;
	}

	return results;
}

/*
 * Parse a job dependency string and use it to establish a "depend_spec"
 * list of dependencies. We accept both old format (a single job ID) and
 * new format (e.g. "afterok:123:124,after:128").
 * IN job_ptr - job record to have dependency and depend_list updated
 * IN new_depend - new dependency description
 * RET returns an error code from slurm_errno.h
 */
extern int update_job_dependency(struct job_record *job_ptr, char *new_depend)
{
	int rc = SLURM_SUCCESS;
	uint16_t depend_type = 0;
	uint32_t job_id = 0;
	uint32_t array_task_id;
	char *tok = new_depend, *sep_ptr, *sep_ptr2 = NULL;
	List new_depend_list = NULL;
	struct depend_spec *dep_ptr;
	struct job_record *dep_job_ptr;
	bool expand_cnt = 0;

	if (job_ptr->details == NULL)
		return EINVAL;

	/* Clear dependencies on NULL, "0", or empty dependency input */
	job_ptr->details->expanding_jobid = 0;
	if ((new_depend == NULL) || (new_depend[0] == '\0') ||
	    ((new_depend[0] == '0') && (new_depend[1] == '\0'))) {
		xfree(job_ptr->details->dependency);
		if (job_ptr->details->depend_list) {
			list_destroy(job_ptr->details->depend_list);
			job_ptr->details->depend_list = NULL;
		}
		return rc;

	}

	new_depend_list = list_create(_depend_list_del);

	/* validate new dependency string */
	while (rc == SLURM_SUCCESS) {

 		/* test singleton dependency flag */
 		if ( strncasecmp(tok, "singleton", 9) == 0 ) {
			depend_type = SLURM_DEPEND_SINGLETON;
			dep_ptr = xmalloc(sizeof(struct depend_spec));
			dep_ptr->depend_type = depend_type;
			/* dep_ptr->job_id = 0;		set by xmalloc */
			/* dep_ptr->job_ptr = NULL;	set by xmalloc */
			(void) list_append(new_depend_list, dep_ptr);
			if (tok[9] == ',') {
				tok += 10;
				continue;
			}
			if (tok[9] != '\0')
				rc = ESLURM_DEPENDENCY;
			break;
 		}

		/* Test for old format, just a job ID */
		sep_ptr = strchr(tok, ':');
		if ((sep_ptr == NULL) && (tok[0] >= '0') && (tok[0] <= '9')) {
			job_id = strtol(tok, &sep_ptr, 10);
			if ((sep_ptr != NULL) && (sep_ptr[0] == '_')) {
				if (sep_ptr[1] == '*') {
					array_task_id = INFINITE;
					sep_ptr += 2;	/* Past "_*" */
				} else {
					array_task_id = strtol(sep_ptr+1,
							       &sep_ptr, 10);
				}
			} else {
				array_task_id = NO_VAL;
			}
			if ((sep_ptr == NULL) ||
			    (job_id == 0) || (job_id == job_ptr->job_id) ||
			    ((sep_ptr[0] != '\0') && (sep_ptr[0] != ','))) {
				rc = ESLURM_DEPENDENCY;
				break;
			}
			if (array_task_id == NO_VAL) {
				dep_job_ptr = find_job_record(job_id);
				if (!dep_job_ptr) {
					dep_job_ptr = find_job_array_rec(job_id,
								      INFINITE);
				}
				if (dep_job_ptr &&
				    (dep_job_ptr->array_job_id == job_id) &&
				    (dep_job_ptr->array_task_id != NO_VAL)) {
					array_task_id = INFINITE;
				}
			} else {
				dep_job_ptr = find_job_array_rec(job_id,
								 array_task_id);
			}
			if (dep_job_ptr) {
				dep_ptr = xmalloc(sizeof(struct depend_spec));
				dep_ptr->array_task_id = array_task_id;
				dep_ptr->depend_type = SLURM_DEPEND_AFTER_ANY;
				if (array_task_id == NO_VAL) {
					dep_ptr->job_id = dep_job_ptr->job_id;
				} else {
					dep_ptr->job_id =
						dep_job_ptr->array_job_id;
				}
				dep_ptr->job_ptr = dep_job_ptr;
				(void) list_append(new_depend_list, dep_ptr);
			}
			if (sep_ptr && (sep_ptr[0] == ',')) {
				tok = sep_ptr + 1;
				continue;
			} else {
				break;
			}
		} else if (sep_ptr == NULL) {
			rc = ESLURM_DEPENDENCY;
			break;
		}

		/* New format, <test>:job_ID */
		if      (strncasecmp(tok, "afternotok", 10) == 0)
			depend_type = SLURM_DEPEND_AFTER_NOT_OK;
		else if (strncasecmp(tok, "afterany", 8) == 0)
			depend_type = SLURM_DEPEND_AFTER_ANY;
		else if (strncasecmp(tok, "afterok", 7) == 0)
			depend_type = SLURM_DEPEND_AFTER_OK;
		else if (strncasecmp(tok, "after", 5) == 0)
			depend_type = SLURM_DEPEND_AFTER;
		else if (strncasecmp(tok, "expand", 6) == 0) {
			if (!select_g_job_expand_allow()) {
				rc = ESLURM_DEPENDENCY;
				break;
			}
			depend_type = SLURM_DEPEND_EXPAND;
		} else {
			rc = ESLURM_DEPENDENCY;
			break;
		}
		sep_ptr++;	/* skip over ":" */
		while (rc == SLURM_SUCCESS) {
			job_id = strtol(sep_ptr, &sep_ptr2, 10);
			if ((sep_ptr2 != NULL) && (sep_ptr2[0] == '_')) {
				if (sep_ptr2[1] == '*') {
					array_task_id = INFINITE;
					sep_ptr2 += 2;	/* Past "_*" */
				} else {
					array_task_id = strtol(sep_ptr2+1,
							       &sep_ptr2, 10);
				}
			} else
				array_task_id = NO_VAL;
			if ((sep_ptr2 == NULL) ||
			    (job_id == 0) || (job_id == job_ptr->job_id) ||
			    ((sep_ptr2[0] != '\0') && (sep_ptr2[0] != ',') &&
			     (sep_ptr2[0] != ':'))) {
				rc = ESLURM_DEPENDENCY;
				break;
			}
			if (array_task_id == NO_VAL) {
				dep_job_ptr = find_job_record(job_id);
				if (!dep_job_ptr) {
					dep_job_ptr = find_job_array_rec(job_id,
								      INFINITE);
				}		
				if (dep_job_ptr &&
				    (dep_job_ptr->array_job_id == job_id) &&
				    (dep_job_ptr->array_task_id != NO_VAL)) {
					array_task_id = INFINITE;
				}
			} else {
				dep_job_ptr = find_job_array_rec(job_id,
								 array_task_id);
			}
			if ((depend_type == SLURM_DEPEND_EXPAND) &&
			    ((expand_cnt++ > 0) || (dep_job_ptr == NULL) ||
			     (!IS_JOB_RUNNING(dep_job_ptr))              ||
			     (dep_job_ptr->qos_id != job_ptr->qos_id)    ||
			     (dep_job_ptr->part_ptr == NULL)             ||
			     (job_ptr->part_ptr     == NULL)             ||
			     (dep_job_ptr->part_ptr != job_ptr->part_ptr))) {
				/* Expand only jobs in the same QOS and
				 * and partition */
				rc = ESLURM_DEPENDENCY;
				break;
			}
			if (depend_type == SLURM_DEPEND_EXPAND) {
				job_ptr->details->expanding_jobid = job_id;
				/* GRES configuration of this job must match
				 * the job being expanded */
				xfree(job_ptr->gres);
				job_ptr->gres = xstrdup(dep_job_ptr->gres);
				if (job_ptr->gres_list)
					list_destroy(job_ptr->gres_list);
				gres_plugin_job_state_validate(job_ptr->gres,
						&job_ptr->gres_list);
			}
			if (dep_job_ptr) {	/* job still active */
				dep_ptr = xmalloc(sizeof(struct depend_spec));
				dep_ptr->array_task_id = array_task_id;
				dep_ptr->depend_type = depend_type;
				if (array_task_id == NO_VAL)
					dep_ptr->job_id  = dep_job_ptr->job_id;
				else {
					dep_ptr->job_id  =
						dep_job_ptr->array_job_id;
				}
				dep_ptr->job_ptr = dep_job_ptr;
				(void) list_append(new_depend_list, dep_ptr);
			}
			if (sep_ptr2[0] != ':')
				break;
			sep_ptr = sep_ptr2 + 1;	/* skip over ":" */
		}
		if (sep_ptr2 && (sep_ptr2[0] == ','))
			tok = sep_ptr2 + 1;
		else
			break;
	}

	if (rc == SLURM_SUCCESS) {
		/* test for circular dependencies (e.g. A -> B -> A) */
		(void) _scan_depend(NULL, job_ptr->job_id);
		if (_scan_depend(new_depend_list, job_ptr->job_id))
			rc = ESLURM_CIRCULAR_DEPENDENCY;
	}

	if (rc == SLURM_SUCCESS) {
		if (job_ptr->details->depend_list)
			list_destroy(job_ptr->details->depend_list);
		job_ptr->details->depend_list = new_depend_list;
		_depend_list2str(job_ptr);
#if _DEBUG
		print_job_dependency(job_ptr);
#endif
	} else {
		list_destroy(new_depend_list);
	}
	return rc;
}

/* Return TRUE if job_id is found in dependency_list.
 * Pass NULL dependency list to clear the counter.
 * Execute recursively for each dependent job */
static bool _scan_depend(List dependency_list, uint32_t job_id)
{
	static time_t sched_update = 0;
	static int max_depend_depth = 10;
	static int job_counter = 0;
	bool rc = false;
	ListIterator iter;
	struct depend_spec *dep_ptr;

	if (sched_update != slurmctld_conf.last_update) {
		char *sched_params, *tmp_ptr;

		sched_params = slurm_get_sched_params();
		if (sched_params &&
		    (tmp_ptr = strstr(sched_params, "max_depend_depth="))) {
		/*                                   01234567890123456 */
			int i = atoi(tmp_ptr + 17);
			if (i < 0) {
				error("ignoring SchedulerParameters: "
				      "max_depend_depth value of %d", i);
			} else {
				      max_depend_depth = i;
			}
		}
		xfree(sched_params);
		sched_update = slurmctld_conf.last_update;
	}

	if (dependency_list == NULL) {
		job_counter = 0;
		return FALSE;
	} else if (job_counter++ >= max_depend_depth) {
		return FALSE;
	}

	xassert(job_id);
	iter = list_iterator_create(dependency_list);
	while (!rc && (dep_ptr = (struct depend_spec *) list_next(iter))) {
		if (dep_ptr->job_id == 0)	/* Singleton */
			continue;
		if (dep_ptr->job_id == job_id)
			rc = true;
		else if ((dep_ptr->job_id != dep_ptr->job_ptr->job_id) ||
			 (dep_ptr->job_ptr->magic != JOB_MAGIC))
			continue;	/* purged job, ptr not yet cleared */
		else if (!IS_JOB_FINISHED(dep_ptr->job_ptr) &&
			 dep_ptr->job_ptr->details &&
			 dep_ptr->job_ptr->details->depend_list) {
			rc = _scan_depend(dep_ptr->job_ptr->details->
					  depend_list, job_id);
			if (rc) {
				info("circular dependency: job %u is dependent "
				     "upon job %u", dep_ptr->job_id, job_id);
			}
		}
	}
	list_iterator_destroy(iter);
	return rc;
}

static void _pre_list_del(void *x)
{
	xfree(x);
}

/* If there are higher priority queued jobs in this job's partition, then
 * delay the job's expected initiation time as needed to run those jobs.
 * NOTE: This is only a rough estimate of the job's start time as it ignores
 * job dependencies, feature requirements, specific node requirements, etc. */
static void _delayed_job_start_time(struct job_record *job_ptr)
{
	uint32_t part_node_cnt, part_cpu_cnt, part_cpus_per_node;
	uint32_t job_size_cpus, job_size_nodes, job_time;
	uint64_t cume_space_time = 0;
	struct job_record *job_q_ptr;
	ListIterator job_iterator;

	if (job_ptr->part_ptr == NULL)
		return;
	part_node_cnt = job_ptr->part_ptr->total_nodes;
	part_cpu_cnt  = job_ptr->part_ptr->total_cpus;
	if (part_cpu_cnt > part_node_cnt)
		part_cpus_per_node = part_cpu_cnt / part_node_cnt;
	else
		part_cpus_per_node = 1;

	job_iterator = list_iterator_create(job_list);
	while ((job_q_ptr = (struct job_record *) list_next(job_iterator))) {
		if (!IS_JOB_PENDING(job_q_ptr) || !job_q_ptr->details ||
		    (job_q_ptr->part_ptr != job_ptr->part_ptr) ||
		    (job_q_ptr->priority < job_ptr->priority) ||
		    (job_q_ptr->job_id == job_ptr->job_id))
			continue;
		if (job_q_ptr->details->min_nodes == NO_VAL)
			job_size_nodes = 1;
		else
			job_size_nodes = job_q_ptr->details->min_nodes;
		if (job_q_ptr->details->min_cpus == NO_VAL)
			job_size_cpus = 1;
		else
			job_size_cpus = job_q_ptr->details->min_nodes;
		job_size_cpus = MAX(job_size_cpus,
				    (job_size_nodes * part_cpus_per_node));
		if (job_q_ptr->time_limit == NO_VAL)
			job_time = job_q_ptr->part_ptr->max_time;
		else
			job_time = job_q_ptr->time_limit;
		cume_space_time += job_size_cpus * job_time;
	}
	list_iterator_destroy(job_iterator);
	cume_space_time /= part_cpu_cnt;/* Factor out size */
	cume_space_time *= 60;		/* Minutes to seconds */
	debug2("Increasing estimated start of job %u by %"PRIu64" secs",
	       job_ptr->job_id, cume_space_time);
	job_ptr->start_time += cume_space_time;
}

/* Determine if a pending job will run using only the specified nodes
 * (in job_desc_msg->req_nodes), build response message and return
 * SLURM_SUCCESS on success. Otherwise return an error code. Caller
 * must free response message */
extern int job_start_data(job_desc_msg_t *job_desc_msg,
			  will_run_response_msg_t **resp)
{
	struct job_record *job_ptr;
	struct part_record *part_ptr;
	bitstr_t *avail_bitmap = NULL, *resv_bitmap = NULL;
	bitstr_t *exc_core_bitmap = NULL;
	uint32_t min_nodes, max_nodes, req_nodes;
	int i, rc = SLURM_SUCCESS;
	time_t now = time(NULL), start_res, orig_start_time = (time_t) 0;
	List preemptee_candidates = NULL, preemptee_job_list = NULL;

	job_ptr = find_job_record(job_desc_msg->job_id);
	if (job_ptr == NULL)
		return ESLURM_INVALID_JOB_ID;

	part_ptr = job_ptr->part_ptr;
	if (part_ptr == NULL)
		return ESLURM_INVALID_PARTITION_NAME;

	if ((job_ptr->details == NULL) || (!IS_JOB_PENDING(job_ptr)))
		return ESLURM_DISABLED;

	if ((job_desc_msg->req_nodes == NULL) ||
	    (job_desc_msg->req_nodes == '\0')) {
		/* assume all nodes available to job for testing */
		avail_bitmap = bit_alloc(node_record_count);
		bit_nset(avail_bitmap, 0, (node_record_count - 1));
	} else if (node_name2bitmap(job_desc_msg->req_nodes, false,
				    &avail_bitmap) != 0) {
		return ESLURM_INVALID_NODE_NAME;
	}

	/* Consider only nodes in this job's partition */
	if (part_ptr->node_bitmap)
		bit_and(avail_bitmap, part_ptr->node_bitmap);
	else
		rc = ESLURM_REQUESTED_PART_CONFIG_UNAVAILABLE;
	if (job_req_node_filter(job_ptr, avail_bitmap))
		rc = ESLURM_REQUESTED_PART_CONFIG_UNAVAILABLE;
	if (job_ptr->details->exc_node_bitmap) {
		bitstr_t *exc_node_mask = NULL;
		exc_node_mask = bit_copy(job_ptr->details->exc_node_bitmap);
		bit_not(exc_node_mask);
		bit_and(avail_bitmap, exc_node_mask);
		FREE_NULL_BITMAP(exc_node_mask);
	}
	if (job_ptr->details->req_node_bitmap) {
		if (!bit_super_set(job_ptr->details->req_node_bitmap,
				   avail_bitmap)) {
			rc = ESLURM_REQUESTED_PART_CONFIG_UNAVAILABLE;
		}
	}

	/* Enforce reservation: access control, time and nodes */
	if (job_ptr->details->begin_time)
		start_res = job_ptr->details->begin_time;
	else
		start_res = now;
	i = job_test_resv(job_ptr, &start_res, false, &resv_bitmap,
			  &exc_core_bitmap);
	if (i != SLURM_SUCCESS)
		return i;
	bit_and(avail_bitmap, resv_bitmap);
	FREE_NULL_BITMAP(resv_bitmap);

	/* Only consider nodes that are not DOWN or DRAINED */
	bit_and(avail_bitmap, avail_node_bitmap);

	if (rc == SLURM_SUCCESS) {
		/* On BlueGene systems don't adjust the min/max node limits
		   here.  We are working on midplane values. */
		min_nodes = MAX(job_ptr->details->min_nodes,
				part_ptr->min_nodes);
		if (job_ptr->details->max_nodes == 0)
			max_nodes = part_ptr->max_nodes;
		else
			max_nodes = MIN(job_ptr->details->max_nodes,
					part_ptr->max_nodes);
		max_nodes = MIN(max_nodes, 500000);	/* prevent overflows */
		if (!job_ptr->limit_set_max_nodes &&
		    job_ptr->details->max_nodes)
			req_nodes = max_nodes;
		else
			req_nodes = min_nodes;
		preemptee_candidates = slurm_find_preemptable_jobs(job_ptr);

		/* The orig_start is based upon the backfill scheduler data
		 * and considers all higher priority jobs. The logic below
		 * only considers currently running jobs, so the expected
		 * start time will almost certainly be earlier and not as
		 * accurate, but this algorithm is much faster. */
		orig_start_time = job_ptr->start_time;
		rc = select_g_job_test(job_ptr, avail_bitmap,
				       min_nodes, max_nodes, req_nodes,
				       SELECT_MODE_WILL_RUN,
				       preemptee_candidates,
				       &preemptee_job_list, exc_core_bitmap);
	}

	if (rc == SLURM_SUCCESS) {
		will_run_response_msg_t *resp_data;
		resp_data = xmalloc(sizeof(will_run_response_msg_t));
		resp_data->job_id     = job_ptr->job_id;
#ifdef HAVE_BG
		select_g_select_jobinfo_get(job_ptr->select_jobinfo,
					    SELECT_JOBDATA_NODE_CNT,
					    &resp_data->proc_cnt);

#else
		resp_data->proc_cnt = job_ptr->total_cpus;
#endif
		_delayed_job_start_time(job_ptr);
		resp_data->start_time = MAX(job_ptr->start_time,
					    orig_start_time);
		resp_data->start_time = MAX(resp_data->start_time, start_res);
		job_ptr->start_time   = 0;  /* restore pending job start time */
		resp_data->node_list  = bitmap2node_name(avail_bitmap);

		if (preemptee_job_list) {
			ListIterator preemptee_iterator;
			uint32_t *preemptee_jid;
			struct job_record *tmp_job_ptr;
			resp_data->preemptee_job_id=list_create(_pre_list_del);
			preemptee_iterator = list_iterator_create(
							preemptee_job_list);
			while ((tmp_job_ptr = (struct job_record *)
					list_next(preemptee_iterator))) {
				preemptee_jid = xmalloc(sizeof(uint32_t));
				(*preemptee_jid) = tmp_job_ptr->job_id;
				list_append(resp_data->preemptee_job_id,
					    preemptee_jid);
			}
			list_iterator_destroy(preemptee_iterator);
		}
		*resp = resp_data;
	} else {
		rc = ESLURM_REQUESTED_NODE_CONFIG_UNAVAILABLE;
	}

	if (preemptee_candidates)
		list_destroy(preemptee_candidates);
	if (preemptee_job_list)
		list_destroy(preemptee_job_list);
	FREE_NULL_BITMAP(avail_bitmap);
	return rc;
}

/*
 * epilog_slurmctld - execute the epilog_slurmctld for a job that has just
 *	terminated.
 * IN job_ptr - pointer to job that has been terminated
 * RET SLURM_SUCCESS(0) or error code
 */
extern int epilog_slurmctld(struct job_record *job_ptr)
{
	int rc;
	pthread_t thread_id_epilog;
	pthread_attr_t thread_attr_epilog;
	epilog_arg_t *epilog_arg;

	if ((slurmctld_conf.epilog_slurmctld == NULL) ||
	    (slurmctld_conf.epilog_slurmctld[0] == '\0'))
		return SLURM_SUCCESS;

	if (access(slurmctld_conf.epilog_slurmctld, X_OK) < 0) {
		error("Invalid EpilogSlurmctld: %m");
		return errno;
	}

	epilog_arg = xmalloc(sizeof(epilog_arg_t));
	epilog_arg->job_id = job_ptr->job_id;
	epilog_arg->epilog_slurmctld = xstrdup(slurmctld_conf.epilog_slurmctld);
	epilog_arg->my_env = _build_env(job_ptr);

	slurm_attr_init(&thread_attr_epilog);
	pthread_attr_setdetachstate(&thread_attr_epilog,
				    PTHREAD_CREATE_DETACHED);
	job_ptr->epilog_running = true;
	while (1) {
		rc = pthread_create(&thread_id_epilog,
				    &thread_attr_epilog,
				    _run_epilog, (void *) epilog_arg);
		if (rc == 0) {
			slurm_attr_destroy(&thread_attr_epilog);
			return SLURM_SUCCESS;
		}
		if (errno == EAGAIN)
			continue;
		error("pthread_create: %m");
		slurm_attr_destroy(&thread_attr_epilog);
		job_ptr->epilog_running = false;
		return errno;
	}
}

static char **_build_env(struct job_record *job_ptr)
{
	char **my_env, *name;
	char buf[32];
	int exit_code;
	int signal;

	my_env = xmalloc(sizeof(char *));
	my_env[0] = NULL;

	/* Set SPANK env vars first so that we can overrite as needed
	 * below. Prevent user hacking from setting SLURM_JOB_ID etc. */
	if (job_ptr->spank_job_env_size) {
		env_array_merge(&my_env,
				(const char **) job_ptr->spank_job_env);
	}

#ifdef HAVE_BG
	select_g_select_jobinfo_get(job_ptr->select_jobinfo,
				    SELECT_JOBDATA_BLOCK_ID, &name);
	setenvf(&my_env, "MPIRUN_PARTITION", "%s", name);
# ifdef HAVE_BGP
	{
		uint16_t conn_type = (uint16_t)NO_VAL;
		select_g_select_jobinfo_get(job_ptr->select_jobinfo,
					    SELECT_JOBDATA_CONN_TYPE,
					    &conn_type);
		if (conn_type > SELECT_SMALL) {
			/* SUBMIT_POOL over rides
			   HTC_SUBMIT_POOL */
			setenvf(&my_env, "SUBMIT_POOL", "%s", name);
		}
	}
# endif
	xfree(name);
#elif defined HAVE_ALPS_CRAY
	name = select_g_select_jobinfo_xstrdup(job_ptr->select_jobinfo,
						SELECT_PRINT_RESV_ID);
	setenvf(&my_env, "BASIL_RESERVATION_ID", "%s", name);
	xfree(name);
#endif
	setenvf(&my_env, "SLURM_JOB_ACCOUNT", "%s", job_ptr->account);
	if (job_ptr->details) {
		setenvf(&my_env, "SLURM_JOB_CONSTRAINTS",
			"%s", job_ptr->details->features);
	}
	setenvf(&my_env, "SLURM_JOB_DERIVED_EC", "%u",
		job_ptr->derived_ec);

	exit_code = signal = 0;
	if (WIFEXITED(job_ptr->exit_code)) {
		exit_code = WEXITSTATUS(job_ptr->exit_code);
	}
	if (WIFSIGNALED(job_ptr->exit_code)) {
		signal = WTERMSIG(job_ptr->exit_code);
	}
	sprintf(buf, "%d:%d", exit_code, signal);
	setenvf(&my_env, "SLURM_JOB_EXIT_CODE2", "%s", buf);

	if (job_ptr->array_task_id != NO_VAL) {
		setenvf(&my_env, "SLURM_ARRAY_JOB_ID", "%u",
			job_ptr->array_job_id);
		setenvf(&my_env, "SLURM_ARRAY_TASK_ID", "%u",
			job_ptr->array_task_id);
	}

	if (slurmctld_cluster_name) {
		setenvf(&my_env, "SLURM_CLUSTER_NAME", "%s",
			slurmctld_cluster_name);
	}

	setenvf(&my_env, "SLURM_JOB_EXIT_CODE", "%u", job_ptr->exit_code);
	setenvf(&my_env, "SLURM_JOB_GID", "%u", job_ptr->group_id);
	name = gid_to_string((uid_t) job_ptr->group_id);
	setenvf(&my_env, "SLURM_JOB_GROUP", "%s", name);
	xfree(name);
	setenvf(&my_env, "SLURM_JOBID", "%u", job_ptr->job_id);
	setenvf(&my_env, "SLURM_JOB_ID", "%u", job_ptr->job_id);
	setenvf(&my_env, "SLURM_JOB_NAME", "%s", job_ptr->name);
	setenvf(&my_env, "SLURM_JOB_NODELIST", "%s", job_ptr->nodes);
	setenvf(&my_env, "SLURM_JOB_PARTITION", "%s", job_ptr->partition);
	setenvf(&my_env, "SLURM_JOB_UID", "%u", job_ptr->user_id);
	name = uid_to_string((uid_t) job_ptr->user_id);
	setenvf(&my_env, "SLURM_JOB_USER", "%s", name);
	xfree(name);

	return my_env;
}

static void *_run_epilog(void *arg)
{
	/* Locks: Read job */
	slurmctld_lock_t job_read_lock = {
		NO_LOCK, READ_LOCK, NO_LOCK, NO_LOCK };
	struct job_record *job_ptr;
	epilog_arg_t *epilog_arg = (epilog_arg_t *) arg;
	pid_t cpid;
	int i, status, wait_rc;
	char *argv[2];

	argv[0] = epilog_arg->epilog_slurmctld;
	argv[1] = NULL;

	if ((cpid = fork()) < 0) {
		error("epilog_slurmctld fork error: %m");
		goto fini;
	}
	if (cpid == 0) {
		for (i = 0; i < 1024; i++)
			(void) close(i);
#ifdef SETPGRP_TWO_ARGS
		setpgrp(0, 0);
#else
		setpgrp();
#endif
		execve(argv[0], argv, epilog_arg->my_env);
		exit(127);
	}

	while (1) {
		wait_rc = waitpid(cpid, &status, 0);
		if (wait_rc < 0) {
			if (errno == EINTR)
				continue;
			error("epilog_slurmctld waitpid error: %m");
			break;
		} else if (wait_rc > 0) {
			killpg(cpid, SIGKILL);	/* kill children too */
			break;
		}
	}
	if (status != 0) {
		error("epilog_slurmctld job %u epilog exit status %u:%u",
		      epilog_arg->job_id, WEXITSTATUS(status),
		      WTERMSIG(status));
	} else {
		debug2("epilog_slurmctld job %u epilog completed",
		       epilog_arg->job_id);
	}

 fini:	lock_slurmctld(job_read_lock);
	job_ptr = find_job_record(epilog_arg->job_id);
	if (job_ptr)
		job_ptr->epilog_running = false;
	unlock_slurmctld(job_read_lock);
	xfree(epilog_arg->epilog_slurmctld);
	for (i=0; epilog_arg->my_env[i]; i++)
		xfree(epilog_arg->my_env[i]);
	xfree(epilog_arg->my_env);
	xfree(epilog_arg);
	return NULL;
}

/*
 * prolog_slurmctld - execute the prolog_slurmctld for a job that has just
 *	been allocated resources.
 * IN job_ptr - pointer to job that will be initiated
 * RET SLURM_SUCCESS(0) or error code
 */
extern int prolog_slurmctld(struct job_record *job_ptr)
{
	int rc;
	pthread_t thread_id_prolog;
	pthread_attr_t thread_attr_prolog;

	if ((slurmctld_conf.prolog_slurmctld == NULL) ||
	    (slurmctld_conf.prolog_slurmctld[0] == '\0'))
		return SLURM_SUCCESS;

	if (access(slurmctld_conf.prolog_slurmctld, X_OK) < 0) {
		error("Invalid PrologSlurmctld: %m");
		return errno;
	}

	if (job_ptr->details)
		job_ptr->details->prolog_running = 1;

	slurm_attr_init(&thread_attr_prolog);
	pthread_attr_setdetachstate(&thread_attr_prolog,
				    PTHREAD_CREATE_DETACHED);
	while (1) {
		rc = pthread_create(&thread_id_prolog,
				    &thread_attr_prolog,
				    _run_prolog, (void *) job_ptr);
		if (rc == 0) {
			slurm_attr_destroy(&thread_attr_prolog);
			return SLURM_SUCCESS;
		}
		if (errno == EAGAIN)
			continue;
		error("pthread_create: %m");
		slurm_attr_destroy(&thread_attr_prolog);
		return errno;
	}
}

static void *_run_prolog(void *arg)
{
	struct job_record *job_ptr = (struct job_record *) arg;
	struct node_record *node_ptr;
	uint32_t job_id;
	pid_t cpid;
	int i, rc, status, wait_rc;
	char *argv[2], **my_env;
	/* Locks: Read config, job; Write nodes */
	slurmctld_lock_t config_read_lock = {
		READ_LOCK, READ_LOCK, WRITE_LOCK, NO_LOCK };
	bitstr_t *node_bitmap = NULL;
	time_t now = time(NULL);
	uint16_t resume_timeout = slurm_get_resume_timeout();

	lock_slurmctld(config_read_lock);
	argv[0] = xstrdup(slurmctld_conf.prolog_slurmctld);
	argv[1] = NULL;
	my_env = _build_env(job_ptr);
	job_id = job_ptr->job_id;
	if (job_ptr->node_bitmap) {
		node_bitmap = bit_copy(job_ptr->node_bitmap);
		for (i = 0, node_ptr = node_record_table_ptr;
		     i < node_record_count; i++, node_ptr++) {
			if (!bit_test(node_bitmap, i))
				continue;
			/* Allow time for possible reboot */
			node_ptr->last_response = now + resume_timeout;
		}
	}
	unlock_slurmctld(config_read_lock);

	if ((cpid = fork()) < 0) {
		error("prolog_slurmctld fork error: %m");
		goto fini;
	}
	if (cpid == 0) {
		for (i = 0; i < 1024; i++)
			(void) close(i);
#ifdef SETPGRP_TWO_ARGS
		setpgrp(0, 0);
#else
		setpgrp();
#endif
		execve(argv[0], argv, my_env);
		exit(127);
	}

	while (1) {
		wait_rc = waitpid(cpid, &status, 0);
		if (wait_rc < 0) {
			if (errno == EINTR)
				continue;
			error("prolog_slurmctld waitpid error: %m");
			break;
		} else if (wait_rc > 0) {
			killpg(cpid, SIGKILL);	/* kill children too */
			break;
		}
	}
	if (status != 0) {
		bool kill_job = false;
		slurmctld_lock_t job_write_lock = {
			NO_LOCK, WRITE_LOCK, WRITE_LOCK, NO_LOCK };
		error("prolog_slurmctld job %u prolog exit status %u:%u",
		      job_id, WEXITSTATUS(status), WTERMSIG(status));
		lock_slurmctld(job_write_lock);
		if ((rc = job_requeue(0, job_id, -1, (uint16_t) NO_VAL,
				      false))) {
			info("unable to requeue job %u: %m", job_id);
			kill_job = true;
		}
		if (kill_job) {
			srun_user_message(job_ptr,
					  "PrologSlurmctld failed, job killed");
			(void) job_signal(job_id, SIGKILL, 0, 0, false);
		}

		unlock_slurmctld(job_write_lock);
	} else
		debug2("prolog_slurmctld job %u prolog completed", job_id);

 fini:	xfree(argv[0]);
	for (i=0; my_env[i]; i++)
		xfree(my_env[i]);
	xfree(my_env);
	lock_slurmctld(config_read_lock);
	if (job_ptr->job_id != job_id) {
		error("prolog_slurmctld job %u pointer invalid", job_id);
		job_ptr = find_job_record(job_id);
		if (job_ptr == NULL)
			error("prolog_slurmctld job %u now defunct", job_id);
	}
	if (job_ptr) {
		if (job_ptr->details)
			job_ptr->details->prolog_running = 0;
		if (job_ptr->batch_flag &&
		    (IS_JOB_RUNNING(job_ptr) || IS_JOB_SUSPENDED(job_ptr)))
			launch_job(job_ptr);
	}
	if (job_ptr && job_ptr->node_bitmap) {
		for (i=0; i<node_record_count; i++) {
			if (bit_test(job_ptr->node_bitmap, i) == 0)
				continue;
			node_record_table_ptr[i].node_state &=
				(~NODE_STATE_POWER_UP);
		}
	} else if (node_bitmap) {
		for (i=0; i<node_record_count; i++) {
			if (bit_test(node_bitmap, i) == 0)
				continue;
			node_record_table_ptr[i].node_state &=
				(~NODE_STATE_POWER_UP);
		}
	}
	unlock_slurmctld(config_read_lock);
	FREE_NULL_BITMAP(node_bitmap);

	return NULL;
}

/*
 * Copy a job's feature list
 * IN feature_list_src - a job's depend_lst
 * RET copy of feature_list_src, must be freed by caller
 */
extern List feature_list_copy(List feature_list_src)
{
	struct feature_record *feat_src, *feat_dest;
	ListIterator iter;
	List feature_list_dest = NULL;

	if (!feature_list_src)
		return feature_list_dest;

	feature_list_dest = list_create(_feature_list_delete);
	iter = list_iterator_create(feature_list_src);
	while ((feat_src = (struct feature_record *) list_next(iter))) {
		feat_dest = xmalloc(sizeof(struct feature_record));
		memcpy(feat_dest, feat_src, sizeof(struct feature_record));
		feat_dest->name = xstrdup(feat_src->name);
		list_append(feature_list_dest, feat_dest);
	}
	list_iterator_destroy(iter);
	return feature_list_dest;
}

/*
 * build_feature_list - Translate a job's feature string into a feature_list
 * IN  details->features
 * OUT details->feature_list
 * RET error code
 */
extern int build_feature_list(struct job_record *job_ptr)
{
	struct job_details *detail_ptr = job_ptr->details;
	char *tmp_requested, *str_ptr, *feature = NULL;
	int bracket = 0, count = 0, i;
	bool have_count = false, have_or = false;
	struct feature_record *feat;

	if (!detail_ptr || !detail_ptr->features)	/* no constraints */
		return SLURM_SUCCESS;
	if (detail_ptr->feature_list)		/* already processed */
		return SLURM_SUCCESS;

	tmp_requested = xstrdup(detail_ptr->features);
	detail_ptr->feature_list = list_create(_feature_list_delete);
	for (i=0; ; i++) {
		if (tmp_requested[i] == '*') {
			tmp_requested[i] = '\0';
			have_count = true;
			count = strtol(&tmp_requested[i+1], &str_ptr, 10);
			if ((feature == NULL) || (count <= 0)) {
				info("Job %u invalid constraint %s",
					job_ptr->job_id, detail_ptr->features);
				xfree(tmp_requested);
				return ESLURM_INVALID_FEATURE;
			}
			i = str_ptr - tmp_requested - 1;
		} else if (tmp_requested[i] == '&') {
			tmp_requested[i] = '\0';
			if (feature == NULL) {
				info("Job %u invalid constraint %s",
					job_ptr->job_id, detail_ptr->features);
				xfree(tmp_requested);
				return ESLURM_INVALID_FEATURE;
			}
			feat = xmalloc(sizeof(struct feature_record));
			feat->name = xstrdup(feature);
			feat->count = count;
			if (bracket)
				feat->op_code = FEATURE_OP_XAND;
			else
				feat->op_code = FEATURE_OP_AND;
			list_append(detail_ptr->feature_list, feat);
			feature = NULL;
			count = 0;
		} else if (tmp_requested[i] == '|') {
			tmp_requested[i] = '\0';
			have_or = true;
			if (feature == NULL) {
				info("Job %u invalid constraint %s",
					job_ptr->job_id, detail_ptr->features);
				xfree(tmp_requested);
				return ESLURM_INVALID_FEATURE;
			}
			feat = xmalloc(sizeof(struct feature_record));
			feat->name = xstrdup(feature);
			feat->count = count;
			if (bracket)
				feat->op_code = FEATURE_OP_XOR;
			else
				feat->op_code = FEATURE_OP_OR;
			list_append(detail_ptr->feature_list, feat);
			feature = NULL;
			count = 0;
		} else if (tmp_requested[i] == '[') {
			tmp_requested[i] = '\0';
			if ((feature != NULL) || bracket) {
				info("Job %u invalid constraint %s",
					job_ptr->job_id, detail_ptr->features);
				xfree(tmp_requested);
				return ESLURM_INVALID_FEATURE;
			}
			bracket++;
		} else if (tmp_requested[i] == ']') {
			tmp_requested[i] = '\0';
			if ((feature == NULL) || (bracket == 0)) {
				info("Job %u invalid constraint %s",
					job_ptr->job_id, detail_ptr->features);
				xfree(tmp_requested);
				return ESLURM_INVALID_FEATURE;
			}
			bracket = 0;
		} else if (tmp_requested[i] == '\0') {
			if (feature) {
				feat = xmalloc(sizeof(struct feature_record));
				feat->name = xstrdup(feature);
				feat->count = count;
				feat->op_code = FEATURE_OP_END;
				list_append(detail_ptr->feature_list, feat);
			}
			break;
		} else if (tmp_requested[i] == ',') {
			info("Job %u invalid constraint %s",
				job_ptr->job_id, detail_ptr->features);
			xfree(tmp_requested);
			return ESLURM_INVALID_FEATURE;
		} else if (feature == NULL) {
			feature = &tmp_requested[i];
		}
	}
	xfree(tmp_requested);
	if (have_count && have_or) {
		info("Job %u invalid constraint (OR with feature count): %s",
			job_ptr->job_id, detail_ptr->features);
		return ESLURM_INVALID_FEATURE;
	}

	return _valid_feature_list(job_ptr->job_id, detail_ptr->feature_list);
}

static void _feature_list_delete(void *x)
{
	struct feature_record *feature = (struct feature_record *)x;
	xfree(feature->name);
	xfree(feature);
}

static int _valid_feature_list(uint32_t job_id, List feature_list)
{
	ListIterator feat_iter;
	struct feature_record *feat_ptr;
	char *buf = NULL, tmp[16];
	int bracket = 0;
	int rc = SLURM_SUCCESS;

	if (feature_list == NULL) {
		debug2("Job %u feature list is empty", job_id);
		return rc;
	}

	feat_iter = list_iterator_create(feature_list);
	while ((feat_ptr = (struct feature_record *)list_next(feat_iter))) {
		if ((feat_ptr->op_code == FEATURE_OP_XOR) ||
		    (feat_ptr->op_code == FEATURE_OP_XAND)) {
			if (bracket == 0)
				xstrcat(buf, "[");
			bracket = 1;
		}
		xstrcat(buf, feat_ptr->name);
		if (rc == SLURM_SUCCESS)
			rc = _valid_node_feature(feat_ptr->name);
		if (feat_ptr->count) {
			snprintf(tmp, sizeof(tmp), "*%u", feat_ptr->count);
			xstrcat(buf, tmp);
		}
		if (bracket &&
		    ((feat_ptr->op_code != FEATURE_OP_XOR) &&
		     (feat_ptr->op_code != FEATURE_OP_XAND))) {
			xstrcat(buf, "]");
			bracket = 0;
		}
		if ((feat_ptr->op_code == FEATURE_OP_AND) ||
		    (feat_ptr->op_code == FEATURE_OP_XAND))
			xstrcat(buf, "&");
		else if ((feat_ptr->op_code == FEATURE_OP_OR) ||
			 (feat_ptr->op_code == FEATURE_OP_XOR))
			xstrcat(buf, "|");
	}
	list_iterator_destroy(feat_iter);
	if (rc == SLURM_SUCCESS)
		debug("Job %u feature list: %s", job_id, buf);
	else
		info("Job %u has invalid feature list: %s", job_id, buf);
	xfree(buf);
	return rc;
}

static int _valid_node_feature(char *feature)
{
	int rc = ESLURM_INVALID_FEATURE;
	struct features_record *feature_ptr;
	ListIterator feature_iter;

	/* Clear these nodes from the feature_list record,
	 * then restore as needed */
	feature_iter = list_iterator_create(feature_list);
	while ((feature_ptr = (struct features_record *)
			list_next(feature_iter))) {
		if (strcmp(feature_ptr->name, feature))
			continue;
		rc = SLURM_SUCCESS;
		break;
	}
	list_iterator_destroy(feature_iter);

	return rc;
}

/* If a job can run in multiple partitions, make sure that the one
 * actually used is first in the string. Needed for job state save/restore */
extern void rebuild_job_part_list(struct job_record *job_ptr)
{
	ListIterator part_iterator;
	struct part_record *part_ptr;

	if ((job_ptr->part_ptr_list == NULL) || (job_ptr->part_ptr == NULL))
		return;

	xfree(job_ptr->partition);
	job_ptr->partition = xstrdup(job_ptr->part_ptr->name);

	part_iterator = list_iterator_create(job_ptr->part_ptr_list);
	while ((part_ptr = (struct part_record *) list_next(part_iterator))) {
		if (part_ptr == job_ptr->part_ptr)
			continue;
		xstrcat(job_ptr->partition, ",");
		xstrcat(job_ptr->partition, part_ptr->name);
	}
	list_iterator_destroy(part_iterator);
}<|MERGE_RESOLUTION|>--- conflicted
+++ resolved
@@ -1454,9 +1454,8 @@
 		/* FIXME: This is a kludge, but this event indicates a missing
 		 * batch script and should never happen. We are too deep into
 		 * the job launch to gracefully clean up here. */
-		job_ptr->end_time    = time(NULL);
-		job_ptr->time_limit = 0;
 		slurm_free_job_launch_msg(launch_msg_ptr);
+		(void) job_complete(job_ptr->job_id, getuid(), true, false, 0);
 		return NULL;
 	}
 
@@ -1514,16 +1513,6 @@
 	launch_msg_ptr->spank_job_env_size = job_ptr->spank_job_env_size;
 	launch_msg_ptr->spank_job_env = xduparray(job_ptr->spank_job_env_size,
 						  job_ptr->spank_job_env);
-<<<<<<< HEAD
-=======
-	if ((launch_msg_ptr->script = get_job_script(job_ptr)) == NULL) {
-		error("Batch script is missing, aborting job %u",
-		      job_ptr->job_id);
-		slurm_free_job_launch_msg(launch_msg_ptr);
-		(void) job_complete(job_ptr->job_id, getuid(), false, true, 0);
-		return NULL;
-	}
->>>>>>> 87128cf0
 	launch_msg_ptr->environment = get_job_env(job_ptr,
 						  &launch_msg_ptr->envc);
 	launch_msg_ptr->job_mem = job_ptr->details->pn_min_memory;

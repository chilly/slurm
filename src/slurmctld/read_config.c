--- conflicted
+++ resolved
@@ -617,126 +617,6 @@
 	return rc;
 }
 
-<<<<<<< HEAD
-static int _sort_tres_list(void *v1, void *v2)
-{
-	slurmdb_tres_rec_t *tres_rec_a  = *(slurmdb_tres_rec_t **)v1;
-	slurmdb_tres_rec_t *tres_rec_b  = *(slurmdb_tres_rec_t **)v2;
-
-	if (tres_rec_a->id < tres_rec_b->id)
-		return -1;
-	else if (tres_rec_a->id > tres_rec_b->id)
-		return 1;
-
-	return 0;
-}
-
-static int _init_tres(void)
-{
-	char *temp_char = slurm_get_accounting_storage_tres();
-	List char_list;
-	List add_list = NULL;
-	slurmdb_tres_rec_t *tres_rec;
-
-	if (!temp_char) {
-		error("No tres defined, this should never happen");
-		return SLURM_ERROR;
-	}
-
-	char_list = list_create(slurm_destroy_char);
-	slurm_addto_char_list(char_list, temp_char);
-	xfree(temp_char);
-
-	if (!list_count(char_list)) {
-		FREE_NULL_LIST(char_list);
-		error("TRES list is empty, this should never happen");
-		return SLURM_ERROR;
-	}
-
-	FREE_NULL_LIST(cluster_tres_list);
-	cluster_tres_list = list_create(slurmdb_destroy_tres_rec);
-	while ((temp_char = list_pop(char_list))) {
-		tres_rec = xmalloc(sizeof(slurmdb_tres_rec_t));
-
-		tres_rec->type = temp_char;
-
-		if (!strcasecmp(temp_char, "cpu"))
-			tres_rec->id = TRES_CPU;
-		else if (!strcasecmp(temp_char, "mem"))
-			tres_rec->id = TRES_MEM;
-		else if (!strcasecmp(temp_char, "energy"))
-			tres_rec->id = TRES_ENERGY;
-		else if (!strncasecmp(temp_char, "gres/", 5)) {
-			tres_rec->type[4] = '\0';
-			tres_rec->name = xstrdup(temp_char+5);
-			if (!tres_rec->name)
-				fatal("Gres type tres need to have a name, "
-				      "(i.e. Gres/GPU).  You gave %s",
-				      temp_char);
-		} else if (!strncasecmp(temp_char, "license/", 8)) {
-			tres_rec->type[7] = '\0';
-			tres_rec->name = xstrdup(temp_char+8);
-			if (!tres_rec->name)
-				fatal("License type tres need to "
-				      "have a name, (i.e. License/Foo).  "
-				      "You gave %s",
-				      temp_char);
-		} else {
-			fatal("%s: Unknown tres type '%s', acceptable types are "
-			      "CPU,Gres/,License/,Mem", __func__, temp_char);
-			xfree(tres_rec->type);
-			xfree(tres_rec);
-		}
-
-		if (!tres_rec->id &&
-		    (assoc_mgr_fill_in_tres(acct_db_conn, tres_rec,
-					    ACCOUNTING_ENFORCE_TRES, NULL, 0)
-		     != SLURM_SUCCESS)) {
-			if (!add_list)
-				add_list = list_create(
-					slurmdb_destroy_tres_rec);
-			info("Couldn't find tres %s%s%s in the database, "
-			     "creating.",
-			     tres_rec->type, tres_rec->name ? "/" : "",
-			     tres_rec->name ? tres_rec->name : "");
-			list_append(add_list, tres_rec);
-		} else
-			list_append(cluster_tres_list, tres_rec);
-	}
-
-	if (add_list) {
-		if (acct_storage_g_add_tres(acct_db_conn, getuid(), add_list)
-		    != SLURM_SUCCESS)
-			fatal("Problem adding tres to the database, "
-			      "can't continue until database is able to "
-			      "make new tres");
-		/* refresh list here since the updates are not
-		   sent dynamically */
-		assoc_mgr_refresh_lists(acct_db_conn, ASSOC_MGR_CACHE_TRES);
-
-		while ((tres_rec = list_pop(add_list))) {
-			if (assoc_mgr_fill_in_tres(acct_db_conn, tres_rec,
-						   ACCOUNTING_ENFORCE_TRES,
-						   NULL, 0)
-			    != SLURM_SUCCESS) {
-				fatal("Unknown tres %s%s%s after adding.  "
-				      "It appears "
-				      "there may be a problem with the "
-				      "slurmdbd communicating with the "
-				      "slurmctld.",
-				      tres_rec->type,
-				      tres_rec->name ? "/" : "",
-				      tres_rec->name ? tres_rec->name : "");
-			} else
-				list_append(cluster_tres_list, tres_rec);
-		}
-	}
-
-	list_sort(cluster_tres_list, (ListCmpF)_sort_tres_list);
-
-	return SLURM_SUCCESS;
-}
-
 
 static bool _is_configured_tres(char *type, char *name)
 {
@@ -759,8 +639,6 @@
 	return valid;
 }
 
-=======
->>>>>>> 170437ae
 /* Convert a comma delimited list of account names into a NULL terminated
  * array of pointers to strings. Call accounts_list_free() to release memory */
 extern void accounts_list_build(char *accounts, char ***accounts_array)

/*****************************************************************************\
 *  proc_req.c - process incoming messages to slurmctld
 *****************************************************************************
 *  Copyright (C) 2002-2007 The Regents of the University of California.
 *  Copyright (C) 2008-2011 Lawrence Livermore National Security.
 *  Produced at Lawrence Livermore National Laboratory (cf, DISCLAIMER).
 *  Written by Morris Jette <jette@llnl.gov>, et. al.
 *  CODE-OCEC-09-009. All rights reserved.
 *
 *  This file is part of SLURM, a resource management program.
 *  For details, see <http://slurm.schedmd.com/>.
 *  Please also read the included file: DISCLAIMER.
 *
 *  SLURM is free software; you can redistribute it and/or modify it under
 *  the terms of the GNU General Public License as published by the Free
 *  Software Foundation; either version 2 of the License, or (at your option)
 *  any later version.
 *
 *  In addition, as a special exception, the copyright holders give permission
 *  to link the code of portions of this program with the OpenSSL library under
 *  certain conditions as described in each individual source file, and
 *  distribute linked combinations including the two. You must obey the GNU
 *  General Public License in all respects for all of the code used other than
 *  OpenSSL. If you modify file(s) with this exception, you may extend this
 *  exception to your version of the file(s), but you are not obligated to do
 *  so. If you do not wish to do so, delete this exception statement from your
 *  version.  If you delete this exception statement from all source files in
 *  the program, then also delete it here.
 *
 *  SLURM is distributed in the hope that it will be useful, but WITHOUT ANY
 *  WARRANTY; without even the implied warranty of MERCHANTABILITY or FITNESS
 *  FOR A PARTICULAR PURPOSE.  See the GNU General Public License for more
 *  details.
 *
 *  You should have received a copy of the GNU General Public License along
 *  with SLURM; if not, write to the Free Software Foundation, Inc.,
 *  51 Franklin Street, Fifth Floor, Boston, MA 02110-1301  USA.
\*****************************************************************************/

#ifdef HAVE_CONFIG_H
#  include "config.h"
#endif

#ifdef WITH_PTHREADS
#  include <pthread.h>
#endif				/* WITH_PTHREADS */

#include <errno.h>
#include <signal.h>
#include <stdio.h>
#include <stdlib.h>
#include <string.h>

#include "slurm/slurm_errno.h"

#include "src/common/assoc_mgr.h"
#include "src/common/checkpoint.h"
#include "src/common/daemonize.h"
#include "src/common/fd.h"
#include "src/common/forward.h"
#include "src/common/gres.h"
#include "src/common/hostlist.h"
#include "src/common/log.h"
#include "src/common/macros.h"
#include "src/common/node_select.h"
#include "src/common/pack.h"
#include "src/common/read_config.h"
#include "src/common/slurm_auth.h"
#include "src/common/slurm_cred.h"
#include "src/common/slurm_priority.h"
#include "src/common/slurm_protocol_api.h"
#include "src/common/slurm_topology.h"
#include "src/common/switch.h"
#include "src/common/xstring.h"
#include "src/common/slurm_ext_sensors.h"
#include "src/common/slurm_acct_gather.h"

#include "src/slurmctld/agent.h"
#include "src/slurmctld/front_end.h"
#include "src/slurmctld/gang.h"
#include "src/slurmctld/job_scheduler.h"
#include "src/slurmctld/licenses.h"
#include "src/slurmctld/locks.h"
#include "src/slurmctld/proc_req.h"
#include "src/slurmctld/read_config.h"
#include "src/slurmctld/reservation.h"
#include "src/slurmctld/sched_plugin.h"
#include "src/slurmctld/slurmctld.h"
#include "src/slurmctld/srun_comm.h"
#include "src/slurmctld/state_save.h"
#include "src/slurmctld/trigger_mgr.h"

#include "src/plugins/select/bluegene/bg_enums.h"

static pthread_mutex_t throttle_mutex = PTHREAD_MUTEX_INITIALIZER;
static pthread_cond_t throttle_cond = PTHREAD_COND_INITIALIZER;

static void         _fill_ctld_conf(slurm_ctl_conf_t * build_ptr);
static void         _kill_job_on_msg_fail(uint32_t job_id);
static int          _is_prolog_finished(uint32_t job_id);
static int 	    _launch_batch_step(job_desc_msg_t *job_desc_msg,
				       uid_t uid, uint32_t *step_id);
static int          _make_step_cred(struct step_record *step_rec,
				    slurm_cred_t **slurm_cred);
static void         _throttle_fini(int *active_rpc_cnt);
static void         _throttle_start(int *active_rpc_cnt);

inline static void  _slurm_rpc_accounting_first_reg(slurm_msg_t *msg);
inline static void  _slurm_rpc_accounting_register_ctld(slurm_msg_t *msg);
inline static void  _slurm_rpc_accounting_update_msg(slurm_msg_t *msg);
inline static void  _slurm_rpc_allocate_resources(slurm_msg_t * msg);
inline static void  _slurm_rpc_checkpoint(slurm_msg_t * msg);
inline static void  _slurm_rpc_checkpoint_comp(slurm_msg_t * msg);
inline static void  _slurm_rpc_checkpoint_task_comp(slurm_msg_t * msg);
inline static void  _slurm_rpc_delete_partition(slurm_msg_t * msg);
inline static void  _slurm_rpc_complete_job_allocation(slurm_msg_t * msg);
inline static void  _slurm_rpc_complete_batch_script(slurm_msg_t * msg);
inline static void  _slurm_rpc_complete_prolog(slurm_msg_t * msg);
inline static void  _slurm_rpc_dump_conf(slurm_msg_t * msg);
inline static void  _slurm_rpc_dump_front_end(slurm_msg_t * msg);
inline static void  _slurm_rpc_dump_jobs(slurm_msg_t * msg);
inline static void  _slurm_rpc_dump_jobs_user(slurm_msg_t * msg);
inline static void  _slurm_rpc_dump_job_single(slurm_msg_t * msg);
inline static void  _slurm_rpc_dump_nodes(slurm_msg_t * msg);
inline static void  _slurm_rpc_dump_node_single(slurm_msg_t * msg);
inline static void  _slurm_rpc_dump_partitions(slurm_msg_t * msg);
inline static void  _slurm_rpc_end_time(slurm_msg_t * msg);
inline static void  _slurm_rpc_epilog_complete(slurm_msg_t * msg);
inline static void  _slurm_rpc_get_shares(slurm_msg_t *msg);
inline static void  _slurm_rpc_get_topo(slurm_msg_t * msg);
inline static void  _slurm_rpc_get_priority_factors(slurm_msg_t *msg);
inline static void  _slurm_rpc_job_notify(slurm_msg_t * msg);
inline static void  _slurm_rpc_job_ready(slurm_msg_t * msg);
inline static void  _slurm_rpc_job_sbcast_cred(slurm_msg_t * msg);
inline static void  _slurm_rpc_job_step_kill(slurm_msg_t * msg);
inline static void  _slurm_rpc_job_step_create(slurm_msg_t * msg);
inline static void  _slurm_rpc_job_step_get_info(slurm_msg_t * msg);
inline static void  _slurm_rpc_job_will_run(slurm_msg_t * msg);
inline static void  _slurm_rpc_node_registration(slurm_msg_t * msg);
inline static void  _slurm_rpc_block_info(slurm_msg_t * msg);
inline static void  _slurm_rpc_job_alloc_info(slurm_msg_t * msg);
inline static void  _slurm_rpc_job_alloc_info_lite(slurm_msg_t * msg);
inline static void  _slurm_rpc_ping(slurm_msg_t * msg);
inline static void  _slurm_rpc_reboot_nodes(slurm_msg_t * msg);
inline static void  _slurm_rpc_reconfigure_controller(slurm_msg_t * msg);
inline static void  _slurm_rpc_resv_create(slurm_msg_t * msg);
inline static void  _slurm_rpc_resv_update(slurm_msg_t * msg);
inline static void  _slurm_rpc_resv_delete(slurm_msg_t * msg);
inline static void  _slurm_rpc_resv_show(slurm_msg_t * msg);
inline static void  _slurm_rpc_requeue(slurm_msg_t * msg);
inline static void  _slurm_rpc_takeover(slurm_msg_t * msg);
inline static void  _slurm_rpc_set_debug_flags(slurm_msg_t *msg);
inline static void  _slurm_rpc_set_debug_level(slurm_msg_t *msg);
inline static void  _slurm_rpc_set_schedlog_level(slurm_msg_t *msg);
inline static void  _slurm_rpc_shutdown_controller(slurm_msg_t * msg);
inline static void  _slurm_rpc_shutdown_controller_immediate(slurm_msg_t *
							     msg);
inline static void  _slurm_rpc_step_complete(slurm_msg_t * msg);
inline static void  _slurm_rpc_step_layout(slurm_msg_t * msg);
inline static void  _slurm_rpc_step_update(slurm_msg_t * msg);
inline static void  _slurm_rpc_submit_batch_job(slurm_msg_t * msg);
inline static void  _slurm_rpc_suspend(slurm_msg_t * msg);
inline static void  _slurm_rpc_trigger_clear(slurm_msg_t * msg);
inline static void  _slurm_rpc_trigger_get(slurm_msg_t * msg);
inline static void  _slurm_rpc_trigger_set(slurm_msg_t * msg);
inline static void  _slurm_rpc_trigger_pull(slurm_msg_t * msg);
inline static void  _slurm_rpc_update_front_end(slurm_msg_t * msg);
inline static void  _slurm_rpc_update_job(slurm_msg_t * msg);
inline static void  _slurm_rpc_update_node(slurm_msg_t * msg);
inline static void  _slurm_rpc_update_partition(slurm_msg_t * msg);
inline static void  _slurm_rpc_update_block(slurm_msg_t * msg);
inline static void  _slurm_rpc_dump_spank(slurm_msg_t * msg);
inline static void  _slurm_rpc_dump_stats(slurm_msg_t * msg);
inline static void  _slurm_rpc_dump_licenses(slurm_msg_t * msg);

inline static void  _update_cred_key(void);

extern diag_stats_t slurmctld_diag_stats;

extern int prolog_complete(uint32_t job_id, bool requeue,
		uint32_t prolog_return_code);

/*
 * slurmctld_req  - Process an individual RPC request
 * IN/OUT msg - the request message, data associated with the message is freed
 */
void slurmctld_req (slurm_msg_t * msg)
{
	/* Just to validate the cred */
	(void) g_slurm_auth_get_uid(msg->auth_cred, NULL);
	if (g_slurm_auth_errno(msg->auth_cred) != SLURM_SUCCESS) {
		error("Bad authentication: %s",
		      g_slurm_auth_errstr(g_slurm_auth_errno(msg->auth_cred)));
		return;
	}

	switch (msg->msg_type) {
	case REQUEST_RESOURCE_ALLOCATION:
		_slurm_rpc_allocate_resources(msg);
		slurm_free_job_desc_msg(msg->data);
		break;
	case REQUEST_BUILD_INFO:
		_slurm_rpc_dump_conf(msg);
		slurm_free_last_update_msg(msg->data);
		break;
	case REQUEST_JOB_INFO:
		_slurm_rpc_dump_jobs(msg);
		slurm_free_job_info_request_msg(msg->data);
		break;
	case REQUEST_JOB_USER_INFO:
		_slurm_rpc_dump_jobs_user(msg);
		slurm_free_job_user_id_msg(msg->data);
		break;
	case REQUEST_JOB_INFO_SINGLE:
		_slurm_rpc_dump_job_single(msg);
		slurm_free_job_id_msg(msg->data);
		break;
	case REQUEST_SHARE_INFO:
		_slurm_rpc_get_shares(msg);
		slurm_free_shares_request_msg(msg->data);
		break;
	case REQUEST_PRIORITY_FACTORS:
		_slurm_rpc_get_priority_factors(msg);
		slurm_free_priority_factors_request_msg(msg->data);
		break;
	case REQUEST_JOB_END_TIME:
		_slurm_rpc_end_time(msg);
		slurm_free_job_alloc_info_msg(msg->data);
		break;
	case REQUEST_FRONT_END_INFO:
		_slurm_rpc_dump_front_end(msg);
		slurm_free_front_end_info_request_msg(msg->data);
		break;
	case REQUEST_NODE_INFO:
		_slurm_rpc_dump_nodes(msg);
		slurm_free_node_info_request_msg(msg->data);
		break;
	case REQUEST_NODE_INFO_SINGLE:
		_slurm_rpc_dump_node_single(msg);
		slurm_free_node_info_single_msg(msg->data);
		break;
	case REQUEST_PARTITION_INFO:
		_slurm_rpc_dump_partitions(msg);
		slurm_free_part_info_request_msg(msg->data);
		break;
	case MESSAGE_EPILOG_COMPLETE:
		_slurm_rpc_epilog_complete(msg);
		slurm_free_epilog_complete_msg(msg->data);
		break;
	case REQUEST_CANCEL_JOB_STEP:
		_slurm_rpc_job_step_kill(msg);
		slurm_free_job_step_kill_msg(msg->data);
		break;
	case REQUEST_COMPLETE_JOB_ALLOCATION:
		_slurm_rpc_complete_job_allocation(msg);
		slurm_free_complete_job_allocation_msg(msg->data);
		break;
	case REQUEST_COMPLETE_PROLOG:
		_slurm_rpc_complete_prolog(msg);
		slurm_free_complete_prolog_msg(msg->data);
		break;
	case REQUEST_COMPLETE_BATCH_JOB:
	case REQUEST_COMPLETE_BATCH_SCRIPT:
		_slurm_rpc_complete_batch_script(msg);
		slurm_free_complete_batch_script_msg(msg->data);
		break;
	case REQUEST_JOB_STEP_CREATE:
		_slurm_rpc_job_step_create(msg);
		slurm_free_job_step_create_request_msg(msg->data);
		break;
	case REQUEST_JOB_STEP_INFO:
		_slurm_rpc_job_step_get_info(msg);
		slurm_free_job_step_info_request_msg(msg->data);
		break;
	case REQUEST_JOB_WILL_RUN:
		_slurm_rpc_job_will_run(msg);
		slurm_free_job_desc_msg(msg->data);
		break;
	case MESSAGE_NODE_REGISTRATION_STATUS:
		_slurm_rpc_node_registration(msg);
		slurm_free_node_registration_status_msg(msg->data);
		break;
	case REQUEST_JOB_ALLOCATION_INFO:
		_slurm_rpc_job_alloc_info(msg);
		slurm_free_job_alloc_info_msg(msg->data);
		break;
	case REQUEST_JOB_ALLOCATION_INFO_LITE:
		_slurm_rpc_job_alloc_info_lite(msg);
		slurm_free_job_alloc_info_msg(msg->data);
		break;
	case REQUEST_JOB_SBCAST_CRED:
		_slurm_rpc_job_sbcast_cred(msg);
		slurm_free_job_alloc_info_msg(msg->data);
		break;
	case REQUEST_PING:
		_slurm_rpc_ping(msg);
		/* No body to free */
		break;
	case REQUEST_RECONFIGURE:
		_slurm_rpc_reconfigure_controller(msg);
		/* No body to free */
		break;
	case REQUEST_CONTROL:
		_slurm_rpc_shutdown_controller(msg);
		/* No body to free */
		break;
	case REQUEST_TAKEOVER:
		_slurm_rpc_takeover(msg);
		/* No body to free */
		break;
	case REQUEST_SHUTDOWN:
		_slurm_rpc_shutdown_controller(msg);
		slurm_free_shutdown_msg(msg->data);
		break;
	case REQUEST_SHUTDOWN_IMMEDIATE:
		_slurm_rpc_shutdown_controller_immediate(msg);
		/* No body to free */
		break;
	case REQUEST_SUBMIT_BATCH_JOB:
		_slurm_rpc_submit_batch_job(msg);
		slurm_free_job_desc_msg(msg->data);
		break;
	case REQUEST_UPDATE_FRONT_END:
		_slurm_rpc_update_front_end(msg);
		slurm_free_update_front_end_msg(msg->data);
		break;
	case REQUEST_UPDATE_JOB:
		_slurm_rpc_update_job(msg);
		slurm_free_job_desc_msg(msg->data);
		break;
	case REQUEST_UPDATE_NODE:
		_slurm_rpc_update_node(msg);
		slurm_free_update_node_msg(msg->data);
		break;
	case REQUEST_CREATE_PARTITION:
	case REQUEST_UPDATE_PARTITION:
		_slurm_rpc_update_partition(msg);
		slurm_free_update_part_msg(msg->data);
		break;
	case REQUEST_DELETE_PARTITION:
		_slurm_rpc_delete_partition(msg);
		slurm_free_delete_part_msg(msg->data);
		break;
	case REQUEST_CREATE_RESERVATION:
		_slurm_rpc_resv_create(msg);
		slurm_free_resv_desc_msg(msg->data);
		break;
	case REQUEST_UPDATE_RESERVATION:
		_slurm_rpc_resv_update(msg);
		slurm_free_resv_desc_msg(msg->data);
		break;
	case REQUEST_DELETE_RESERVATION:
		_slurm_rpc_resv_delete(msg);
		slurm_free_resv_name_msg(msg->data);
		break;
	case REQUEST_UPDATE_BLOCK:
		_slurm_rpc_update_block(msg);
		slurm_free_block_info(msg->data);
		break;
	case REQUEST_RESERVATION_INFO:
		_slurm_rpc_resv_show(msg);
		slurm_free_resv_info_request_msg(msg->data);
		break;
	case REQUEST_NODE_REGISTRATION_STATUS:
		error("slurmctld is talking with itself. "
		      "SlurmctldPort == SlurmdPort");
		slurm_send_rc_msg(msg, EINVAL);
		break;
	case REQUEST_CHECKPOINT:
		_slurm_rpc_checkpoint(msg);
		slurm_free_checkpoint_msg(msg->data);
		break;
	case REQUEST_CHECKPOINT_COMP:
		_slurm_rpc_checkpoint_comp(msg);
		slurm_free_checkpoint_comp_msg(msg->data);
		break;
	case REQUEST_CHECKPOINT_TASK_COMP:
		_slurm_rpc_checkpoint_task_comp(msg);
		slurm_free_checkpoint_task_comp_msg(msg->data);
		break;
	case REQUEST_SUSPEND:
		_slurm_rpc_suspend(msg);
		slurm_free_suspend_msg(msg->data);
		break;
	case REQUEST_JOB_REQUEUE:
		_slurm_rpc_requeue(msg);
		slurm_free_job_id_msg(msg->data);
		break;
	case REQUEST_JOB_READY:
		_slurm_rpc_job_ready(msg);
		slurm_free_job_id_msg(msg->data);
		break;
	case REQUEST_BLOCK_INFO:
		_slurm_rpc_block_info(msg);
		slurm_free_block_info_request_msg(msg->data);
		break;
	case REQUEST_STEP_COMPLETE:
		_slurm_rpc_step_complete(msg);
		slurm_free_step_complete_msg(msg->data);
		break;
	case REQUEST_STEP_LAYOUT:
		_slurm_rpc_step_layout(msg);
		slurm_free_job_step_id_msg(msg->data);
		break;
	case REQUEST_UPDATE_JOB_STEP:
		_slurm_rpc_step_update(msg);
		slurm_free_update_step_msg(msg->data);
		break;
	case REQUEST_TRIGGER_SET:
		_slurm_rpc_trigger_set(msg);
		slurm_free_trigger_msg(msg->data);
		break;
	case REQUEST_TRIGGER_GET:
		_slurm_rpc_trigger_get(msg);
		slurm_free_trigger_msg(msg->data);
		break;
	case REQUEST_TRIGGER_CLEAR:
		_slurm_rpc_trigger_clear(msg);
		slurm_free_trigger_msg(msg->data);
		break;
	case REQUEST_TRIGGER_PULL:
		_slurm_rpc_trigger_pull(msg);
		slurm_free_trigger_msg(msg->data);
		break;
	case REQUEST_JOB_NOTIFY:
		_slurm_rpc_job_notify(msg);
		slurm_free_job_notify_msg(msg->data);
		break;
	case REQUEST_SET_DEBUG_FLAGS:
		_slurm_rpc_set_debug_flags(msg);
		slurm_free_set_debug_flags_msg(msg->data);
		break;
	case REQUEST_SET_DEBUG_LEVEL:
		_slurm_rpc_set_debug_level(msg);
		slurm_free_set_debug_level_msg(msg->data);
		break;
	case REQUEST_SET_SCHEDLOG_LEVEL:
		_slurm_rpc_set_schedlog_level(msg);
		slurm_free_set_debug_level_msg(msg->data);
		break;
	case ACCOUNTING_UPDATE_MSG:
		_slurm_rpc_accounting_update_msg(msg);
		slurm_free_accounting_update_msg(msg->data);
		break;
	case ACCOUNTING_FIRST_REG:
		_slurm_rpc_accounting_first_reg(msg);
		/* No body to free */
		break;
	case ACCOUNTING_REGISTER_CTLD:
		_slurm_rpc_accounting_register_ctld(msg);
		slurm_free_reboot_msg(msg->data);
		break;
	case REQUEST_TOPO_INFO:
		_slurm_rpc_get_topo(msg);
		/* No body to free */
		break;
	case REQUEST_SPANK_ENVIRONMENT:
		_slurm_rpc_dump_spank(msg);
		slurm_free_spank_env_request_msg(msg->data);
		break;
	case REQUEST_REBOOT_NODES:
		_slurm_rpc_reboot_nodes(msg);
		/* No body to free */
		break;
	case REQUEST_STATS_INFO:
		_slurm_rpc_dump_stats(msg);
		slurm_free_stats_info_request_msg(msg->data);
		break;
	 case REQUEST_LICENSE_INFO:
		 _slurm_rpc_dump_licenses(msg);
		 slurm_free_license_info_request_msg(msg->data);
		break;
	default:
		error("invalid RPC msg_type=%d", msg->msg_type);
		slurm_send_rc_msg(msg, EINVAL);
		break;
	}
}

/* These functions prevent certain RPCs from keeping the slurmctld write locks
 * constantly set, which can prevent other RPCs and system functions from being
 * processed. For example, a steady stream of batch submissions can prevent
 * squeue from responding or jobs from being scheduled. */
static void _throttle_start(int *active_rpc_cnt)
{
	slurm_mutex_lock(&throttle_mutex);
	while (1) {
		if (*active_rpc_cnt == 0) {
			(*active_rpc_cnt)++;
			break;
		}
		pthread_cond_wait(&throttle_cond, &throttle_mutex);
	}
	slurm_mutex_unlock(&throttle_mutex);
	usleep(1);
}
static void _throttle_fini(int *active_rpc_cnt)
{
	slurm_mutex_lock(&throttle_mutex);
	(*active_rpc_cnt)--;
	pthread_cond_broadcast(&throttle_cond);
	slurm_mutex_unlock(&throttle_mutex);
}

/*
 * _fill_ctld_conf - make a copy of current slurm configuration
 *	this is done with locks set so the data can change at other times
 * OUT conf_ptr - place to copy configuration to
 */
void _fill_ctld_conf(slurm_ctl_conf_t * conf_ptr)
{
	char *licenses_used = get_licenses_used();  /* Do before config lock */
	slurm_ctl_conf_t *conf = slurm_conf_lock();

	memset(conf_ptr, 0, sizeof(slurm_ctl_conf_t));

	conf_ptr->last_update         = time(NULL);
	conf_ptr->accounting_storage_enforce =
		conf->accounting_storage_enforce;
	conf_ptr->accounting_storage_host =
		xstrdup(conf->accounting_storage_host);
	conf_ptr->accounting_storage_backup_host =
		xstrdup(conf->accounting_storage_backup_host);
	conf_ptr->accounting_storage_loc =
		xstrdup(conf->accounting_storage_loc);
	conf_ptr->accounting_storage_port = conf->accounting_storage_port;
	conf_ptr->accounting_storage_type =
		xstrdup(conf->accounting_storage_type);
	conf_ptr->accounting_storage_user =
		xstrdup(conf->accounting_storage_user);
	conf_ptr->acctng_store_job_comment = conf->acctng_store_job_comment;

	conf_ptr->acct_gather_conf = acct_gather_conf_values();
	conf_ptr->acct_gather_energy_type =
		xstrdup(conf->acct_gather_energy_type);
	conf_ptr->acct_gather_filesystem_type =
		xstrdup(conf->acct_gather_filesystem_type);
	conf_ptr->acct_gather_infiniband_type =
		xstrdup(conf->acct_gather_infiniband_type);
	conf_ptr->acct_gather_profile_type =
		xstrdup(conf->acct_gather_profile_type);
	conf_ptr->acct_gather_node_freq = conf->acct_gather_node_freq;

	conf_ptr->authinfo            = xstrdup(conf->authinfo);
	conf_ptr->authtype            = xstrdup(conf->authtype);

	conf_ptr->backup_addr         = xstrdup(conf->backup_addr);
	conf_ptr->backup_controller   = xstrdup(conf->backup_controller);
	conf_ptr->batch_start_timeout = conf->batch_start_timeout;
	conf_ptr->boot_time           = slurmctld_config.boot_time;

	conf_ptr->checkpoint_type     = xstrdup(conf->checkpoint_type);
	conf_ptr->cluster_name        = xstrdup(conf->cluster_name);
	conf_ptr->complete_wait       = conf->complete_wait;
	conf_ptr->control_addr        = xstrdup(conf->control_addr);
	conf_ptr->control_machine     = xstrdup(conf->control_machine);
	conf_ptr->crypto_type         = xstrdup(conf->crypto_type);

	conf_ptr->def_mem_per_cpu     = conf->def_mem_per_cpu;
	conf_ptr->debug_flags         = conf->debug_flags;
	conf_ptr->disable_root_jobs   = conf->disable_root_jobs;
	conf_ptr->dynalloc_port       = conf->dynalloc_port;

	conf_ptr->enforce_part_limits = conf->enforce_part_limits;
	conf_ptr->epilog              = xstrdup(conf->epilog);
	conf_ptr->epilog_msg_time     = conf->epilog_msg_time;
	conf_ptr->epilog_slurmctld    = xstrdup(conf->epilog_slurmctld);
	ext_sensors_g_get_config(&conf_ptr->ext_sensors_conf);
	conf_ptr->ext_sensors_type    = xstrdup(conf->ext_sensors_type);
	conf_ptr->ext_sensors_freq    = conf->ext_sensors_freq;

	conf_ptr->fast_schedule       = conf->fast_schedule;
	conf_ptr->first_job_id        = conf->first_job_id;
	conf_ptr->fs_dampening_factor = conf->fs_dampening_factor;

	conf_ptr->gres_plugins        = xstrdup(conf->gres_plugins);
	conf_ptr->group_info          = conf->group_info;

	conf_ptr->inactive_limit      = conf->inactive_limit;

	conf_ptr->hash_val            = conf->hash_val;
	conf_ptr->health_check_interval = conf->health_check_interval;
	conf_ptr->health_check_node_state = conf->health_check_node_state;
	conf_ptr->health_check_program = xstrdup(conf->health_check_program);

	conf_ptr->job_acct_gather_freq  = xstrdup(conf->job_acct_gather_freq);
	conf_ptr->job_acct_gather_type  = xstrdup(conf->job_acct_gather_type);
	conf_ptr->job_acct_gather_params= xstrdup(conf->job_acct_gather_params);

	conf_ptr->job_ckpt_dir        = xstrdup(conf->job_ckpt_dir);
	conf_ptr->job_comp_host       = xstrdup(conf->job_comp_host);
	conf_ptr->job_comp_loc        = xstrdup(conf->job_comp_loc);
	conf_ptr->job_comp_port       = conf->job_comp_port;
	conf_ptr->job_comp_type       = xstrdup(conf->job_comp_type);
	conf_ptr->job_comp_user       = xstrdup(conf->job_comp_user);
	conf_ptr->job_container_plugin = xstrdup(conf->job_container_plugin);

	conf_ptr->job_credential_private_key =
		xstrdup(conf->job_credential_private_key);
	conf_ptr->job_credential_public_certificate =
		xstrdup(conf->job_credential_public_certificate);
	conf_ptr->job_file_append     = conf->job_file_append;
	conf_ptr->job_requeue         = conf->job_requeue;
	conf_ptr->job_submit_plugins  = xstrdup(conf->job_submit_plugins);

	conf_ptr->get_env_timeout     = conf->get_env_timeout;

	conf_ptr->keep_alive_time     = conf->keep_alive_time;
	conf_ptr->kill_wait           = conf->kill_wait;
	conf_ptr->kill_on_bad_exit    = conf->kill_on_bad_exit;

	conf_ptr->launch_type         = xstrdup(conf->launch_type);
	conf_ptr->licenses            = xstrdup(conf->licenses);
	conf_ptr->licenses_used       = licenses_used;
	conf_ptr->log_fmt             = conf->log_fmt;

	conf_ptr->mail_prog           = xstrdup(conf->mail_prog);
	conf_ptr->max_array_sz        = conf->max_array_sz;
	conf_ptr->max_job_cnt         = conf->max_job_cnt;
	conf_ptr->max_job_id          = conf->max_job_id;
	conf_ptr->max_mem_per_cpu     = conf->max_mem_per_cpu;
	conf_ptr->max_step_cnt        = conf->max_step_cnt;
	conf_ptr->max_tasks_per_node  = conf->max_tasks_per_node;
	conf_ptr->min_job_age         = conf->min_job_age;
	conf_ptr->mpi_default         = xstrdup(conf->mpi_default);
	conf_ptr->mpi_params          = xstrdup(conf->mpi_params);
	conf_ptr->msg_timeout         = conf->msg_timeout;

	conf_ptr->next_job_id         = get_next_job_id();
	conf_ptr->node_prefix         = xstrdup(conf->node_prefix);

	conf_ptr->over_time_limit     = conf->over_time_limit;

	conf_ptr->plugindir           = xstrdup(conf->plugindir);
	conf_ptr->plugstack           = xstrdup(conf->plugstack);

	conf_ptr->preempt_mode        = conf->preempt_mode;
	conf_ptr->preempt_type        = xstrdup(conf->preempt_type);
	conf_ptr->priority_decay_hl   = conf->priority_decay_hl;
	conf_ptr->priority_calc_period = conf->priority_calc_period;
	conf_ptr->priority_favor_small= conf->priority_favor_small;
	conf_ptr->priority_flags      = conf->priority_flags;
	conf_ptr->priority_max_age    = conf->priority_max_age;
	conf_ptr->priority_reset_period = conf->priority_reset_period;
	conf_ptr->priority_type       = xstrdup(conf->priority_type);
	conf_ptr->priority_weight_age = conf->priority_weight_age;
	conf_ptr->priority_weight_fs  = conf->priority_weight_fs;
	conf_ptr->priority_weight_js  = conf->priority_weight_js;
	conf_ptr->priority_weight_part= conf->priority_weight_part;
	conf_ptr->priority_weight_qos = conf->priority_weight_qos;

	conf_ptr->private_data        = conf->private_data;
	conf_ptr->proctrack_type      = xstrdup(conf->proctrack_type);
	conf_ptr->prolog              = xstrdup(conf->prolog);
	conf_ptr->prolog_slurmctld    = xstrdup(conf->prolog_slurmctld);
	conf_ptr->prolog_flags        = conf->prolog_flags;
	conf_ptr->propagate_prio_process =
		slurmctld_conf.propagate_prio_process;
	conf_ptr->propagate_rlimits   = xstrdup(conf->propagate_rlimits);
	conf_ptr->propagate_rlimits_except = xstrdup(conf->
						     propagate_rlimits_except);

	conf_ptr->reboot_program      = xstrdup(conf->reboot_program);
	conf_ptr->reconfig_flags      = conf->reconfig_flags;
	conf_ptr->resume_program      = xstrdup(conf->resume_program);
	conf_ptr->resume_rate         = conf->resume_rate;
	conf_ptr->resume_timeout      = conf->resume_timeout;
	conf_ptr->resv_epilog         = xstrdup(conf->resv_epilog);
	conf_ptr->resv_over_run       = conf->resv_over_run;
	conf_ptr->resv_prolog         = xstrdup(conf->resv_prolog);
	conf_ptr->ret2service         = conf->ret2service;

	conf_ptr->salloc_default_command = xstrdup(conf->
						   salloc_default_command);
	if (conf->sched_params)
		conf_ptr->sched_params = xstrdup(conf->sched_params);
	else
		conf_ptr->sched_params = slurm_sched_g_get_conf();
	conf_ptr->schedport           = conf->schedport;
	conf_ptr->schedrootfltr       = conf->schedrootfltr;
	conf_ptr->sched_logfile       = xstrdup(conf->sched_logfile);
	conf_ptr->sched_log_level     = conf->sched_log_level;
	conf_ptr->sched_time_slice    = conf->sched_time_slice;
	conf_ptr->schedtype           = xstrdup(conf->schedtype);
	conf_ptr->select_type         = xstrdup(conf->select_type);
	select_g_get_info_from_plugin(SELECT_CONFIG_INFO, NULL,
				      &conf_ptr->select_conf_key_pairs);
	conf_ptr->select_type_param   = conf->select_type_param;
	conf_ptr->slurm_user_id       = conf->slurm_user_id;
	conf_ptr->slurm_user_name     = xstrdup(conf->slurm_user_name);
	conf_ptr->slurmctld_debug     = conf->slurmctld_debug;
	conf_ptr->slurmctld_logfile   = xstrdup(conf->slurmctld_logfile);
	conf_ptr->slurmctld_pidfile   = xstrdup(conf->slurmctld_pidfile);
	conf_ptr->slurmctld_plugstack = xstrdup(conf->slurmctld_plugstack);
	conf_ptr->slurmctld_port      = conf->slurmctld_port;
	conf_ptr->slurmctld_port_count = conf->slurmctld_port_count;
	conf_ptr->slurmctld_timeout   = conf->slurmctld_timeout;
	conf_ptr->slurmd_debug        = conf->slurmd_debug;
	conf_ptr->slurmd_logfile      = xstrdup(conf->slurmd_logfile);
	conf_ptr->slurmd_pidfile      = xstrdup(conf->slurmd_pidfile);
	conf_ptr->slurmd_plugstack    = xstrdup(conf->slurmd_plugstack);
	conf_ptr->slurmd_port         = conf->slurmd_port;
	conf_ptr->slurmd_spooldir     = xstrdup(conf->slurmd_spooldir);
	conf_ptr->slurmd_timeout      = conf->slurmd_timeout;
	conf_ptr->slurmd_user_id      = conf->slurmd_user_id;
	conf_ptr->slurmd_user_name    = xstrdup(conf->slurmd_user_name);
	conf_ptr->slurm_conf          = xstrdup(conf->slurm_conf);
	conf_ptr->srun_prolog         = xstrdup(conf->srun_prolog);
	conf_ptr->srun_epilog         = xstrdup(conf->srun_epilog);
	conf_ptr->state_save_location = xstrdup(conf->state_save_location);
	conf_ptr->suspend_exc_nodes   = xstrdup(conf->suspend_exc_nodes);
	conf_ptr->suspend_exc_parts   = xstrdup(conf->suspend_exc_parts);
	conf_ptr->suspend_program     = xstrdup(conf->suspend_program);
	conf_ptr->suspend_rate        = conf->suspend_rate;
	conf_ptr->suspend_time        = conf->suspend_time;
	conf_ptr->suspend_timeout     = conf->suspend_timeout;
	conf_ptr->switch_type         = xstrdup(conf->switch_type);

	conf_ptr->task_epilog         = xstrdup(conf->task_epilog);
	conf_ptr->task_prolog         = xstrdup(conf->task_prolog);
	conf_ptr->task_plugin         = xstrdup(conf->task_plugin);
	conf_ptr->task_plugin_param   = conf->task_plugin_param;
	conf_ptr->tmp_fs              = xstrdup(conf->tmp_fs);
	conf_ptr->topology_plugin     = xstrdup(conf->topology_plugin);
	conf_ptr->track_wckey         = conf->track_wckey;
	conf_ptr->tree_width          = conf->tree_width;

	conf_ptr->wait_time           = conf->wait_time;

	conf_ptr->use_pam             = conf->use_pam;
	conf_ptr->unkillable_program  = xstrdup(conf->unkillable_program);
	conf_ptr->unkillable_timeout  = conf->unkillable_timeout;
	conf_ptr->version             = xstrdup(SLURM_VERSION_STRING);
	conf_ptr->vsize_factor        = conf->vsize_factor;

	slurm_conf_unlock();
	return;
}

/*
 * validate_slurm_user - validate that the uid is authorized to see
 *      privileged data (either user root or SlurmUser)
 * IN uid - user to validate
 * RET true if permitted to run, false otherwise
 */
extern bool validate_slurm_user(uid_t uid)
{
	if ((uid == 0) || (uid == getuid()))
		return true;
	else
		return false;
}

/*
 * validate_super_user - validate that the uid is authorized at the
 *      root, SlurmUser, or SLURMDB_ADMIN_SUPER_USER level
 * IN uid - user to validate
 * RET true if permitted to run, false otherwise
 */
extern bool validate_super_user(uid_t uid)
{
	if ((uid == 0) || (uid == getuid()) ||
	    assoc_mgr_get_admin_level(acct_db_conn, uid) >=
	    SLURMDB_ADMIN_SUPER_USER)
		return true;
	else
		return false;
}

/*
 * validate_operator - validate that the uid is authorized at the
 *      root, SlurmUser, or SLURMDB_ADMIN_OPERATOR level
 * IN uid - user to validate
 * RET true if permitted to run, false otherwise
 */
extern bool validate_operator(uid_t uid)
{
	if ((uid == 0) || (uid == getuid()) ||
	    assoc_mgr_get_admin_level(acct_db_conn, uid) >=
	    SLURMDB_ADMIN_OPERATOR)
		return true;
	else
		return false;
}

/* _kill_job_on_msg_fail - The request to create a job record successed,
 *	but the reply message to srun failed. We kill the job to avoid
 *	leaving it orphaned */
static void _kill_job_on_msg_fail(uint32_t job_id)
{
	/* Locks: Write job, write node */
	slurmctld_lock_t job_write_lock = {
		NO_LOCK, WRITE_LOCK, WRITE_LOCK, NO_LOCK };

	error("Job allocate response msg send failure, killing JobId=%u",
	      job_id);
	lock_slurmctld(job_write_lock);
	job_complete(job_id, 0, false, false, 0);
	unlock_slurmctld(job_write_lock);
}

/* create a credential for a given job step, return error code */
static int _make_step_cred(struct step_record *step_ptr,
			   slurm_cred_t **slurm_cred)
{
	slurm_cred_arg_t cred_arg;
	struct job_record* job_ptr = step_ptr->job_ptr;
	job_resources_t *job_resrcs_ptr = job_ptr->job_resrcs;

	xassert(job_resrcs_ptr && job_resrcs_ptr->cpus);

	memset(&cred_arg, 0, sizeof(slurm_cred_arg_t));

	cred_arg.jobid    = job_ptr->job_id;
	cred_arg.stepid   = step_ptr->step_id;
	cred_arg.uid      = job_ptr->user_id;

	cred_arg.job_core_bitmap = job_resrcs_ptr->core_bitmap;
	cred_arg.job_hostlist    = job_resrcs_ptr->nodes;
	cred_arg.job_mem_limit   = job_ptr->details->pn_min_memory;
	cred_arg.job_nhosts      = job_resrcs_ptr->nhosts;
	cred_arg.job_gres_list   = job_ptr->gres_list;
	cred_arg.step_gres_list  = step_ptr->gres_list;

	cred_arg.step_core_bitmap = step_ptr->core_bitmap_job;
#ifdef HAVE_FRONT_END
	xassert(job_ptr->batch_host);
	cred_arg.step_hostlist   = job_ptr->batch_host;
#else
	cred_arg.step_hostlist   = step_ptr->step_layout->node_list;
#endif
	if (step_ptr->pn_min_memory)
		cred_arg.step_mem_limit  = step_ptr->pn_min_memory;

	cred_arg.cores_per_socket    = job_resrcs_ptr->cores_per_socket;
	cred_arg.sockets_per_node    = job_resrcs_ptr->sockets_per_node;
	cred_arg.sock_core_rep_count = job_resrcs_ptr->sock_core_rep_count;

	*slurm_cred = slurm_cred_create(slurmctld_config.cred_ctx, &cred_arg);
	if (*slurm_cred == NULL) {
		error("slurm_cred_create error");
		return ESLURM_INVALID_JOB_CREDENTIAL;
	}

	return SLURM_SUCCESS;
}

/* _slurm_rpc_allocate_resources:  process RPC to allocate resources for
 *	a job */
static void _slurm_rpc_allocate_resources(slurm_msg_t * msg)
{
	static int active_rpc_cnt = 0;
	int error_code = SLURM_SUCCESS;
	slurm_msg_t response_msg;
	DEF_TIMERS;
	job_desc_msg_t *job_desc_msg = (job_desc_msg_t *) msg->data;
	resource_allocation_response_msg_t alloc_msg;
	/* Locks: Read config, write job, write node, read partition */
	slurmctld_lock_t job_write_lock = {
		READ_LOCK, WRITE_LOCK, WRITE_LOCK, READ_LOCK };
	uid_t uid = g_slurm_auth_get_uid(msg->auth_cred, NULL);
	int immediate = job_desc_msg->immediate;
	bool do_unlock = false;
	bool job_waiting = false;
	struct job_record *job_ptr = NULL;
	uint16_t port;	/* dummy value */
	slurm_addr_t resp_addr;
	char *err_msg = NULL;

	START_TIMER;
	if ((uid != job_desc_msg->user_id) && (!validate_slurm_user(uid))) {
		error_code = ESLURM_USER_ID_MISSING;
		error("Security violation, RESOURCE_ALLOCATE from uid=%d",
		      uid);
	}
	debug2("sched: Processing RPC: REQUEST_RESOURCE_ALLOCATION from uid=%d",
	       uid);

	/* do RPC call */
	if ((job_desc_msg->alloc_node == NULL) ||
	    (job_desc_msg->alloc_node[0] == '\0')) {
		error_code = ESLURM_INVALID_NODE_NAME;
		error("REQUEST_RESOURCE_ALLOCATE lacks alloc_node from uid=%d",
		      uid);
	}
	if (error_code == SLURM_SUCCESS)
		error_code = validate_job_create_req(job_desc_msg);
#if HAVE_ALPS_CRAY
	/*
	 * Catch attempts to nest salloc sessions. It is not possible to use an
	 * ALPS session which has the same alloc_sid, it fails even if PAGG
	 * container IDs are used.
	 */
	if (allocated_session_in_use(job_desc_msg)) {
		error_code = ESLURM_RESERVATION_BUSY;
		error("attempt to nest ALPS allocation on %s:%d by uid=%d",
			job_desc_msg->alloc_node, job_desc_msg->alloc_sid, uid);
	}
#endif
	if (!slurm_get_peer_addr(msg->conn_fd, &resp_addr)) {
		job_desc_msg->resp_host = xmalloc(16);
		slurm_get_ip_str(&resp_addr, &port,
				 job_desc_msg->resp_host, 16);
		dump_job_desc(job_desc_msg);
		if (error_code == SLURM_SUCCESS) {
			do_unlock = true;
			_throttle_start(&active_rpc_cnt);
			lock_slurmctld(job_write_lock);

<<<<<<< HEAD
		error_code = job_allocate(job_desc_msg, immediate,
					  false, NULL,
					  true, uid, &job_ptr, &err_msg);
		/* unlock after finished using the job structure data */
		END_TIMER2("_slurm_rpc_allocate_resources");
	}
=======
			error_code = job_allocate(job_desc_msg, immediate,
						  false, NULL,
						  true, uid, &job_ptr);
			/* unlock after finished using the job structure data */
			END_TIMER2("_slurm_rpc_allocate_resources");
		}
	} else if (errno)
		error_code = errno;
	else
		error_code = SLURM_ERROR;
>>>>>>> f9ea996b

	/* return result */
	if ((error_code == ESLURM_REQUESTED_PART_CONFIG_UNAVAILABLE) ||
	    (error_code == ESLURM_RESERVATION_NOT_USABLE) ||
	    (error_code == ESLURM_QOS_THRES) ||
	    (error_code == ESLURM_NODE_NOT_AVAIL) ||
	    (error_code == ESLURM_JOB_HELD))
		job_waiting = true;

	if ((error_code == SLURM_SUCCESS) ||
	    ((immediate == 0) && job_waiting)) {
		xassert(job_ptr);
		info("sched: _slurm_rpc_allocate_resources JobId=%u "
		     "NodeList=%s %s",job_ptr->job_id,
		     job_ptr->nodes, TIME_STR);

		/* send job_ID and node_name_ptr */
		if (job_ptr->job_resrcs && job_ptr->job_resrcs->cpu_array_cnt) {
			alloc_msg.num_cpu_groups = job_ptr->job_resrcs->
				cpu_array_cnt;
			alloc_msg.cpu_count_reps = xmalloc(sizeof(uint32_t) *
							   job_ptr->job_resrcs->
							   cpu_array_cnt);
			memcpy(alloc_msg.cpu_count_reps,
			       job_ptr->job_resrcs->cpu_array_reps,
			       (sizeof(uint32_t) * job_ptr->job_resrcs->
				cpu_array_cnt));
			alloc_msg.cpus_per_node  = xmalloc(sizeof(uint16_t) *
							   job_ptr->job_resrcs->
							   cpu_array_cnt);
			memcpy(alloc_msg.cpus_per_node,
			       job_ptr->job_resrcs->cpu_array_value,
			       (sizeof(uint16_t) * job_ptr->job_resrcs->
				cpu_array_cnt));
		} else {
			alloc_msg.num_cpu_groups = 0;
			alloc_msg.cpu_count_reps = NULL;
			alloc_msg.cpus_per_node  = NULL;
		}
		alloc_msg.error_code     = error_code;
		alloc_msg.job_id         = job_ptr->job_id;
		alloc_msg.node_cnt       = job_ptr->node_cnt;
		alloc_msg.node_list      = xstrdup(job_ptr->nodes);
		alloc_msg.alias_list     = xstrdup(job_ptr->alias_list);
		alloc_msg.select_jobinfo =
			select_g_select_jobinfo_copy(job_ptr->select_jobinfo);
		if (job_ptr->details) {
			alloc_msg.pn_min_memory = job_ptr->details->
						  pn_min_memory;
		} else {
			alloc_msg.pn_min_memory = 0;
		}
		unlock_slurmctld(job_write_lock);
		_throttle_fini(&active_rpc_cnt);

		slurm_msg_t_init(&response_msg);
		response_msg.flags = msg->flags;
		response_msg.msg_type = RESPONSE_RESOURCE_ALLOCATION;
		response_msg.data = &alloc_msg;

		if (slurm_send_node_msg(msg->conn_fd, &response_msg) < 0)
			_kill_job_on_msg_fail(job_ptr->job_id);
		xfree(alloc_msg.cpu_count_reps);
		xfree(alloc_msg.cpus_per_node);
		xfree(alloc_msg.node_list);
		select_g_select_jobinfo_free(alloc_msg.select_jobinfo);
		schedule_job_save();	/* has own locks */
		schedule_node_save();	/* has own locks */
	} else {	/* allocate error */
		if (do_unlock) {
			unlock_slurmctld(job_write_lock);
			_throttle_fini(&active_rpc_cnt);
		}
		info("_slurm_rpc_allocate_resources: %s ",
		     slurm_strerror(error_code));
		if (err_msg)
			slurm_send_rc_err_msg(msg, error_code, err_msg);
		else
			slurm_send_rc_msg(msg, error_code);
	}
	xfree(err_msg);
}

/* _slurm_rpc_dump_conf - process RPC for Slurm configuration information */
static void _slurm_rpc_dump_conf(slurm_msg_t * msg)
{
	DEF_TIMERS;
	slurm_msg_t response_msg;
	last_update_msg_t *last_time_msg = (last_update_msg_t *) msg->data;
	slurm_ctl_conf_info_msg_t config_tbl;
	/* Locks: Read config, partition*/
	slurmctld_lock_t config_read_lock = {
		READ_LOCK, NO_LOCK, NO_LOCK, READ_LOCK };
	uid_t uid = g_slurm_auth_get_uid(msg->auth_cred, NULL);

	START_TIMER;
	debug2("Processing RPC: REQUEST_BUILD_INFO from uid=%d",
	       uid);
	lock_slurmctld(config_read_lock);

	/* check to see if configuration data has changed */
	if ((last_time_msg->last_update - 1) >= slurmctld_conf.last_update) {
		unlock_slurmctld(config_read_lock);
		debug2("_slurm_rpc_dump_conf, no change");
		slurm_send_rc_msg(msg, SLURM_NO_CHANGE_IN_DATA);
	} else {
		_fill_ctld_conf(&config_tbl);
		unlock_slurmctld(config_read_lock);
		END_TIMER2("_slurm_rpc_dump_conf");

		/* init response_msg structure */
		slurm_msg_t_init(&response_msg);
		response_msg.flags = msg->flags;
		response_msg.protocol_version = msg->protocol_version;
		response_msg.address = msg->address;
		response_msg.msg_type = RESPONSE_BUILD_INFO;
		response_msg.data = &config_tbl;

		/* send message */
		slurm_send_node_msg(msg->conn_fd, &response_msg);
		free_slurm_conf(&config_tbl, false);
	}
}

/* _slurm_rpc_dump_jobs - process RPC for job state information */
static void _slurm_rpc_dump_jobs(slurm_msg_t * msg)
{
	DEF_TIMERS;
	char *dump;
	int dump_size;
	slurm_msg_t response_msg;
	job_info_request_msg_t *job_info_request_msg =
		(job_info_request_msg_t *) msg->data;
	/* Locks: Read config job, write node (for hiding) */
	slurmctld_lock_t job_read_lock = {
		READ_LOCK, READ_LOCK, NO_LOCK, WRITE_LOCK };
	uid_t uid = g_slurm_auth_get_uid(msg->auth_cred, NULL);

	START_TIMER;
	debug3("Processing RPC: REQUEST_JOB_INFO from uid=%d", uid);
	lock_slurmctld(job_read_lock);

	if ((job_info_request_msg->last_update - 1) >= last_job_update) {
		unlock_slurmctld(job_read_lock);
		debug3("_slurm_rpc_dump_jobs, no change");
		slurm_send_rc_msg(msg, SLURM_NO_CHANGE_IN_DATA);
	} else {
		pack_all_jobs(&dump, &dump_size,
			      job_info_request_msg->show_flags,
			      g_slurm_auth_get_uid(msg->auth_cred, NULL),
			      NO_VAL, msg->protocol_version);
		unlock_slurmctld(job_read_lock);
		END_TIMER2("_slurm_rpc_dump_jobs");
#if 0
		info("_slurm_rpc_dump_jobs, size=%d %s", dump_size, TIME_STR);
#endif

		/* init response_msg structure */
		slurm_msg_t_init(&response_msg);
		response_msg.flags = msg->flags;
		response_msg.protocol_version = msg->protocol_version;
		response_msg.address = msg->address;
		response_msg.msg_type = RESPONSE_JOB_INFO;
		response_msg.data = dump;
		response_msg.data_size = dump_size;

		/* send message */
		slurm_send_node_msg(msg->conn_fd, &response_msg);
		xfree(dump);
	}
}

/* _slurm_rpc_dump_jobs - process RPC for job state information */
static void _slurm_rpc_dump_jobs_user(slurm_msg_t * msg)
{
	DEF_TIMERS;
	char *dump;
	int dump_size;
	slurm_msg_t response_msg;
	job_user_id_msg_t *job_info_request_msg =
		(job_user_id_msg_t *) msg->data;
	/* Locks: Read config job, write node (for hiding) */
	slurmctld_lock_t job_read_lock = {
		READ_LOCK, READ_LOCK, NO_LOCK, WRITE_LOCK };
	uid_t uid = g_slurm_auth_get_uid(msg->auth_cred, NULL);

	START_TIMER;
	debug3("Processing RPC: REQUEST_JOB_USER_INFO from uid=%d", uid);
	lock_slurmctld(job_read_lock);
	pack_all_jobs(&dump, &dump_size,
		      job_info_request_msg->show_flags,
		      g_slurm_auth_get_uid(msg->auth_cred, NULL),
		      job_info_request_msg->user_id, msg->protocol_version);
	unlock_slurmctld(job_read_lock);
	END_TIMER2("_slurm_rpc_dump_job_user");
#if 0
	info("_slurm_rpc_dump_user_jobs, size=%d %s", dump_size, TIME_STR);
#endif

	/* init response_msg structure */
	slurm_msg_t_init(&response_msg);
	response_msg.flags = msg->flags;
	response_msg.protocol_version = msg->protocol_version;
	response_msg.address = msg->address;
	response_msg.msg_type = RESPONSE_JOB_INFO;
	response_msg.data = dump;
	response_msg.data_size = dump_size;

	/* send message */
	slurm_send_node_msg(msg->conn_fd, &response_msg);
	xfree(dump);
}

/* _slurm_rpc_dump_job_single - process RPC for one job's state information */
static void _slurm_rpc_dump_job_single(slurm_msg_t * msg)
{
	DEF_TIMERS;
	char *dump = NULL;
	int dump_size, rc;
	slurm_msg_t response_msg;
	job_id_msg_t *job_id_msg = (job_id_msg_t *) msg->data;
	/* Locks: Read config, job, and node info */
	slurmctld_lock_t job_read_lock = {
		READ_LOCK, READ_LOCK, NO_LOCK, READ_LOCK };
	uid_t uid = g_slurm_auth_get_uid(msg->auth_cred, NULL);

	START_TIMER;
	debug3("Processing RPC: REQUEST_JOB_INFO_SINGLE from uid=%d", uid);
	lock_slurmctld(job_read_lock);

	rc = pack_one_job(&dump, &dump_size, job_id_msg->job_id,
			  job_id_msg->show_flags,
			  g_slurm_auth_get_uid(msg->auth_cred, NULL),
			  msg->protocol_version);
	unlock_slurmctld(job_read_lock);
	END_TIMER2("_slurm_rpc_dump_job_single");
#if 0
	info("_slurm_rpc_dump_job_single, size=%d %s", dump_size, TIME_STR);
#endif

	/* init response_msg structure */
	if (rc != SLURM_SUCCESS) {
		slurm_send_rc_msg(msg, rc);
	} else {
		slurm_msg_t_init(&response_msg);
		response_msg.flags = msg->flags;
		response_msg.protocol_version = msg->protocol_version;
		response_msg.address = msg->address;
		response_msg.msg_type = RESPONSE_JOB_INFO;
		response_msg.data = dump;
		response_msg.data_size = dump_size;
		slurm_send_node_msg(msg->conn_fd, &response_msg);
	}
	xfree(dump);
}

static void  _slurm_rpc_get_shares(slurm_msg_t *msg)
{
	DEF_TIMERS;
	shares_request_msg_t *req_msg = (shares_request_msg_t *) msg->data;
	shares_response_msg_t resp_msg;
	slurm_msg_t response_msg;

	uid_t uid = g_slurm_auth_get_uid(msg->auth_cred, NULL);

	START_TIMER;
	debug2("Processing RPC: REQUEST_SHARE_INFO from uid=%d", uid);
	resp_msg.assoc_shares_list = assoc_mgr_get_shares(acct_db_conn,
							  uid,
							  req_msg->acct_list,
							  req_msg->user_list);
	slurm_msg_t_init(&response_msg);
	response_msg.flags = msg->flags;
	response_msg.protocol_version = msg->protocol_version;
	response_msg.address  = msg->address;
	response_msg.msg_type = RESPONSE_SHARE_INFO;
	response_msg.data     = &resp_msg;
	slurm_send_node_msg(msg->conn_fd, &response_msg);
	if (resp_msg.assoc_shares_list)
		list_destroy(resp_msg.assoc_shares_list);
	END_TIMER2("_slurm_rpc_get_share");
	debug2("_slurm_rpc_get_shares %s", TIME_STR);
}

static void  _slurm_rpc_get_priority_factors(slurm_msg_t *msg)
{
	DEF_TIMERS;
	priority_factors_request_msg_t *req_msg =
		(priority_factors_request_msg_t *) msg->data;
	priority_factors_response_msg_t resp_msg;
	slurm_msg_t response_msg;

	uid_t uid = g_slurm_auth_get_uid(msg->auth_cred, NULL);

	START_TIMER;
	debug2("Processing RPC: REQUEST_PRIORITY_FACTORS from uid=%d", uid);
	resp_msg.priority_factors_list = priority_g_get_priority_factors_list(
		req_msg, uid);
	slurm_msg_t_init(&response_msg);
	response_msg.flags = msg->flags;
	response_msg.protocol_version = msg->protocol_version;
	response_msg.address  = msg->address;
	response_msg.msg_type = RESPONSE_PRIORITY_FACTORS;
	response_msg.data     = &resp_msg;
	slurm_send_node_msg(msg->conn_fd, &response_msg);
	if (resp_msg.priority_factors_list)
		list_destroy(resp_msg.priority_factors_list);
	END_TIMER2("_slurm_rpc_get_priority_factors");
	debug2("_slurm_rpc_get_priority_factors %s", TIME_STR);
}

/* _slurm_rpc_end_time - Process RPC for job end time */
static void _slurm_rpc_end_time(slurm_msg_t * msg)
{
	DEF_TIMERS;
	job_alloc_info_msg_t *time_req_msg =
		(job_alloc_info_msg_t *) msg->data;
	srun_timeout_msg_t timeout_msg;
	slurm_msg_t response_msg;
	int rc;
	/* Locks: Read job */
	slurmctld_lock_t job_read_lock = {
		NO_LOCK, READ_LOCK, NO_LOCK, NO_LOCK };
	uid_t uid = g_slurm_auth_get_uid(msg->auth_cred, NULL);

	START_TIMER;
	debug2("Processing RPC: REQUEST_JOB_END_TIME from uid=%d", uid);
	lock_slurmctld(job_read_lock);
	rc = job_end_time(time_req_msg, &timeout_msg);
	unlock_slurmctld(job_read_lock);
	END_TIMER2("_slurm_rpc_end_time");

	if (rc != SLURM_SUCCESS) {
		slurm_send_rc_msg(msg, rc);
	} else {
		slurm_msg_t_init(&response_msg);
		response_msg.flags = msg->flags;
		response_msg.protocol_version = msg->protocol_version;
		response_msg.address  = msg->address;
		response_msg.msg_type = SRUN_TIMEOUT;
		response_msg.data     = &timeout_msg;
		slurm_send_node_msg(msg->conn_fd, &response_msg);
	}
	debug2("_slurm_rpc_end_time jobid=%u %s",
	       time_req_msg->job_id, TIME_STR);
}

/* _slurm_rpc_dump_front_end - process RPC for front_end state information */
static void _slurm_rpc_dump_front_end(slurm_msg_t * msg)
{
	DEF_TIMERS;
	char *dump = NULL;
	int dump_size = 0;
	slurm_msg_t response_msg;
	front_end_info_request_msg_t *front_end_req_msg =
		(front_end_info_request_msg_t *) msg->data;
	/* Locks: Read config, read node */
	slurmctld_lock_t node_read_lock = {
		READ_LOCK, NO_LOCK, NO_LOCK, READ_LOCK };
	uid_t uid = g_slurm_auth_get_uid(msg->auth_cred, NULL);

	START_TIMER;
	debug3("Processing RPC: REQUEST_FRONT_END_INFO from uid=%d", uid);
	lock_slurmctld(node_read_lock);

	if ((front_end_req_msg->last_update - 1) >= last_front_end_update) {
		unlock_slurmctld(node_read_lock);
		debug3("_slurm_rpc_dump_front_end, no change");
		slurm_send_rc_msg(msg, SLURM_NO_CHANGE_IN_DATA);
	} else {
		pack_all_front_end(&dump, &dump_size, uid,
				   msg->protocol_version);
		unlock_slurmctld(node_read_lock);
		END_TIMER2("_slurm_rpc_dump_front_end");
		debug2("_slurm_rpc_dump_front_end, size=%d %s",
		       dump_size, TIME_STR);

		/* init response_msg structure */
		slurm_msg_t_init(&response_msg);
		response_msg.flags = msg->flags;
		response_msg.protocol_version = msg->protocol_version;
		response_msg.address = msg->address;
		response_msg.msg_type = RESPONSE_FRONT_END_INFO;
		response_msg.data = dump;
		response_msg.data_size = dump_size;

		/* send message */
		slurm_send_node_msg(msg->conn_fd, &response_msg);
		xfree(dump);
	}
}

/* _slurm_rpc_dump_nodes - dump RPC for node state information */
static void _slurm_rpc_dump_nodes(slurm_msg_t * msg)
{
	DEF_TIMERS;
	char *dump;
	int dump_size;
	slurm_msg_t response_msg;
	node_info_request_msg_t *node_req_msg =
		(node_info_request_msg_t *) msg->data;
	/* Locks: Read config, write node (reset allocated CPU count in some
	 * select plugins) */
	slurmctld_lock_t node_write_lock = {
		READ_LOCK, NO_LOCK, WRITE_LOCK, NO_LOCK };
	uid_t uid = g_slurm_auth_get_uid(msg->auth_cred, NULL);

	START_TIMER;
	debug3("Processing RPC: REQUEST_NODE_INFO from uid=%d", uid);
	lock_slurmctld(node_write_lock);

	if ((slurmctld_conf.private_data & PRIVATE_DATA_NODES) &&
	    (!validate_operator(uid))) {
		unlock_slurmctld(node_write_lock);
		error("Security violation, REQUEST_NODE_INFO RPC from uid=%d",
		      uid);
		slurm_send_rc_msg(msg, ESLURM_ACCESS_DENIED);
		return;
	}

	select_g_select_nodeinfo_set_all();

	if ((node_req_msg->last_update - 1) >= last_node_update) {
		unlock_slurmctld(node_write_lock);
		debug3("_slurm_rpc_dump_nodes, no change");
		slurm_send_rc_msg(msg, SLURM_NO_CHANGE_IN_DATA);
	} else {
		pack_all_node(&dump, &dump_size, node_req_msg->show_flags,
			      uid, msg->protocol_version);
		unlock_slurmctld(node_write_lock);
		END_TIMER2("_slurm_rpc_dump_nodes");
#if 0
		info("_slurm_rpc_dump_nodes, size=%d %s", dump_size, TIME_STR);
#endif

		/* init response_msg structure */
		slurm_msg_t_init(&response_msg);
		response_msg.flags = msg->flags;
		response_msg.protocol_version = msg->protocol_version;
		response_msg.address = msg->address;
		response_msg.msg_type = RESPONSE_NODE_INFO;
		response_msg.data = dump;
		response_msg.data_size = dump_size;

		/* send message */
		slurm_send_node_msg(msg->conn_fd, &response_msg);
		xfree(dump);
	}
}

/* _slurm_rpc_dump_node_single - done RPC state information for one node */
static void _slurm_rpc_dump_node_single(slurm_msg_t * msg)
{
	DEF_TIMERS;
	char *dump;
	int dump_size;
	slurm_msg_t response_msg;
	node_info_single_msg_t *node_req_msg =
		(node_info_single_msg_t *) msg->data;
	/* Locks: Read config, read node */
	slurmctld_lock_t node_read_lock = {
		READ_LOCK, NO_LOCK, READ_LOCK, NO_LOCK };
	uid_t uid = g_slurm_auth_get_uid(msg->auth_cred, NULL);

	START_TIMER;
	debug3("Processing RPC: REQUEST_NODE_INFO_SINGLE from uid=%d", uid);
	lock_slurmctld(node_read_lock);

	if ((slurmctld_conf.private_data & PRIVATE_DATA_NODES) &&
	    (!validate_operator(uid))) {
		unlock_slurmctld(node_read_lock);
		error("Security violation, REQUEST_NODE_INFO_SINGLE RPC from "
		      "uid=%d", uid);
		slurm_send_rc_msg(msg, ESLURM_ACCESS_DENIED);
		return;
	}

#if 0
	/* This function updates each node's alloc_cpus count and too slow for
	 * our use here. Node write lock is needed if this function is used */
	select_g_select_nodeinfo_set_all();
#endif
	pack_one_node(&dump, &dump_size, node_req_msg->show_flags,
		      uid, node_req_msg->node_name, msg->protocol_version);
	unlock_slurmctld(node_read_lock);
	END_TIMER2("_slurm_rpc_dump_node_single");
#if 0
	info("_slurm_rpc_dump_node_single, name=%s size=%d %s",
	     node_req_msg->node_name, dump_size, TIME_STR);
#endif

	/* init response_msg structure */
	slurm_msg_t_init(&response_msg);
	response_msg.flags = msg->flags;
	response_msg.protocol_version = msg->protocol_version;
	response_msg.address = msg->address;
	response_msg.msg_type = RESPONSE_NODE_INFO;
	response_msg.data = dump;
	response_msg.data_size = dump_size;

	/* send message */
	slurm_send_node_msg(msg->conn_fd, &response_msg);
	xfree(dump);
}

/* _slurm_rpc_dump_partitions - process RPC for partition state information */
static void _slurm_rpc_dump_partitions(slurm_msg_t * msg)
{
	DEF_TIMERS;
	char *dump;
	int dump_size;
	slurm_msg_t response_msg;
	part_info_request_msg_t  *part_req_msg;

	/* Locks: Read configuration and partition */
	slurmctld_lock_t part_read_lock = {
		READ_LOCK, NO_LOCK, NO_LOCK, READ_LOCK };
	uid_t uid = g_slurm_auth_get_uid(msg->auth_cred, NULL);

	START_TIMER;
	debug2("Processing RPC: REQUEST_PARTITION_INFO uid=%d", uid);
	part_req_msg = (part_info_request_msg_t  *) msg->data;
	lock_slurmctld(part_read_lock);

	if ((slurmctld_conf.private_data & PRIVATE_DATA_PARTITIONS) &&
	    !validate_operator(uid)) {
		unlock_slurmctld(part_read_lock);
		debug2("Security violation, PARTITION_INFO RPC from uid=%d",
		       uid);
		slurm_send_rc_msg(msg, ESLURM_ACCESS_DENIED);
	} else if ((part_req_msg->last_update - 1) >= last_part_update) {
		unlock_slurmctld(part_read_lock);
		debug2("_slurm_rpc_dump_partitions, no change");
		slurm_send_rc_msg(msg, SLURM_NO_CHANGE_IN_DATA);
	} else {
		pack_all_part(&dump, &dump_size, part_req_msg->show_flags,
			      uid, msg->protocol_version);
		unlock_slurmctld(part_read_lock);
		END_TIMER2("_slurm_rpc_dump_partitions");
		debug2("_slurm_rpc_dump_partitions, size=%d %s",
		       dump_size, TIME_STR);

		/* init response_msg structure */
		slurm_msg_t_init(&response_msg);
		response_msg.flags = msg->flags;
		response_msg.protocol_version = msg->protocol_version;
		response_msg.address = msg->address;
		response_msg.msg_type = RESPONSE_PARTITION_INFO;
		response_msg.data = dump;
		response_msg.data_size = dump_size;

		/* send message */
		slurm_send_node_msg(msg->conn_fd, &response_msg);
		xfree(dump);
	}
}

/* _slurm_rpc_epilog_complete - process RPC noting the completion of
 * the epilog denoting the completion of a job it its entirety */
static void  _slurm_rpc_epilog_complete(slurm_msg_t * msg)
{
	static time_t config_update = 0;
	static bool defer_sched = false;
	DEF_TIMERS;
	/* Locks: Read configuration, write job, write node */
	slurmctld_lock_t job_write_lock = {
		READ_LOCK, WRITE_LOCK, WRITE_LOCK, NO_LOCK };
	uid_t uid = g_slurm_auth_get_uid(msg->auth_cred, NULL);
	epilog_complete_msg_t *epilog_msg =
		(epilog_complete_msg_t *) msg->data;
	bool run_scheduler = false;

	START_TIMER;
	debug2("Processing RPC: MESSAGE_EPILOG_COMPLETE uid=%d", uid);
	if (!validate_slurm_user(uid)) {
		error("Security violation, EPILOG_COMPLETE RPC from uid=%d",
		      uid);
		return;
	}

	if (config_update != slurmctld_conf.last_update) {
		char *sched_params = slurm_get_sched_params();
		defer_sched = (sched_params && strstr(sched_params,"defer"));
		xfree(sched_params);
	}

	lock_slurmctld(job_write_lock);
	if (job_epilog_complete(epilog_msg->job_id, epilog_msg->node_name,
				epilog_msg->return_code))
		run_scheduler = true;
	unlock_slurmctld(job_write_lock);
	END_TIMER2("_slurm_rpc_epilog_complete");

	if (epilog_msg->return_code)
		error("_slurm_rpc_epilog_complete JobId=%u Node=%s Err=%s %s",
		      epilog_msg->job_id, epilog_msg->node_name,
		      slurm_strerror(epilog_msg->return_code), TIME_STR);
	else
		debug2("_slurm_rpc_epilog_complete JobId=%u Node=%s %s",
		       epilog_msg->job_id, epilog_msg->node_name,
		       TIME_STR);

	/* Functions below provide their own locking */
	if (run_scheduler) {
		/*
		 * In defer mode, avoid triggering the scheduler logic
		 * for every epilog complete message.
		 * As one epilog message is sent from every node of each
		 * job at termination, the number of simultaneous schedule
		 * calls can be very high for large machine or large number
		 * of managed jobs.
		 */
		if (!defer_sched)
			(void) schedule(0);
		schedule_node_save();
		schedule_job_save();
	}

	/* NOTE: RPC has no response */
}

/* _slurm_rpc_job_step_kill - process RPC to cancel an entire job or
 * an individual job step */
static void _slurm_rpc_job_step_kill(slurm_msg_t * msg)
{
	static int active_rpc_cnt = 0;
	int error_code = SLURM_SUCCESS;
	DEF_TIMERS;
	job_step_kill_msg_t *job_step_kill_msg =
		(job_step_kill_msg_t *) msg->data;
	/* Locks: Read config, write job, write node */
	slurmctld_lock_t job_write_lock = {
		READ_LOCK, WRITE_LOCK, WRITE_LOCK, NO_LOCK };
	uid_t uid = g_slurm_auth_get_uid(msg->auth_cred, NULL);

	START_TIMER;
	debug2("Processing RPC: REQUEST_CANCEL_JOB_STEP uid=%d", uid);
	_throttle_start(&active_rpc_cnt);
	lock_slurmctld(job_write_lock);

	/* do RPC call */
	if (job_step_kill_msg->job_step_id == SLURM_BATCH_SCRIPT) {
		/* NOTE: SLURM_BATCH_SCRIPT == NO_VAL */
		error_code = job_signal(job_step_kill_msg->job_id,
					job_step_kill_msg->signal,
					job_step_kill_msg->flags, uid,
					false);
		unlock_slurmctld(job_write_lock);
		_throttle_fini(&active_rpc_cnt);
		END_TIMER2("_slurm_rpc_job_step_kill");

		/* return result */
		if (error_code) {
			info("Signal %u JobId=%u by UID=%u: %s",
			     job_step_kill_msg->signal,
			     job_step_kill_msg->job_id, uid,
			     slurm_strerror(error_code));
			slurm_send_rc_msg(msg, error_code);
		} else {
			if (job_step_kill_msg->signal == SIGKILL) {
				info("sched: Cancel of JobId=%u by UID=%u, %s",
				     job_step_kill_msg->job_id, uid, TIME_STR);
				slurmctld_diag_stats.jobs_canceled++;
			} else {
				info("Signal %u of JobId=%u by UID=%u, %s",
				     job_step_kill_msg->signal,
				     job_step_kill_msg->job_id, uid, TIME_STR);
			}
			slurm_send_rc_msg(msg, SLURM_SUCCESS);

			/* Below function provides its own locking */
			schedule_job_save();
		}
	} else {
		error_code = job_step_signal(job_step_kill_msg->job_id,
					     job_step_kill_msg->job_step_id,
					     job_step_kill_msg->signal,
					     uid);
		unlock_slurmctld(job_write_lock);
		_throttle_fini(&active_rpc_cnt);
		END_TIMER2("_slurm_rpc_job_step_kill");

		/* return result */
		if (error_code) {
			info("Signal %u of StepId=%u.%u by UID=%u: %s",
			     job_step_kill_msg->signal,
			     job_step_kill_msg->job_id,
			     job_step_kill_msg->job_step_id, uid,
			     slurm_strerror(error_code));
			slurm_send_rc_msg(msg, error_code);
		} else {
			if (job_step_kill_msg->signal == SIGKILL) {
				info("sched: Cancel of StepId=%u.%u by "
				     "UID=%u %s",
				     job_step_kill_msg->job_id,
				     job_step_kill_msg->job_step_id, uid,
				     TIME_STR);
			} else {
				info("Signal %u of StepId=%u.%u by UID=%u %s",
				     job_step_kill_msg->signal,
				     job_step_kill_msg->job_id,
				     job_step_kill_msg->job_step_id, uid,
				     TIME_STR);
			}
			slurm_send_rc_msg(msg, SLURM_SUCCESS);

			/* Below function provides its own locking */
			schedule_job_save();
		}
	}

}

/* _slurm_rpc_complete_job_allocation - process RPC to note the
 *	completion of a job allocation */
static void _slurm_rpc_complete_job_allocation(slurm_msg_t * msg)
{
	static int active_rpc_cnt = 0;
	int error_code = SLURM_SUCCESS;
	DEF_TIMERS;
	complete_job_allocation_msg_t *comp_msg =
		(complete_job_allocation_msg_t *) msg->data;
	/* Locks: Write job, write node */
	slurmctld_lock_t job_write_lock = {
		NO_LOCK, WRITE_LOCK, WRITE_LOCK, NO_LOCK
	};
	uid_t uid = g_slurm_auth_get_uid(msg->auth_cred, NULL);
	bool job_requeue = false;

	/* init */
	START_TIMER;
	debug2("Processing RPC: REQUEST_COMPLETE_JOB_ALLOCATION from "
	       "uid=%u, JobId=%u rc=%d",
	       uid, comp_msg->job_id, comp_msg->job_rc);

	_throttle_start(&active_rpc_cnt);
	lock_slurmctld(job_write_lock);

	/* do RPC call */
	/* Mark job and/or job step complete */
	error_code = job_complete(comp_msg->job_id, uid,
				  job_requeue, false, comp_msg->job_rc);
	unlock_slurmctld(job_write_lock);
	_throttle_fini(&active_rpc_cnt);
	END_TIMER2("_slurm_rpc_complete_job_allocation");

	/* return result */
	if (error_code) {
		info("_slurm_rpc_complete_job_allocation JobId=%u: %s ",
		     comp_msg->job_id, slurm_strerror(error_code));
		slurm_send_rc_msg(msg, error_code);
	} else {
		debug2("_slurm_rpc_complete_job_allocation JobId=%u %s",
		       comp_msg->job_id, TIME_STR);
		slurm_send_rc_msg(msg, SLURM_SUCCESS);
		(void) schedule_job_save();	/* Has own locking */
		(void) schedule_node_save();	/* Has own locking */
	}
}

/* _slurm_rpc_complete_prolog - process RPC to note the
 *	completion of a prolog */
static void _slurm_rpc_complete_prolog(slurm_msg_t * msg)
{
	int error_code = SLURM_SUCCESS;
	DEF_TIMERS;
	complete_prolog_msg_t *comp_msg =
		(complete_prolog_msg_t *) msg->data;
	/* Locks: Write job, write node */
	slurmctld_lock_t job_write_lock = {
		NO_LOCK, WRITE_LOCK, NO_LOCK, NO_LOCK
	};
	bool job_requeue = false;

	/* init */
	START_TIMER;
	debug2("Processing RPC: REQUEST_COMPLETE_PROLOG from "
	       "JobId=%u", comp_msg->job_id);

	lock_slurmctld(job_write_lock);

	error_code = prolog_complete(comp_msg->job_id,
				  job_requeue, comp_msg->prolog_rc);

	unlock_slurmctld(job_write_lock);

	END_TIMER2("_slurm_rpc_complete_prolog");

	/* return result */
	if (error_code) {
		info("_slurm_rpc_complete_prolog JobId=%u: %s ",
		     comp_msg->job_id, slurm_strerror(error_code));
		slurm_send_rc_msg(msg, error_code);
	} else {
		debug2("_slurm_rpc_complete_prolog JobId=%u %s",
		       comp_msg->job_id, TIME_STR);
		slurm_send_rc_msg(msg, SLURM_SUCCESS);
	}
}

/* _slurm_rpc_complete_batch - process RPC from slurmstepd to note the
 *	completion of a batch script */
static void _slurm_rpc_complete_batch_script(slurm_msg_t * msg)
{
	static int active_rpc_cnt = 0;
	int error_code = SLURM_SUCCESS, i;
	DEF_TIMERS;
	complete_batch_script_msg_t *comp_msg =
		(complete_batch_script_msg_t *) msg->data;
	/* Locks: Write job, write node */
	slurmctld_lock_t job_write_lock = {
		NO_LOCK, WRITE_LOCK, WRITE_LOCK, NO_LOCK
	};
	uid_t uid = g_slurm_auth_get_uid(msg->auth_cred, NULL);
	bool job_requeue = false;
	bool dump_job = false, dump_node = false, run_sched = false;
	struct job_record *job_ptr = NULL;
	char *msg_title = "node(s)";
	char *nodes = comp_msg->node_name;
#ifdef HAVE_BG
	update_block_msg_t block_desc;
	memset(&block_desc, 0, sizeof(update_block_msg_t));
#endif
	/* init */
	START_TIMER;
	debug2("Processing RPC: REQUEST_COMPLETE_BATCH_SCRIPT from "
	       "uid=%u JobId=%u",
	       uid, comp_msg->job_id);

	if (!validate_slurm_user(uid)) {
		error("A non superuser %u tried to complete batch job %u",
		      uid, comp_msg->job_id);
		/* Only the slurmstepd can complete a batch script */
		END_TIMER2("_slurm_rpc_complete_batch_script");
		return;
	}

	_throttle_start(&active_rpc_cnt);
	lock_slurmctld(job_write_lock);
	job_ptr = find_job_record(comp_msg->job_id);

	if (job_ptr && job_ptr->batch_host && comp_msg->node_name &&
	    strcmp(job_ptr->batch_host, comp_msg->node_name)) {
		/* This can be the result of the slurmd on the batch_host
		 * failing, but the slurmstepd continuing to run. Then the
		 * batch job is requeued and started on a different node.
		 * The end result is one batch complete RPC from each node. */
		error("Batch completion for job %u sent from wrong node "
		      "(%s rather than %s), ignored request",
		      comp_msg->job_id,
		      comp_msg->node_name, comp_msg->node_name);
		slurm_send_rc_msg(msg, error_code);
		return;
	}

	/* Send batch step info to accounting */
	if (association_based_accounting && job_ptr) {
		struct step_record batch_step;
		memset(&batch_step, 0, sizeof(struct step_record));
		batch_step.job_ptr = job_ptr;
		batch_step.step_id = SLURM_BATCH_SCRIPT;
		batch_step.jobacct = comp_msg->jobacct;
		batch_step.exit_code = comp_msg->job_rc;
#ifdef HAVE_FRONT_END
		nodes = job_ptr->nodes;
#endif
		batch_step.gres = nodes;
		node_name2bitmap(batch_step.gres, false,
				 &batch_step.step_node_bitmap);
		batch_step.requid = -1;
		batch_step.start_time = job_ptr->start_time;
		batch_step.name = "batch";
		batch_step.select_jobinfo = job_ptr->select_jobinfo;

		jobacct_storage_g_step_start(acct_db_conn, &batch_step);
		jobacct_storage_g_step_complete(acct_db_conn, &batch_step);
		FREE_NULL_BITMAP(batch_step.step_node_bitmap);
	}

#ifdef HAVE_FRONT_END
	if (job_ptr && job_ptr->front_end_ptr)
		nodes = job_ptr->front_end_ptr->name;
	msg_title = "front_end";
#endif

	/* do RPC call */
	/* First set node DOWN if fatal error */
	if ((comp_msg->slurm_rc == ESLURM_ALREADY_DONE) ||
	    (comp_msg->slurm_rc == ESLURMD_CREDENTIAL_REVOKED)) {
		/* race condition on job termination, not a real error */
		info("slurmd error running JobId=%u from %s=%s: %s",
		     comp_msg->job_id,
		     msg_title, nodes,
		     slurm_strerror(comp_msg->slurm_rc));
		comp_msg->slurm_rc = SLURM_SUCCESS;
#ifdef HAVE_ALPS_CRAY
	} else if (comp_msg->slurm_rc == ESLURM_RESERVATION_NOT_USABLE) {
		/*
		 * Confirmation of ALPS reservation failed.
		 *
		 * This is non-fatal, it may be a transient error (e.g. ALPS
		 * temporary unavailable). Give job one more chance to run.
		 */
		error("ALPS reservation for JobId %u failed: %s",
			comp_msg->job_id, slurm_strerror(comp_msg->slurm_rc));
		dump_job = job_requeue = true;
#endif
	/* Handle non-fatal errors here. All others drain the node. */
	} else if ((comp_msg->slurm_rc == SLURM_COMMUNICATIONS_SEND_ERROR) ||
		   (comp_msg->slurm_rc == ESLURM_USER_ID_MISSING) ||
		   (comp_msg->slurm_rc == ESLURMD_UID_NOT_FOUND)  ||
		   (comp_msg->slurm_rc == ESLURMD_GID_NOT_FOUND)  ||
		   (comp_msg->slurm_rc == ESLURMD_INVALID_ACCT_FREQ)) {
		error("Slurmd error running JobId=%u on %s=%s: %s",
		      comp_msg->job_id, msg_title, nodes,
		      slurm_strerror(comp_msg->slurm_rc));
	} else if (comp_msg->slurm_rc != SLURM_SUCCESS) {
		error("slurmd error running JobId=%u on %s=%s: %s",
		      comp_msg->job_id,
		      msg_title, nodes,
		      slurm_strerror(comp_msg->slurm_rc));
		slurmctld_diag_stats.jobs_failed++;
		if (error_code == SLURM_SUCCESS) {
#ifdef HAVE_BG
			if (job_ptr) {
				select_g_select_jobinfo_get(
					job_ptr->select_jobinfo,
					SELECT_JOBDATA_BLOCK_ID,
					&block_desc.bg_block_id);
			}
#else
#ifdef HAVE_FRONT_END
			if (job_ptr && job_ptr->front_end_ptr) {
				update_front_end_msg_t update_node_msg;
				memset(&update_node_msg, 0,
				       sizeof(update_front_end_msg_t));
				update_node_msg.name = job_ptr->front_end_ptr->
						       name;
				update_node_msg.node_state = NODE_STATE_DRAIN;
				update_node_msg.reason =
					"batch job complete failure";
				error_code = update_front_end(&update_node_msg);
			}
#else
			update_node_msg_t update_node_msg;
			memset(&update_node_msg, 0, sizeof(update_node_msg_t));
			update_node_msg.node_names = comp_msg->node_name;
			update_node_msg.node_state = NODE_STATE_DRAIN;
			update_node_msg.reason = "batch job complete failure";
			update_node_msg.weight = NO_VAL;
			error_code = update_node(&update_node_msg);
#endif	/* !HAVE_FRONT_END */
#endif	/* !HAVE_BG */
			if (comp_msg->job_rc != SLURM_SUCCESS)
				job_requeue = true;
			dump_job = true;
			dump_node = true;
		}
	}

	/* Mark job allocation complete */
	if (msg->msg_type == REQUEST_COMPLETE_BATCH_JOB)
		job_epilog_complete(comp_msg->job_id, comp_msg->node_name, 0);
	i = job_complete(comp_msg->job_id, uid, job_requeue, false,
			 comp_msg->job_rc);
	error_code = MAX(error_code, i);
	unlock_slurmctld(job_write_lock);
	_throttle_fini(&active_rpc_cnt);

#ifdef HAVE_BG
	if (block_desc.bg_block_id) {
		block_desc.reason = slurm_strerror(comp_msg->slurm_rc);
		block_desc.state = BG_BLOCK_ERROR_FLAG;
		i = select_g_update_block(&block_desc);
		error_code = MAX(error_code, i);
		xfree(block_desc.bg_block_id);
	}
#endif

	/* this has to be done after the job_complete */

	END_TIMER2("_slurm_rpc_complete_batch_script");

	/* return result */
	if (error_code) {
		info("_slurm_rpc_complete_batch_script JobId=%u: %s ",
		     comp_msg->job_id,
		     slurm_strerror(error_code));
		slurm_send_rc_msg(msg, error_code);
	} else {
		debug2("_slurm_rpc_complete_batch_script JobId=%u %s",
		       comp_msg->job_id, TIME_STR);
		slurmctld_diag_stats.jobs_completed++;
		dump_job = true;
		if (replace_batch_job(msg, job_ptr))
			run_sched = true;
	}

	if (run_sched)
		(void) schedule(0);		/* Has own locking */
	if (dump_job)
		(void) schedule_job_save();	/* Has own locking */
	if (dump_node)
		(void) schedule_node_save();	/* Has own locking */
}

/* _slurm_rpc_job_step_create - process RPC to create/register a job step
 *	with the step_mgr */
static void _slurm_rpc_job_step_create(slurm_msg_t * msg)
{
	static int active_rpc_cnt = 0;
	int error_code = SLURM_SUCCESS;
	DEF_TIMERS;
	slurm_msg_t resp;
	struct step_record *step_rec;
	job_step_create_response_msg_t job_step_resp;
	job_step_create_request_msg_t *req_step_msg =
		(job_step_create_request_msg_t *) msg->data;
	slurm_cred_t *slurm_cred = (slurm_cred_t *) NULL;
	/* Locks: Write jobs, read nodes */
	slurmctld_lock_t job_write_lock = {
		NO_LOCK, WRITE_LOCK, READ_LOCK, NO_LOCK };
	uid_t uid = g_slurm_auth_get_uid(msg->auth_cred, NULL);

	START_TIMER;
	debug2("Processing RPC: REQUEST_JOB_STEP_CREATE from uid=%d", uid);

	dump_step_desc(req_step_msg);
	if (uid && (uid != req_step_msg->user_id)) {
		error("Security violation, JOB_STEP_CREATE RPC from uid=%d "
		      "to run as uid %u",
		      uid, req_step_msg->user_id);
		slurm_send_rc_msg(msg, ESLURM_USER_ID_MISSING);
		return;
	}

#if defined HAVE_FRONT_END && !defined HAVE_BGQ	&& !defined HAVE_ALPS_CRAY
	/* Limited job step support */
	/* Non-super users not permitted to run job steps on front-end.
	 * A single slurmd can not handle a heavy load. */
	if (!validate_slurm_user(uid)) {
		info("Attempt to execute job step by uid=%d", uid);
		slurm_send_rc_msg(msg, ESLURM_NO_STEPS);
		return;
	}
#endif
	if (error_code == SLURM_SUCCESS) {
		_throttle_start(&active_rpc_cnt);
		lock_slurmctld(job_write_lock);
		error_code = step_create(req_step_msg, &step_rec, false);
	}
	if (error_code == SLURM_SUCCESS) {
		error_code = _make_step_cred(step_rec, &slurm_cred);
		ext_sensors_g_get_stepstartdata(step_rec);
	}
	END_TIMER2("_slurm_rpc_job_step_create");

	/* return result */
	if (error_code) {
		unlock_slurmctld(job_write_lock);
		_throttle_fini(&active_rpc_cnt);
		if (error_code == ESLURM_PROLOG_RUNNING) {
			debug("_slurm_rpc_job_step_create for job %u: %s",
			      req_step_msg->job_id, slurm_strerror(error_code));
		} else {
			info("_slurm_rpc_job_step_create for job %u: %s",
			     req_step_msg->job_id, slurm_strerror(error_code));
		}
		slurm_send_rc_msg(msg, error_code);
	} else {
		slurm_step_layout_t *layout = step_rec->step_layout;

		info("sched: _slurm_rpc_job_step_create: StepId=%u.%u %s %s",
		     step_rec->job_ptr->job_id, step_rec->step_id,
		     req_step_msg->node_list, TIME_STR);

		job_step_resp.job_step_id = step_rec->step_id;
		job_step_resp.resv_ports  = step_rec->resv_ports;
		job_step_resp.step_layout = layout;
#ifdef HAVE_FRONT_END
		if (step_rec->job_ptr->batch_host) {
			job_step_resp.step_layout->front_end =
				xstrdup(step_rec->job_ptr->batch_host);
		}
#endif
		job_step_resp.cred           = slurm_cred;
		job_step_resp.select_jobinfo = step_rec->select_jobinfo;
		job_step_resp.switch_job     = step_rec->switch_job;

		unlock_slurmctld(job_write_lock);
		_throttle_fini(&active_rpc_cnt);
		slurm_msg_t_init(&resp);
		resp.flags = msg->flags;
		resp.protocol_version = msg->protocol_version;
		resp.address = msg->address;
		resp.msg_type = RESPONSE_JOB_STEP_CREATE;
		resp.data = &job_step_resp;

		slurm_send_node_msg(msg->conn_fd, &resp);
		slurm_cred_destroy(slurm_cred);
		schedule_job_save();	/* Sets own locks */
	}
}

/* _slurm_rpc_job_step_get_info - process request for job step info */
static void _slurm_rpc_job_step_get_info(slurm_msg_t * msg)
{
	DEF_TIMERS;
	void *resp_buffer = NULL;
	int resp_buffer_size = 0;
	int error_code = SLURM_SUCCESS;
	job_step_info_request_msg_t *request =
		(job_step_info_request_msg_t *) msg->data;
	/* Locks: Read config, job, write partition (for filtering) */
	slurmctld_lock_t job_read_lock = {
		READ_LOCK, READ_LOCK, NO_LOCK, WRITE_LOCK };
	uid_t uid = g_slurm_auth_get_uid(msg->auth_cred, NULL);

	START_TIMER;
	debug3("Processing RPC: REQUEST_JOB_STEP_INFO from uid=%d", uid);

	lock_slurmctld(job_read_lock);

	if ((request->last_update - 1) >= last_job_update) {
		unlock_slurmctld(job_read_lock);
		debug3("_slurm_rpc_job_step_get_info, no change");
		error_code = SLURM_NO_CHANGE_IN_DATA;
	} else {
		Buf buffer = init_buf(BUF_SIZE);
		error_code = pack_ctld_job_step_info_response_msg(
			request->job_id, request->step_id,
			uid, request->show_flags, buffer,
			msg->protocol_version);
		unlock_slurmctld(job_read_lock);
		END_TIMER2("_slurm_rpc_job_step_get_info");
		if (error_code) {
			/* job_id:step_id not found or otherwise *\
			   \* error message is printed elsewhere    */
			debug3("_slurm_rpc_job_step_get_info: %s",
			       slurm_strerror(error_code));
			free_buf(buffer);
		} else {
			resp_buffer_size = get_buf_offset(buffer);
			resp_buffer = xfer_buf_data(buffer);
			debug3("_slurm_rpc_job_step_get_info size=%d %s",
			       resp_buffer_size, TIME_STR);
		}
	}

	if (error_code)
		slurm_send_rc_msg(msg, error_code);
	else {
		slurm_msg_t response_msg;

		slurm_msg_t_init(&response_msg);
		response_msg.flags = msg->flags;
		response_msg.protocol_version = msg->protocol_version;
		response_msg.address = msg->address;
		response_msg.msg_type = RESPONSE_JOB_STEP_INFO;
		response_msg.data = resp_buffer;
		response_msg.data_size = resp_buffer_size;
		slurm_send_node_msg(msg->conn_fd, &response_msg);
		xfree(resp_buffer);
	}
}

static bool _is_valid_will_run_user(job_desc_msg_t *job_desc_msg, uid_t uid)
{
	char *account = NULL;

	if ((uid == job_desc_msg->user_id) || validate_operator(uid))
		return true;

	if (job_desc_msg->job_id != NO_VAL) {
		struct job_record *job_ptr;
		job_ptr = find_job_record(job_desc_msg->job_id);
		if (job_ptr)
			account = job_ptr->account;
	} else if (job_desc_msg->account)
		account = job_desc_msg->account;

	if (account && assoc_mgr_is_user_acct_coord(acct_db_conn, uid, account))
		return true;

	return false;
}

/* _slurm_rpc_job_will_run - process RPC to determine if job with given
 *	configuration can be initiated */
static void _slurm_rpc_job_will_run(slurm_msg_t * msg)
{
	/* init */
	DEF_TIMERS;
	int error_code = SLURM_SUCCESS;
	struct job_record *job_ptr = NULL;
	job_desc_msg_t *job_desc_msg = (job_desc_msg_t *) msg->data;
	/* Locks: Write job, read node, read partition */
	slurmctld_lock_t job_write_lock = {
		NO_LOCK, WRITE_LOCK, READ_LOCK, READ_LOCK };
	uid_t uid = g_slurm_auth_get_uid(msg->auth_cred, NULL);
	uint16_t port;	/* dummy value */
	slurm_addr_t resp_addr;
	will_run_response_msg_t *resp = NULL;
	char *err_msg = NULL;

	START_TIMER;
	debug2("Processing RPC: REQUEST_JOB_WILL_RUN from uid=%d", uid);

	/* do RPC call */
	if (!_is_valid_will_run_user(job_desc_msg, uid)) {
		error_code = ESLURM_USER_ID_MISSING;
		error("Security violation, JOB_WILL_RUN RPC from uid=%d", uid);
	}
	if ((job_desc_msg->alloc_node == NULL)
	    ||  (job_desc_msg->alloc_node[0] == '\0')) {
		error_code = ESLURM_INVALID_NODE_NAME;
		error("REQUEST_JOB_WILL_RUN lacks alloc_node from uid=%d", uid);
	}
	if (error_code == SLURM_SUCCESS)
		error_code = validate_job_create_req(job_desc_msg);
<<<<<<< HEAD
	slurm_get_peer_addr(msg->conn_fd, &resp_addr);
	job_desc_msg->resp_host = xmalloc(16);
	slurm_get_ip_str(&resp_addr, &port, job_desc_msg->resp_host, 16);
	dump_job_desc(job_desc_msg);
	if (error_code == SLURM_SUCCESS) {
		lock_slurmctld(job_write_lock);
		if (job_desc_msg->job_id == NO_VAL) {
			error_code = job_allocate(job_desc_msg, false,
						  true, &resp, true, uid,
						  &job_ptr, &err_msg);
		} else {	/* existing job test */
			error_code = job_start_data(job_desc_msg, &resp);
=======

	if (!slurm_get_peer_addr(msg->conn_fd, &resp_addr)) {
		job_desc_msg->resp_host = xmalloc(16);
		slurm_get_ip_str(&resp_addr, &port,
				 job_desc_msg->resp_host, 16);
		dump_job_desc(job_desc_msg);
		if (error_code == SLURM_SUCCESS) {
			lock_slurmctld(job_write_lock);
			if (job_desc_msg->job_id == NO_VAL) {
				error_code = job_allocate(job_desc_msg, false,
							  true, &resp,
							  true, uid, &job_ptr);
			} else {	/* existing job test */
				error_code = job_start_data(job_desc_msg,
							    &resp);
			}
			unlock_slurmctld(job_write_lock);
			END_TIMER2("_slurm_rpc_job_will_run");
>>>>>>> f9ea996b
		}
	} else if (errno)
		error_code = errno;
	else
		error_code = SLURM_ERROR;

	/* return result */
	if (error_code) {
		debug2("_slurm_rpc_job_will_run: %s",
		       slurm_strerror(error_code));
		if (err_msg)
			slurm_send_rc_err_msg(msg, error_code, err_msg);
		else
			slurm_send_rc_msg(msg, error_code);
	} else if (resp) {
		slurm_msg_t response_msg;
		/* init response_msg structure */
		slurm_msg_t_init(&response_msg);
		response_msg.flags = msg->flags;
		response_msg.protocol_version = msg->protocol_version;
		response_msg.address = msg->address;
		response_msg.msg_type = RESPONSE_JOB_WILL_RUN;
		response_msg.data = resp;
		slurm_send_node_msg(msg->conn_fd, &response_msg);
		slurm_free_will_run_response_msg(resp);
		debug2("_slurm_rpc_job_will_run success %s", TIME_STR);
	} else {
		debug2("_slurm_rpc_job_will_run success %s", TIME_STR);
		if (job_desc_msg->job_id == NO_VAL)
			slurm_send_rc_msg(msg, SLURM_SUCCESS);
	}
	xfree(err_msg);
}

/* _slurm_rpc_node_registration - process RPC to determine if a node's
 *	actual configuration satisfies the configured specification */
static void _slurm_rpc_node_registration(slurm_msg_t * msg)
{
	/* init */
	DEF_TIMERS;
	int error_code = SLURM_SUCCESS;
	slurm_node_registration_status_msg_t *node_reg_stat_msg =
		(slurm_node_registration_status_msg_t *) msg->data;
	/* Locks: Read config, write job, write node */
	slurmctld_lock_t job_write_lock = {
		READ_LOCK, WRITE_LOCK, WRITE_LOCK, NO_LOCK };
	uid_t uid = g_slurm_auth_get_uid(msg->auth_cred, NULL);

	START_TIMER;
	debug2("Processing RPC: MESSAGE_NODE_REGISTRATION_STATUS from uid=%d",
	       uid);
	if (!validate_slurm_user(uid)) {
		error_code = ESLURM_USER_ID_MISSING;
		error("Security violation, NODE_REGISTER RPC from uid=%d", uid);
	}
	if (error_code == SLURM_SUCCESS) {
		/* do RPC call */
		if (!(slurmctld_conf.debug_flags & DEBUG_FLAG_NO_CONF_HASH) &&
		    (node_reg_stat_msg->hash_val != NO_VAL) &&
		    (node_reg_stat_msg->hash_val != slurm_get_hash_val())) {
			error("Node %s appears to have a different slurm.conf "
			      "than the slurmctld.  This could cause issues "
			      "with communication and functionality.  "
			      "Please review both files and make sure they "
			      "are the same.  If this is expected ignore, and "
			      "set DebugFlags=NO_CONF_HASH in your slurm.conf.",
			      node_reg_stat_msg->node_name);
		}
		lock_slurmctld(job_write_lock);
#ifdef HAVE_FRONT_END		/* Operates only on front-end */
		error_code = validate_nodes_via_front_end(node_reg_stat_msg);
#else
		validate_jobs_on_node(node_reg_stat_msg);
		error_code = validate_node_specs(node_reg_stat_msg);
#endif
		unlock_slurmctld(job_write_lock);
		END_TIMER2("_slurm_rpc_node_registration");
	}

	/* return result */
	if (error_code) {
		error("_slurm_rpc_node_registration node=%s: %s",
		      node_reg_stat_msg->node_name,
		      slurm_strerror(error_code));
		slurm_send_rc_msg(msg, error_code);
	} else {
		debug2("_slurm_rpc_node_registration complete for %s %s",
		       node_reg_stat_msg->node_name, TIME_STR);
		slurm_send_rc_msg(msg, SLURM_SUCCESS);
	}
}

/* _slurm_rpc_job_alloc_info - process RPC to get details on existing job */
static void _slurm_rpc_job_alloc_info(slurm_msg_t * msg)
{
	int error_code = SLURM_SUCCESS;
	slurm_msg_t response_msg;
	struct job_record *job_ptr;
	DEF_TIMERS;
	job_alloc_info_msg_t *job_info_msg =
		(job_alloc_info_msg_t *) msg->data;
	job_alloc_info_response_msg_t job_info_resp_msg;
	/* Locks: Read config, job, read node */
	slurmctld_lock_t job_read_lock = {
		READ_LOCK, READ_LOCK, READ_LOCK, NO_LOCK };
	uid_t uid = g_slurm_auth_get_uid(msg->auth_cred, NULL);
	bool do_unlock = false;

	START_TIMER;
	debug2("Processing RPC: REQUEST_JOB_ALLOCATION_INFO from uid=%d", uid);

	/* do RPC call */
	do_unlock = true;
	lock_slurmctld(job_read_lock);
	error_code = job_alloc_info(uid, job_info_msg->job_id, &job_ptr);
	END_TIMER2("_slurm_rpc_job_alloc_info");

	/* return result */
	if (error_code || (job_ptr == NULL) || (job_ptr->job_resrcs == NULL)) {
		if (do_unlock)
			unlock_slurmctld(job_read_lock);
		debug2("_slurm_rpc_job_alloc_info: JobId=%u, uid=%u: %s",
		       job_info_msg->job_id, uid,
		       slurm_strerror(error_code));
		slurm_send_rc_msg(msg, error_code);
	} else {
		info("_slurm_rpc_job_alloc_info JobId=%u NodeList=%s %s",
		     job_info_msg->job_id, job_ptr->nodes, TIME_STR);

		/* send job_ID  and node_name_ptr */
		job_info_resp_msg.num_cpu_groups = job_ptr->job_resrcs->
			cpu_array_cnt;
		job_info_resp_msg.cpu_count_reps =
			xmalloc(sizeof(uint32_t) *
				job_ptr->job_resrcs->cpu_array_cnt);
		memcpy(job_info_resp_msg.cpu_count_reps,
		       job_ptr->job_resrcs->cpu_array_reps,
		       (sizeof(uint32_t) * job_ptr->job_resrcs->cpu_array_cnt));
		job_info_resp_msg.cpus_per_node  =
			xmalloc(sizeof(uint16_t) *
				job_ptr->job_resrcs->cpu_array_cnt);
		memcpy(job_info_resp_msg.cpus_per_node,
		       job_ptr->job_resrcs->cpu_array_value,
		       (sizeof(uint16_t) * job_ptr->job_resrcs->cpu_array_cnt));
		job_info_resp_msg.error_code     = error_code;
		job_info_resp_msg.job_id         = job_info_msg->job_id;
		job_info_resp_msg.node_addr      =
			xmalloc(sizeof(slurm_addr_t) * job_ptr->node_cnt);
		memcpy(job_info_resp_msg.node_addr, job_ptr->node_addr,
		       (sizeof(slurm_addr_t) * job_ptr->node_cnt));
		job_info_resp_msg.node_cnt       = job_ptr->node_cnt;
		job_info_resp_msg.node_list      = xstrdup(job_ptr->nodes);
		job_info_resp_msg.select_jobinfo =
			select_g_select_jobinfo_copy(job_ptr->select_jobinfo);
		unlock_slurmctld(job_read_lock);

		slurm_msg_t_init(&response_msg);
		response_msg.flags = msg->flags;
		response_msg.protocol_version = msg->protocol_version;
		response_msg.msg_type    = RESPONSE_JOB_ALLOCATION_INFO;
		response_msg.data        = &job_info_resp_msg;

		slurm_send_node_msg(msg->conn_fd, &response_msg);
		select_g_select_jobinfo_free(job_info_resp_msg.select_jobinfo);
		xfree(job_info_resp_msg.cpu_count_reps);
		xfree(job_info_resp_msg.cpus_per_node);
		xfree(job_info_resp_msg.node_addr);
		xfree(job_info_resp_msg.node_list);
	}
}

/* _slurm_rpc_job_alloc_info_lite - process RPC to get minor details
   on existing job */
static void _slurm_rpc_job_alloc_info_lite(slurm_msg_t * msg)
{
	int error_code = SLURM_SUCCESS, i, j;
	slurm_msg_t response_msg;
	struct job_record *job_ptr;
	DEF_TIMERS;
	job_alloc_info_msg_t *job_info_msg =
		(job_alloc_info_msg_t *) msg->data;
	resource_allocation_response_msg_t job_info_resp_msg;
	/* Locks: Read config, job, read node */
	slurmctld_lock_t job_read_lock = {
		READ_LOCK, READ_LOCK, READ_LOCK, NO_LOCK };
	uid_t uid = g_slurm_auth_get_uid(msg->auth_cred, NULL);
	bool do_unlock = false;

	START_TIMER;
	debug2("Processing RPC: REQUEST_JOB_ALLOCATION_INFO_LITE from uid=%d",
	       uid);

	/* do RPC call */
	do_unlock = true;
	lock_slurmctld(job_read_lock);
	error_code = job_alloc_info(uid, job_info_msg->job_id, &job_ptr);
	END_TIMER2("_slurm_rpc_job_alloc_info_lite");

	/* return result */
	if (error_code || (job_ptr == NULL) || (job_ptr->job_resrcs == NULL)) {
		if (do_unlock)
			unlock_slurmctld(job_read_lock);
		debug2("_slurm_rpc_job_alloc_info_lite: JobId=%u, uid=%u: %s",
		       job_info_msg->job_id, uid, slurm_strerror(error_code));
		slurm_send_rc_msg(msg, error_code);
	} else {
		debug("_slurm_rpc_job_alloc_info_lite JobId=%u NodeList=%s %s",
		      job_info_msg->job_id, job_ptr->nodes, TIME_STR);

		/* send job_ID and node_name_ptr */
		if (bit_equal(job_ptr->node_bitmap,
			      job_ptr->job_resrcs->node_bitmap)) {
			job_info_resp_msg.num_cpu_groups = job_ptr->job_resrcs->
				cpu_array_cnt;
			job_info_resp_msg.cpu_count_reps =
				xmalloc(sizeof(uint32_t) *
					job_ptr->job_resrcs->
					cpu_array_cnt);
			memcpy(job_info_resp_msg.cpu_count_reps,
			       job_ptr->job_resrcs->cpu_array_reps,
			       (sizeof(uint32_t) *
				job_ptr->job_resrcs->cpu_array_cnt));
			job_info_resp_msg.cpus_per_node  =
				xmalloc(sizeof(uint16_t) *
					job_ptr->job_resrcs->
					cpu_array_cnt);
			memcpy(job_info_resp_msg.cpus_per_node,
			       job_ptr->job_resrcs->cpu_array_value,
			       (sizeof(uint16_t) *
				job_ptr->job_resrcs->cpu_array_cnt));
		} else {
			/* Job has changed size, rebuild CPU count info */
			job_info_resp_msg.num_cpu_groups = job_ptr->node_cnt;
			job_info_resp_msg.cpu_count_reps =
				xmalloc(sizeof(uint32_t) *
					job_ptr->node_cnt);
			job_info_resp_msg.cpus_per_node =
				xmalloc(sizeof(uint32_t) *
					job_ptr->node_cnt);
			for (i=0, j=-1; i<job_ptr->job_resrcs->nhosts; i++) {
				if (job_ptr->job_resrcs->cpus[i] == 0)
					continue;
				if ((j == -1) ||
				    (job_info_resp_msg.cpus_per_node[j] !=
				     job_ptr->job_resrcs->cpus[i])) {
					j++;
					job_info_resp_msg.cpus_per_node[j] =
						job_ptr->job_resrcs->cpus[i];
					job_info_resp_msg.cpu_count_reps[j] = 1;
				} else {
					job_info_resp_msg.cpu_count_reps[j]++;
				}
			}
			job_info_resp_msg.num_cpu_groups = j + 1;
		}
		job_info_resp_msg.error_code     = error_code;
		job_info_resp_msg.job_id         = job_info_msg->job_id;
		job_info_resp_msg.node_cnt       = job_ptr->node_cnt;
		job_info_resp_msg.node_list      = xstrdup(job_ptr->nodes);
		job_info_resp_msg.alias_list     = xstrdup(job_ptr->alias_list);
		job_info_resp_msg.select_jobinfo =
			select_g_select_jobinfo_copy(job_ptr->select_jobinfo);
		unlock_slurmctld(job_read_lock);

		slurm_msg_t_init(&response_msg);
		response_msg.flags = msg->flags;
		response_msg.protocol_version = msg->protocol_version;
		response_msg.msg_type    = RESPONSE_JOB_ALLOCATION_INFO_LITE;
		response_msg.data        = &job_info_resp_msg;

		slurm_send_node_msg(msg->conn_fd, &response_msg);
		select_g_select_jobinfo_free(job_info_resp_msg.select_jobinfo);
		xfree(job_info_resp_msg.cpu_count_reps);
		xfree(job_info_resp_msg.cpus_per_node);
		xfree(job_info_resp_msg.node_list);
	}
}

/* _slurm_rpc_job_sbcast_cred - process RPC to get details on existing job
 *	plus sbcast credential */
static void _slurm_rpc_job_sbcast_cred(slurm_msg_t * msg)
{
	int error_code = SLURM_SUCCESS;
	slurm_msg_t response_msg;
	struct job_record *job_ptr;
	DEF_TIMERS;
	job_alloc_info_msg_t *job_info_msg =
		(job_alloc_info_msg_t *) msg->data;
	job_sbcast_cred_msg_t job_info_resp_msg;
	sbcast_cred_t *sbcast_cred;
	/* Locks: Read config, job, read node */
	slurmctld_lock_t job_read_lock = {
		READ_LOCK, READ_LOCK, READ_LOCK, NO_LOCK };
	uid_t uid = g_slurm_auth_get_uid(msg->auth_cred, NULL);

	START_TIMER;
	debug2("Processing RPC: REQUEST_JOB_SBCAST_CRED from uid=%d", uid);

	/* do RPC call */
	lock_slurmctld(job_read_lock);
	error_code = job_alloc_info(uid, job_info_msg->job_id, &job_ptr);
	END_TIMER2("_slurm_rpc_job_alloc_info");

	/* return result */
	if (error_code || (job_ptr == NULL)) {
		unlock_slurmctld(job_read_lock);
		debug2("_slurm_rpc_job_sbcast_cred: JobId=%u, uid=%u: %s",
		       job_info_msg->job_id, uid,
		       slurm_strerror(error_code));
		slurm_send_rc_msg(msg, error_code);
	} else if ((sbcast_cred =
		    create_sbcast_cred(slurmctld_config.cred_ctx,
				       job_ptr->job_id,
				       job_ptr->nodes,
				       job_ptr->end_time)) == NULL){
		unlock_slurmctld(job_read_lock);
		error("_slurm_rpc_job_sbcast_cred JobId=%u cred create error",
		      job_info_msg->job_id);
		slurm_send_rc_msg(msg, SLURM_ERROR);
	} else {
		info("_slurm_rpc_job_sbcast_cred JobId=%u NodeList=%s %s",
		     job_info_msg->job_id, job_ptr->nodes, TIME_STR);

		job_info_resp_msg.job_id         = job_ptr->job_id;
		job_info_resp_msg.node_addr      =
			xmalloc(sizeof(slurm_addr_t) * job_ptr->node_cnt);
		memcpy(job_info_resp_msg.node_addr, job_ptr->node_addr,
		       (sizeof(slurm_addr_t) * job_ptr->node_cnt));
		job_info_resp_msg.node_cnt       = job_ptr->node_cnt;
		job_info_resp_msg.node_list      = xstrdup(job_ptr->nodes);
		job_info_resp_msg.sbcast_cred    = sbcast_cred;
		unlock_slurmctld(job_read_lock);

		slurm_msg_t_init(&response_msg);
		response_msg.flags = msg->flags;
		response_msg.protocol_version = msg->protocol_version;
		response_msg.msg_type    = RESPONSE_JOB_SBCAST_CRED;
		response_msg.data        = &job_info_resp_msg;

		slurm_send_node_msg(msg->conn_fd, &response_msg);
		xfree(job_info_resp_msg.node_addr);
		xfree(job_info_resp_msg.node_list);
		delete_sbcast_cred(sbcast_cred);
	}
}

/* _slurm_rpc_ping - process ping RPC */
static void _slurm_rpc_ping(slurm_msg_t * msg)
{
	/* We could authenticate here, if desired */

	/* return result */
	slurm_send_rc_msg(msg, SLURM_SUCCESS);
}


/* _slurm_rpc_reconfigure_controller - process RPC to re-initialize
 *	slurmctld from configuration file
 * Anything you add to this function must be added to the
 * slurm_reconfigure function inside controller.c try
 * to keep these in sync.
 */
static void _slurm_rpc_reconfigure_controller(slurm_msg_t * msg)
{
	int error_code = SLURM_SUCCESS;
	static bool in_progress = false;
	DEF_TIMERS;
	/* Locks: Write configuration, job, node and partition */
	slurmctld_lock_t config_write_lock = {
		WRITE_LOCK, WRITE_LOCK, WRITE_LOCK, WRITE_LOCK };
	uid_t uid = g_slurm_auth_get_uid(msg->auth_cred, NULL);

	START_TIMER;
	info("Processing RPC: REQUEST_RECONFIGURE from uid=%d", uid);
	if (!validate_super_user(uid)) {
		error("Security violation, RECONFIGURE RPC from uid=%d", uid);
		error_code = ESLURM_USER_ID_MISSING;
	}
	if (in_progress)
		error_code = EINPROGRESS;

	/* do RPC call */
	if (error_code == SLURM_SUCCESS) {
		debug("sched: begin reconfiguration");
		lock_slurmctld(config_write_lock);
		in_progress = true;
		error_code = read_slurm_conf(1, true);
		if (error_code == SLURM_SUCCESS) {
			_update_cred_key();
			set_slurmctld_state_loc();
			msg_to_slurmd(REQUEST_RECONFIGURE);
		}
		in_progress = false;
		slurm_sched_g_partition_change();	/* notify sched plugin */
		unlock_slurmctld(config_write_lock);
		assoc_mgr_set_missing_uids();
		start_power_mgr(&slurmctld_config.thread_id_power);
		trigger_reconfig();
	}
	END_TIMER2("_slurm_rpc_reconfigure_controller");

	/* return result */
	if (error_code) {
		error("_slurm_rpc_reconfigure_controller: %s",
		      slurm_strerror(error_code));
		slurm_send_rc_msg(msg, error_code);
	} else {
		info("_slurm_rpc_reconfigure_controller: completed %s",
		     TIME_STR);
		slurm_send_rc_msg(msg, SLURM_SUCCESS);
		priority_g_reconfig(false);	/* notify priority plugin too */
		schedule(0);			/* has its own locks */
		save_all_state();
	}
}

/* _slurm_rpc_takeover - process takeover RPC */
static void _slurm_rpc_takeover(slurm_msg_t * msg)
{
	int error_code = SLURM_SUCCESS;
	uid_t uid = g_slurm_auth_get_uid(msg->auth_cred, NULL);

	/* We could authenticate here, if desired */
	if (!validate_super_user(uid)) {
		error("Security violation, TAKEOVER RPC from uid=%d", uid);
		error_code = ESLURM_USER_ID_MISSING;
	} else {
		/* takeover is not possible in controller mode */
		/* return success */
		info("Performing RPC: REQUEST_TAKEOVER : "
		     "already in controller mode - skipping");
	}

	slurm_send_rc_msg(msg, error_code);

}

/* _slurm_rpc_shutdown_controller - process RPC to shutdown slurmctld */
static void _slurm_rpc_shutdown_controller(slurm_msg_t * msg)
{
	int error_code = SLURM_SUCCESS, i;
	uint16_t options = 0;
	shutdown_msg_t *shutdown_msg = (shutdown_msg_t *) msg->data;
	uid_t uid = g_slurm_auth_get_uid(msg->auth_cred, NULL);
	/* Locks: Read node */
	slurmctld_lock_t node_read_lock = {
		NO_LOCK, NO_LOCK, READ_LOCK, NO_LOCK };

	if (!validate_super_user(uid)) {
		error("Security violation, SHUTDOWN RPC from uid=%d", uid);
		error_code = ESLURM_USER_ID_MISSING;
	}
	if (error_code);
	else if (msg->msg_type == REQUEST_CONTROL) {
		info("Performing RPC: REQUEST_CONTROL");
		/* resume backup mode */
		slurmctld_config.resume_backup = true;
	} else {
		info("Performing RPC: REQUEST_SHUTDOWN");
		options = shutdown_msg->options;
	}

	/* do RPC call */
	if (error_code)
		;
	else if (options == 1)
		info("performing immeditate shutdown without state save");
	else if (slurmctld_config.shutdown_time)
		debug2("shutdown RPC issued when already in progress");
	else {
		if ((msg->msg_type == REQUEST_SHUTDOWN) &&
		    (options == 0)) {
			/* This means (msg->msg_type != REQUEST_CONTROL) */
			lock_slurmctld(node_read_lock);
			msg_to_slurmd(REQUEST_SHUTDOWN);
			unlock_slurmctld(node_read_lock);
		}
		if (slurmctld_config.thread_id_sig)	/* signal clean-up */
			pthread_kill(slurmctld_config.thread_id_sig, SIGTERM);
		else {
			error("thread_id_sig undefined, hard shutdown");
			slurmctld_config.shutdown_time = time(NULL);
			/* send REQUEST_SHUTDOWN_IMMEDIATE RPC */
			slurmctld_shutdown();
		}
	}

	if (msg->msg_type == REQUEST_CONTROL) {
		/* Wait for workload to dry up before sending reply.
		 * One thread should remain, this one. */
		for (i = 1; i < CONTROL_TIMEOUT; i++) {
			if (slurmctld_config.server_thread_count <= 1)
				break;
			sleep(1);
		}
		if (slurmctld_config.server_thread_count > 1)
			error("REQUEST_CONTROL reply with %d active threads",
			      slurmctld_config.server_thread_count);
		/* save_all_state();	performed by _slurmctld_background */
	}


	slurm_send_rc_msg(msg, error_code);
	if ((error_code == SLURM_SUCCESS) && (options == 1) &&
	    (slurmctld_config.thread_id_sig))
		pthread_kill(slurmctld_config.thread_id_sig, SIGABRT);
}

/* _slurm_rpc_shutdown_controller_immediate - process RPC to shutdown
 *	slurmctld */
static void _slurm_rpc_shutdown_controller_immediate(slurm_msg_t * msg)
{
	int error_code = SLURM_SUCCESS;
	uid_t uid = g_slurm_auth_get_uid(msg->auth_cred, NULL);

	if (!validate_super_user(uid)) {
		error("Security violation, SHUTDOWN_IMMEDIATE RPC from uid=%d",
		      uid);
		error_code = ESLURM_USER_ID_MISSING;
	}

	/* do RPC call */
	/* No op: just used to knock loose accept RPC thread */
	if (error_code == SLURM_SUCCESS)
		debug("Performing RPC: REQUEST_SHUTDOWN_IMMEDIATE");
}

/* _slurm_rpc_step_complete - process step completion RPC to note the
 *      completion of a job step on at least some nodes.
 *	If the job step is complete, it may
 *	represent the termination of an entire job */
static void _slurm_rpc_step_complete(slurm_msg_t *msg)
{
	static int active_rpc_cnt = 0;
	int error_code = SLURM_SUCCESS, rc, rem;
	uint32_t step_rc;
	DEF_TIMERS;
	step_complete_msg_t *req = (step_complete_msg_t *)msg->data;
	/* Locks: Write job, write node */
	slurmctld_lock_t job_write_lock = {
		NO_LOCK, WRITE_LOCK, WRITE_LOCK, NO_LOCK };
	uid_t uid = g_slurm_auth_get_uid(msg->auth_cred, NULL);
	bool job_requeue = false;
	bool dump_job = false, dump_node = false;

	/* init */
	START_TIMER;
	debug("Processing RPC: REQUEST_STEP_COMPLETE for %u.%u "
	      "nodes %u-%u rc=%u uid=%d",
	      req->job_id, req->job_step_id,
	      req->range_first, req->range_last,
	      req->step_rc, uid);

	_throttle_start(&active_rpc_cnt);
	lock_slurmctld(job_write_lock);
	rc = step_partial_comp(req, uid, &rem, &step_rc);

	if (rc || rem) {	/* some error or not totally done */
		/* Note: Error printed within step_partial_comp */
		unlock_slurmctld(job_write_lock);
		_throttle_fini(&active_rpc_cnt);
		slurm_send_rc_msg(msg, rc);
		if (!rc)	/* partition completion */
			schedule_job_save();	/* Has own locking */
		return;
	}

	if (req->job_step_id == SLURM_BATCH_SCRIPT) {
		/* FIXME: test for error, possibly cause batch job requeue */
		error_code = job_complete(req->job_id, uid, job_requeue,
					  false, step_rc);
		unlock_slurmctld(job_write_lock);
		_throttle_fini(&active_rpc_cnt);
		END_TIMER2("_slurm_rpc_step_complete");

		/* return result */
		if (error_code) {
			info("_slurm_rpc_step_complete JobId=%u: %s",
			     req->job_id, slurm_strerror(error_code));
			slurm_send_rc_msg(msg, error_code);
		} else {
			debug2("sched: _slurm_rpc_step_complete JobId=%u: %s",
			       req->job_id, TIME_STR);
			slurm_send_rc_msg(msg, SLURM_SUCCESS);
			dump_job = true;
		}
	} else {
		error_code = job_step_complete(req->job_id, req->job_step_id,
					       uid, job_requeue, step_rc);
		unlock_slurmctld(job_write_lock);
		_throttle_fini(&active_rpc_cnt);
		END_TIMER2("_slurm_rpc_step_complete");

		/* return result */
		if (error_code) {
			info("_slurm_rpc_step_complete 1 StepId=%u.%u %s",
			     req->job_id, req->job_step_id,
			     slurm_strerror(error_code));
			slurm_send_rc_msg(msg, error_code);
		} else {
			info("sched: _slurm_rpc_step_complete StepId=%u.%u %s",
			     req->job_id, req->job_step_id, TIME_STR);
			slurm_send_rc_msg(msg, SLURM_SUCCESS);
			dump_job = true;
		}
	}
	if (dump_job)
		(void) schedule_job_save();	/* Has own locking */
	if (dump_node)
		(void) schedule_node_save();	/* Has own locking */
}

/* _slurm_rpc_step_layout - return the step layout structure for
 *      a job step, if it currently exists
 */
static void _slurm_rpc_step_layout(slurm_msg_t *msg)
{
	int error_code = SLURM_SUCCESS;
	slurm_msg_t response_msg;
	DEF_TIMERS;
	job_step_id_msg_t *req = (job_step_id_msg_t *)msg->data;
	slurm_step_layout_t *step_layout = NULL;
	/* Locks: Read config job, write node */
	slurmctld_lock_t job_read_lock = {
		READ_LOCK, READ_LOCK, READ_LOCK, NO_LOCK };
	uid_t uid = g_slurm_auth_get_uid(msg->auth_cred, NULL);
	struct job_record *job_ptr = NULL;
	struct step_record *step_ptr = NULL;

	START_TIMER;
	debug2("Processing RPC: REQUEST_STEP_LAYOUT, from uid=%d", uid);

	lock_slurmctld(job_read_lock);
	error_code = job_alloc_info(uid, req->job_id, &job_ptr);
	END_TIMER2("_slurm_rpc_step_layout");
	/* return result */
	if (error_code || (job_ptr == NULL)) {
		unlock_slurmctld(job_read_lock);
		if (error_code == ESLURM_ACCESS_DENIED) {
			error("Security vioation, REQUEST_STEP_LAYOUT for "
			      "JobId=%u from uid=%u", req->job_id, uid);
		} else {
			debug2("_slurm_rpc_step_layout: JobId=%u, uid=%u: %s",
			       req->job_id, uid,
			       slurm_strerror(error_code));
		}
		slurm_send_rc_msg(msg, error_code);
		return;
	}

	step_ptr = find_step_record(job_ptr, req->step_id);
	if (!step_ptr) {
		unlock_slurmctld(job_read_lock);
		debug2("_slurm_rpc_step_layout: "
		       "JobId=%u.%u Not Found",
		       req->job_id, req->step_id);
		slurm_send_rc_msg(msg, ESLURM_INVALID_JOB_ID);
		return;
	}
	step_layout = slurm_step_layout_copy(step_ptr->step_layout);
#ifdef HAVE_FRONT_END
	if (job_ptr->batch_host)
		step_layout->front_end = xstrdup(job_ptr->batch_host);
#endif
	unlock_slurmctld(job_read_lock);

	slurm_msg_t_init(&response_msg);
	response_msg.flags = msg->flags;
	response_msg.protocol_version = msg->protocol_version;
	response_msg.msg_type    = RESPONSE_STEP_LAYOUT;
	response_msg.data        = step_layout;

	slurm_send_node_msg(msg->conn_fd, &response_msg);
	slurm_step_layout_destroy(step_layout);
}

/* _slurm_rpc_step_update - update a job step
 */
static void _slurm_rpc_step_update(slurm_msg_t *msg)
{
	DEF_TIMERS;
	step_update_request_msg_t *req =
		(step_update_request_msg_t *) msg->data;
	/* Locks: Write job */
	slurmctld_lock_t job_write_lock = {
		NO_LOCK, WRITE_LOCK, NO_LOCK, NO_LOCK };
	uid_t uid = g_slurm_auth_get_uid(msg->auth_cred, NULL);
	int rc;

	START_TIMER;
	debug2("Processing RPC: REQUEST_STEP_UPDATE, from uid=%d", uid);

	lock_slurmctld(job_write_lock);
	rc = update_step(req, uid);
	unlock_slurmctld(job_write_lock);
	END_TIMER2("_slurm_rpc_step_update");

	slurm_send_rc_msg(msg, rc);
}

/* _slurm_rpc_submit_batch_job - process RPC to submit a batch job */
static void _slurm_rpc_submit_batch_job(slurm_msg_t * msg)
{
	static time_t config_update = 0;
	static bool defer_sched = false;
	static int active_rpc_cnt = 0;
	int error_code = SLURM_SUCCESS;
	DEF_TIMERS;
	uint32_t step_id = 0;
	struct job_record *job_ptr = NULL;
	slurm_msg_t response_msg;
	submit_response_msg_t submit_msg;
	job_desc_msg_t *job_desc_msg = (job_desc_msg_t *) msg->data;
	/* Locks: Write job, read node, read partition */
	slurmctld_lock_t job_write_lock = {
		NO_LOCK, WRITE_LOCK, READ_LOCK, READ_LOCK };
	uid_t uid = g_slurm_auth_get_uid(msg->auth_cred, NULL);
	int schedule_cnt = 1;
	char *err_msg = NULL;

	START_TIMER;
	debug2("Processing RPC: REQUEST_SUBMIT_BATCH_JOB from uid=%d", uid);

	if (config_update != slurmctld_conf.last_update) {
		char *sched_params = slurm_get_sched_params();
		defer_sched = (sched_params && strstr(sched_params,"defer"));
		xfree(sched_params);
	}

	slurm_msg_t_init(&response_msg);
	response_msg.flags = msg->flags;
	response_msg.protocol_version = msg->protocol_version;

	/* do RPC call */
	if ( (uid != job_desc_msg->user_id) && (!validate_super_user(uid)) ) {
		/* NOTE: Super root can submit a batch job for any user */
		error_code = ESLURM_USER_ID_MISSING;
		error("Security violation, SUBMIT_JOB from uid=%d", uid);
	}
	if ((job_desc_msg->alloc_node == NULL) ||
	    (job_desc_msg->alloc_node[0] == '\0')) {
		error_code = ESLURM_INVALID_NODE_NAME;
		error("REQUEST_SUBMIT_BATCH_JOB lacks alloc_node from uid=%d", uid);
	}
	if (error_code == SLURM_SUCCESS) {
		error_code = validate_job_create_req(job_desc_msg);
		if (job_desc_msg->array_bitmap)
			schedule_cnt = 0;	/* Do full schedule cycle */
	}
	dump_job_desc(job_desc_msg);
	if (error_code == SLURM_SUCCESS) {
		_throttle_start(&active_rpc_cnt);
		lock_slurmctld(job_write_lock);
		if (job_desc_msg->job_id != SLURM_BATCH_SCRIPT) {
			job_ptr = find_job_record(job_desc_msg->job_id);
			if (job_ptr && IS_JOB_FINISHED(job_ptr)) {
				if (IS_JOB_COMPLETING(job_ptr)) {
					info("Attempt to re-use active "
					     "job id %u", job_ptr->job_id);
					slurm_send_rc_msg(
						msg,
						ESLURM_DUPLICATE_JOB_ID);
					unlock_slurmctld(job_write_lock);
					_throttle_fini(&active_rpc_cnt);
					return;
				}
				job_ptr = NULL;	/* OK to re-use job id */
			}
		} else
			job_ptr = NULL;

		if (job_ptr) {	/* Active job allocation */
#if defined HAVE_FRONT_END && !defined HAVE_BGQ	&& !defined HAVE_ALPS_CRAY
			/* Limited job step support */
			/* Non-super users not permitted to run job steps on
			 * front-end. A single slurmd can not handle a heavy
			 * load. */
			if (!validate_slurm_user(uid)) {
				info("Attempt to execute batch job step by "
				     "uid=%d", uid);
				slurm_send_rc_msg(msg, ESLURM_NO_STEPS);
				unlock_slurmctld(job_write_lock);
				_throttle_fini(&active_rpc_cnt);
				return;
			}
#endif

			if (job_ptr->user_id != uid) {
				error("Security violation, uid=%d attempting "
				      "to execute a step within job %u owned "
				      "by user %u",
		 		      uid, job_ptr->job_id,
				      job_ptr->user_id);
				slurm_send_rc_msg(msg, ESLURM_USER_ID_MISSING);
				unlock_slurmctld(job_write_lock);
				_throttle_fini(&active_rpc_cnt);
				return;
			}
			if (job_ptr->details &&
			    job_ptr->details->prolog_running) {
				slurm_send_rc_msg(msg, EAGAIN);
				unlock_slurmctld(job_write_lock);
				_throttle_fini(&active_rpc_cnt);
				return;
			}

			error_code = _launch_batch_step(job_desc_msg, uid,
							&step_id);
			unlock_slurmctld(job_write_lock);
			_throttle_fini(&active_rpc_cnt);
			END_TIMER2("_slurm_rpc_submit_batch_job");

			if (error_code != SLURM_SUCCESS) {
				info("_launch_batch_step: %s",
				     slurm_strerror(error_code));
				slurm_send_rc_msg(msg, error_code);
			} else {
				info("_launch_batch_step StepId=%u.%u %s",
				     job_desc_msg->job_id, step_id,
				     TIME_STR);
				submit_msg.job_id     = job_desc_msg->job_id;
				submit_msg.step_id    = step_id;
				submit_msg.error_code = error_code;
				response_msg.msg_type =
					RESPONSE_SUBMIT_BATCH_JOB;

				response_msg.data = &submit_msg;
				slurm_send_node_msg(msg->conn_fd,
						    &response_msg);
				schedule_job_save();
			}
			return;
		}

		/* Create new job allocation */
		error_code = job_allocate(job_desc_msg,
					  job_desc_msg->immediate, false,
					  NULL, 0, uid, &job_ptr, &err_msg);
		unlock_slurmctld(job_write_lock);
		_throttle_fini(&active_rpc_cnt);
		END_TIMER2("_slurm_rpc_submit_batch_job");
		if (job_desc_msg->immediate && (error_code != SLURM_SUCCESS))
			error_code = ESLURM_CAN_NOT_START_IMMEDIATELY;
	}

	/* return result */
	if ((error_code != SLURM_SUCCESS) &&
	    (error_code != ESLURM_JOB_HELD) &&
	    (error_code != ESLURM_NODE_NOT_AVAIL) &&
	    (error_code != ESLURM_QOS_THRES) &&
	    (error_code != ESLURM_RESERVATION_NOT_USABLE) &&
	    (error_code != ESLURM_REQUESTED_PART_CONFIG_UNAVAILABLE)) {
		info("_slurm_rpc_submit_batch_job: %s",
		     slurm_strerror(error_code));
		if (err_msg)
			slurm_send_rc_err_msg(msg, error_code, err_msg);
		else
			slurm_send_rc_msg(msg, error_code);
	} else if (!job_ptr) {	/* Mostly to avoid CLANG error */
		fatal("job_allocate failed to allocate job, rc=%d",error_code);
	} else {
		if (job_ptr->part_ptr_list)
			schedule_cnt *= list_count(job_ptr->part_ptr_list);
		info("_slurm_rpc_submit_batch_job JobId=%u %s",
		     job_ptr->job_id, TIME_STR);
		/* send job_ID */
		submit_msg.job_id     = job_ptr->job_id;
		submit_msg.step_id    = SLURM_BATCH_SCRIPT;
		submit_msg.error_code = error_code;
		response_msg.msg_type = RESPONSE_SUBMIT_BATCH_JOB;
		response_msg.data = &submit_msg;
		slurm_send_node_msg(msg->conn_fd, &response_msg);
		/* We need to use schedule() to initiate a batch job in order
		 * to run the various prologs, boot the node, etc.
		 * We also run schedule() even if this job could not start,
		 * say due to a higher priority job, since the locks are
		 * released above and we might start some other job here.
		 *
		 * In defer mode, avoid triggering the scheduler logic
		 * for every submit batch job request.
		 */
		if (!defer_sched)
			(void) schedule(schedule_cnt); /* has own locks */
		schedule_job_save();	/* has own locks */
		schedule_node_save();	/* has own locks */
	}
	xfree(err_msg);
}

/* _slurm_rpc_update_job - process RPC to update the configuration of a
 *	job (e.g. priority) */
static void _slurm_rpc_update_job(slurm_msg_t * msg)
{
	int error_code;
	DEF_TIMERS;
	job_desc_msg_t *job_desc_msg = (job_desc_msg_t *) msg->data;
	/* Locks: Write job, read node, read partition */
	slurmctld_lock_t job_write_lock = {
		NO_LOCK, WRITE_LOCK, READ_LOCK, READ_LOCK };
	uid_t uid = g_slurm_auth_get_uid(msg->auth_cred, NULL);

	START_TIMER;
	debug2("Processing RPC: REQUEST_UPDATE_JOB from uid=%d", uid);

	/* do RPC call */
	dump_job_desc(job_desc_msg);
	lock_slurmctld(job_write_lock);
	error_code = update_job(job_desc_msg, uid);
	unlock_slurmctld(job_write_lock);
	END_TIMER2("_slurm_rpc_update_job");

	/* return result */
	if (error_code) {
		info("_slurm_rpc_update_job JobId=%u uid=%d: %s",
		     job_desc_msg->job_id, uid, slurm_strerror(error_code));
		slurm_send_rc_msg(msg, error_code);
	} else {
		info("_slurm_rpc_update_job complete JobId=%u uid=%d %s",
		       job_desc_msg->job_id, uid, TIME_STR);
		slurm_send_rc_msg(msg, SLURM_SUCCESS);
		/* Below functions provide their own locking */
		schedule(0);
		schedule_job_save();
		schedule_node_save();
	}
}

/*
 * slurm_drain_nodes - process a request to drain a list of nodes,
 *	no-op for nodes already drained or draining
 * node_list IN - list of nodes to drain
 * reason IN - reason to drain the nodes
 * reason_uid IN - who set the reason
 * RET SLURM_SUCCESS or error code
 * NOTE: This is utilzed by plugins and not via RPC and it sets its
 *	own locks.
 */
extern int slurm_drain_nodes(char *node_list, char *reason, uint32_t reason_uid)
{
	int error_code;
	DEF_TIMERS;
	/* Locks: Write  node */
	slurmctld_lock_t node_write_lock = {
		NO_LOCK, NO_LOCK, WRITE_LOCK, NO_LOCK };

	START_TIMER;
	lock_slurmctld(node_write_lock);
	error_code = drain_nodes(node_list, reason, reason_uid);
	unlock_slurmctld(node_write_lock);
	END_TIMER2("slurm_drain_nodes");

	return error_code;
}

/*
 * slurm_fail_job - terminate a job due to a launch failure
 *      no-op for jobs already terminated
 * job_id IN - slurm job id
 * IN job_state - desired job state (JOB_BOOT_FAIL, JOB_NODE_FAIL, etc.)
 * RET SLURM_SUCCESS or error code
 * NOTE: This is utilzed by plugins and not via RPC and it sets its
 *      own locks.
 */
extern int slurm_fail_job(uint32_t job_id, uint16_t job_state)
{
	int error_code;
	DEF_TIMERS;
	/* Locks: Write job and node */
	slurmctld_lock_t job_write_lock = {
		NO_LOCK, WRITE_LOCK, WRITE_LOCK, NO_LOCK };

	START_TIMER;
	lock_slurmctld(job_write_lock);
	error_code = job_fail(job_id, job_state);
	unlock_slurmctld(job_write_lock);
	END_TIMER2("slurm_fail_job");

	return error_code;
}

/*
 * _slurm_rpc_update_front_end - process RPC to update the configuration of a
 *	front_end node (e.g. UP/DOWN)
 */
static void _slurm_rpc_update_front_end(slurm_msg_t * msg)
{
	int error_code = SLURM_SUCCESS;
	DEF_TIMERS;
	update_front_end_msg_t *update_front_end_msg_ptr =
		(update_front_end_msg_t *) msg->data;
	/* Locks: write node */
	slurmctld_lock_t node_write_lock = {
		NO_LOCK, NO_LOCK, WRITE_LOCK, NO_LOCK };
	uid_t uid = g_slurm_auth_get_uid(msg->auth_cred, NULL);

	START_TIMER;
	debug2("Processing RPC: REQUEST_UPDATE_FRONT_END from uid=%d", uid);
	if (!validate_super_user(uid)) {
		error_code = ESLURM_USER_ID_MISSING;
		error("Security violation, UPDATE_FRONT_END RPC from uid=%d",
		      uid);
	}

	if (error_code == SLURM_SUCCESS) {
		/* do RPC call */
		lock_slurmctld(node_write_lock);
		error_code = update_front_end(update_front_end_msg_ptr);
		unlock_slurmctld(node_write_lock);
		END_TIMER2("_slurm_rpc_update_front_end");
	}

	/* return result */
	if (error_code) {
		info("_slurm_rpc_update_front_end for %s: %s",
		     update_front_end_msg_ptr->name,
		     slurm_strerror(error_code));
		slurm_send_rc_msg(msg, error_code);
	} else {
		debug2("_slurm_rpc_update_front_end complete for %s %s",
		       update_front_end_msg_ptr->name, TIME_STR);
		slurm_send_rc_msg(msg, SLURM_SUCCESS);
	}
}

/*
 * _slurm_rpc_update_node - process RPC to update the configuration of a
 *	node (e.g. UP/DOWN)
 */
static void _slurm_rpc_update_node(slurm_msg_t * msg)
{
	int error_code = SLURM_SUCCESS;
	DEF_TIMERS;
	update_node_msg_t *update_node_msg_ptr =
		(update_node_msg_t *) msg->data;
	/* Locks: Write job and write node */
	slurmctld_lock_t node_write_lock = {
		NO_LOCK, WRITE_LOCK, WRITE_LOCK, NO_LOCK };
	uid_t uid = g_slurm_auth_get_uid(msg->auth_cred, NULL);

	START_TIMER;
	debug2("Processing RPC: REQUEST_UPDATE_NODE from uid=%d", uid);
	if (!validate_super_user(uid)) {
		error_code = ESLURM_USER_ID_MISSING;
		error("Security violation, UPDATE_NODE RPC from uid=%d", uid);
	}

	if (error_code == SLURM_SUCCESS) {
		/* do RPC call */
		lock_slurmctld(node_write_lock);
		error_code = update_node(update_node_msg_ptr);
		unlock_slurmctld(node_write_lock);
		END_TIMER2("_slurm_rpc_update_node");
	}

	/* return result */
	if (error_code) {
		info("_slurm_rpc_update_node for %s: %s",
		     update_node_msg_ptr->node_names,
		     slurm_strerror(error_code));
		slurm_send_rc_msg(msg, error_code);
	} else {
		debug2("_slurm_rpc_update_node complete for %s %s",
		       update_node_msg_ptr->node_names, TIME_STR);
		slurm_send_rc_msg(msg, SLURM_SUCCESS);
	}

	/* Below functions provide their own locks */
	if (schedule(0))
		schedule_job_save();
	schedule_node_save();
	trigger_reconfig();
}

/* _slurm_rpc_update_partition - process RPC to update the configuration
 *	of a partition (e.g. UP/DOWN) */
static void _slurm_rpc_update_partition(slurm_msg_t * msg)
{
	int error_code = SLURM_SUCCESS;
	DEF_TIMERS;
	update_part_msg_t *part_desc_ptr = (update_part_msg_t *) msg->data;
	/* Locks: Read config, write job, read node, write partition
	 * NOTE: job write lock due to gang scheduler support */
	slurmctld_lock_t part_write_lock = {
		READ_LOCK, WRITE_LOCK, READ_LOCK, WRITE_LOCK };
	uid_t uid = g_slurm_auth_get_uid(msg->auth_cred, NULL);

	START_TIMER;
	debug2("Processing RPC: REQUEST_UPDATE_PARTITION from uid=%d", uid);
	if (!validate_super_user(uid)) {
		error_code = ESLURM_USER_ID_MISSING;
		error("Security violation, UPDATE_PARTITION RPC from uid=%d",
		      uid);
	}

	if (error_code == SLURM_SUCCESS) {
		/* do RPC call */
		if (msg->msg_type == REQUEST_CREATE_PARTITION) {
			lock_slurmctld(part_write_lock);
			error_code = update_part(part_desc_ptr, true);
			unlock_slurmctld(part_write_lock);
		} else {
			lock_slurmctld(part_write_lock);
			error_code = update_part(part_desc_ptr, false);
			unlock_slurmctld(part_write_lock);
		}
		END_TIMER2("_slurm_rpc_update_partition");
	}

	/* return result */
	if (error_code) {
		info("_slurm_rpc_update_partition partition=%s: %s",
		     part_desc_ptr->name, slurm_strerror(error_code));
		slurm_send_rc_msg(msg, error_code);
	} else {
		debug2("_slurm_rpc_update_partition complete for %s %s",
		       part_desc_ptr->name, TIME_STR);
		slurm_send_rc_msg(msg, SLURM_SUCCESS);

		/* NOTE: These functions provide their own locks */
		schedule_part_save();
		if (schedule(0)) {
			schedule_job_save();
			schedule_node_save();
		}
	}
}

/* _slurm_rpc_delete_partition - process RPC to delete a partition */
static void _slurm_rpc_delete_partition(slurm_msg_t * msg)
{
	/* init */
	int error_code = SLURM_SUCCESS;
	DEF_TIMERS;
	delete_part_msg_t *part_desc_ptr = (delete_part_msg_t *) msg->data;
	/* Locks: write job, read node, write partition */
	slurmctld_lock_t part_write_lock = {
		NO_LOCK, WRITE_LOCK, READ_LOCK, WRITE_LOCK };
	uid_t uid = g_slurm_auth_get_uid(msg->auth_cred, NULL);

	START_TIMER;
	debug2("Processing RPC: REQUEST_DELETE_PARTITION from uid=%d", uid);
	if (!validate_super_user(uid)) {
		error_code = ESLURM_USER_ID_MISSING;
		error("Security violation, DELETE_PARTITION RPC from uid=%d",
		      uid);
	}

	if (error_code == SLURM_SUCCESS) {
		/* do RPC call */
		lock_slurmctld(part_write_lock);
		error_code = delete_partition(part_desc_ptr);
		unlock_slurmctld(part_write_lock);
		END_TIMER2("_slurm_rpc_delete_partition");
	}

	/* return result */
	if (error_code) {
		info("_slurm_rpc_delete_partition partition=%s: %s",
		     part_desc_ptr->name, slurm_strerror(error_code));
		slurm_send_rc_msg(msg, error_code);
	} else {
		info("_slurm_rpc_delete_partition complete for %s %s",
		     part_desc_ptr->name, TIME_STR);
		slurm_send_rc_msg(msg, SLURM_SUCCESS);

		/* NOTE: These functions provide their own locks */
		schedule(0);
		save_all_state();

	}
}

/* _slurm_rpc_resv_create - process RPC to create a reservation */
static void _slurm_rpc_resv_create(slurm_msg_t * msg)
{
	int error_code = SLURM_SUCCESS;
	DEF_TIMERS;
	resv_desc_msg_t *resv_desc_ptr = (resv_desc_msg_t *)
		msg->data;
	/* Locks: write node, read partition */
	slurmctld_lock_t node_write_lock = {
		NO_LOCK, NO_LOCK, WRITE_LOCK, READ_LOCK };
	uid_t uid = g_slurm_auth_get_uid(msg->auth_cred, NULL);

	START_TIMER;
	debug2("Processing RPC: REQUEST_CREATE_RESERVATION from uid=%d", uid);
	if (!validate_operator(uid)) {
		error_code = ESLURM_USER_ID_MISSING;
		error("Security violation, CREATE_RESERVATION RPC from uid=%d",
		      uid);
	}

	if (error_code == SLURM_SUCCESS) {
		/* do RPC call */
		lock_slurmctld(node_write_lock);
		error_code = create_resv(resv_desc_ptr);
		unlock_slurmctld(node_write_lock);
		END_TIMER2("_slurm_rpc_resv_create");
	}

	/* return result */
	if (error_code) {
		if (resv_desc_ptr->name) {
			info("_slurm_rpc_resv_create reservation=%s: %s",
			     resv_desc_ptr->name, slurm_strerror(error_code));
		} else {
			info("_slurm_rpc_resv_create: %s",
			     slurm_strerror(error_code));
		}
		slurm_send_rc_msg(msg, error_code);
	} else {
		slurm_msg_t response_msg;
		reservation_name_msg_t resv_resp_msg;

		debug2("_slurm_rpc_resv_create complete for %s %s",
		       resv_desc_ptr->name, TIME_STR);
		/* send reservation name */
		slurm_msg_t_init(&response_msg);
		response_msg.flags = msg->flags;
		response_msg.protocol_version = msg->protocol_version;
		resv_resp_msg.name    = resv_desc_ptr->name;
		response_msg.msg_type = RESPONSE_CREATE_RESERVATION;
		response_msg.data     = &resv_resp_msg;
		slurm_send_node_msg(msg->conn_fd, &response_msg);

		/* NOTE: These functions provide their own locks */
		if (schedule(0)) {
			schedule_job_save();
			schedule_node_save();
		}
	}
}

/* _slurm_rpc_resv_update - process RPC to update a reservation */
static void _slurm_rpc_resv_update(slurm_msg_t * msg)
{
	int error_code = SLURM_SUCCESS;
	DEF_TIMERS;
	resv_desc_msg_t *resv_desc_ptr = (resv_desc_msg_t *)
		msg->data;
	/* Locks: write node, read partition */
	slurmctld_lock_t node_write_lock = {
		NO_LOCK, NO_LOCK, WRITE_LOCK, READ_LOCK };
	uid_t uid = g_slurm_auth_get_uid(msg->auth_cred, NULL);

	START_TIMER;
	debug2("Processing RPC: REQUEST_UPDATE_RESERVATION from uid=%d", uid);
	if (!validate_operator(uid)) {
		error_code = ESLURM_USER_ID_MISSING;
		error("Security violation, UPDATE_RESERVATION RPC from uid=%d",
		      uid);
	}

	if (error_code == SLURM_SUCCESS) {
		/* do RPC call */
		lock_slurmctld(node_write_lock);
		error_code = update_resv(resv_desc_ptr);
		unlock_slurmctld(node_write_lock);
		END_TIMER2("_slurm_rpc_resv_update");
	}

	/* return result */
	if (error_code) {
		info("_slurm_rpc_resv_update reservation=%s: %s",
		     resv_desc_ptr->name, slurm_strerror(error_code));
		slurm_send_rc_msg(msg, error_code);
	} else {
		debug2("_slurm_rpc_resv_update complete for %s %s",
		       resv_desc_ptr->name, TIME_STR);
		slurm_send_rc_msg(msg, SLURM_SUCCESS);

		/* NOTE: These functions provide their own locks */
		if (schedule(0)) {
			schedule_job_save();
			schedule_node_save();
		}
	}
}

/* _slurm_rpc_resv_delete - process RPC to delete a reservation */
static void _slurm_rpc_resv_delete(slurm_msg_t * msg)
{
	/* init */
	int error_code = SLURM_SUCCESS;
	DEF_TIMERS;
	reservation_name_msg_t *resv_desc_ptr = (reservation_name_msg_t *)
		msg->data;
	/* Locks: read job, write node */
	slurmctld_lock_t node_write_lock = {
		NO_LOCK, READ_LOCK, WRITE_LOCK, NO_LOCK };
	uid_t uid = g_slurm_auth_get_uid(msg->auth_cred, NULL);

	START_TIMER;
	debug2("Processing RPC: REQUEST_DELETE_RESERVTION from uid=%d", uid);
	if (!validate_operator(uid)) {
		error_code = ESLURM_USER_ID_MISSING;
		error("Security violation, DELETE_RESERVTION RPC from uid=%d",
		      uid);
	}

	if (error_code == SLURM_SUCCESS) {
		/* do RPC call */
		lock_slurmctld(node_write_lock);
		error_code = delete_resv(resv_desc_ptr);
		unlock_slurmctld(node_write_lock);
		END_TIMER2("_slurm_rpc_resv_delete");
	}

	/* return result */
	if (error_code) {
		info("_slurm_rpc_delete_reservation partition=%s: %s",
		     resv_desc_ptr->name, slurm_strerror(error_code));
		slurm_send_rc_msg(msg, error_code);
	} else {
		info("_slurm_rpc_delete_reservation complete for %s %s",
		     resv_desc_ptr->name, TIME_STR);
		slurm_send_rc_msg(msg, SLURM_SUCCESS);

		/* NOTE: These functions provide their own locks */
		if (schedule(0)) {
			schedule_job_save();
			schedule_node_save();
		}

	}
}

/* _slurm_rpc_resv_show - process RPC to dump reservation info */
static void _slurm_rpc_resv_show(slurm_msg_t * msg)
{
	resv_info_request_msg_t *resv_req_msg = (resv_info_request_msg_t *)
		msg->data;
	DEF_TIMERS;
	/* Locks: read node */
	slurmctld_lock_t node_read_lock = {
		NO_LOCK, NO_LOCK, READ_LOCK, NO_LOCK };
	uid_t uid = g_slurm_auth_get_uid(msg->auth_cred, NULL);
	slurm_msg_t response_msg;
	char *dump;
	int dump_size;

	START_TIMER;
	debug2("Processing RPC: REQUEST_RESERVATION_INFO from uid=%d", uid);
	if ((slurmctld_conf.private_data & PRIVATE_DATA_RESERVATIONS) &&
	    (!validate_operator(uid))) {
		debug2("Security violation, REQUEST_RESERVATION_INFO "
		       "RPC from uid=%d", uid);
		slurm_send_rc_msg(msg, ESLURM_ACCESS_DENIED);
	} else if ((resv_req_msg->last_update - 1) >= last_resv_update) {
		debug2("_slurm_rpc_resv_show, no change");
		slurm_send_rc_msg(msg, SLURM_NO_CHANGE_IN_DATA);
	} else {
		lock_slurmctld(node_read_lock);
		show_resv(&dump, &dump_size, uid, msg->protocol_version);
		unlock_slurmctld(node_read_lock);
		END_TIMER2("_slurm_rpc_resv_show");

		/* init response_msg structure */
		slurm_msg_t_init(&response_msg);
		response_msg.flags = msg->flags;
		response_msg.protocol_version = msg->protocol_version;
		response_msg.address = msg->address;
		response_msg.msg_type = RESPONSE_RESERVATION_INFO;
		response_msg.data = dump;
		response_msg.data_size = dump_size;

		/* send message */
		slurm_send_node_msg(msg->conn_fd, &response_msg);
		xfree(dump);
	}
}

/* _slurm_rpc_update_block - process RPC to update the configuration
 *	of a block (e.g. FREE/ERROR/DELETE) */
static void _slurm_rpc_update_block(slurm_msg_t * msg)
{
	int error_code = SLURM_SUCCESS;
	DEF_TIMERS;
	update_block_msg_t *block_desc_ptr = (update_block_msg_t *) msg->data;
	uid_t uid = g_slurm_auth_get_uid(msg->auth_cred, NULL);
	char *name = NULL;
	START_TIMER;

	debug2("Processing RPC: REQUEST_UPDATE_BLOCK from uid=%d", uid);
	if (!validate_super_user(uid)) {
		error_code = ESLURM_USER_ID_MISSING;
		error("Security violation, UPDATE_BLOCK RPC from uid=%d", uid);
		if (block_desc_ptr->bg_block_id) {
			name = block_desc_ptr->bg_block_id;
		} else if (block_desc_ptr->mp_str) {
			name = block_desc_ptr->mp_str;
		}
	}

	if (error_code == SLURM_SUCCESS) {
		/* do RPC call */
		if (block_desc_ptr->bg_block_id) {
			error_code = select_g_update_block(block_desc_ptr);
			END_TIMER2("_slurm_rpc_update_block");
			name = block_desc_ptr->bg_block_id;
		} else if (block_desc_ptr->mp_str) {
			error_code = select_g_update_sub_node(block_desc_ptr);
			END_TIMER2("_slurm_rpc_update_subbp");
			name = block_desc_ptr->mp_str;
		} else {
			error("Unknown update for blocks");
			error_code = SLURM_ERROR;
			END_TIMER2("_slurm_rpc_update_block");
		}
	}

	/* return result */
	if (error_code) {
		info("_slurm_rpc_update_block %s: %s",
		     name,
		     slurm_strerror(error_code));
		slurm_send_rc_msg(msg, error_code);
	} else {
		debug2("_slurm_rpc_update_block complete for %s %s",
		       name, TIME_STR);
		slurm_send_rc_msg(msg, SLURM_SUCCESS);
	}
}

/* determine of nodes are ready for the job */
static void _slurm_rpc_job_ready(slurm_msg_t * msg)
{
	int error_code, result;
	job_id_msg_t *id_msg = (job_id_msg_t *) msg->data;
	DEF_TIMERS;
	/* Locks: read job */
	slurmctld_lock_t job_read_lock = {
		NO_LOCK, READ_LOCK, NO_LOCK, NO_LOCK };
	slurm_msg_t response_msg;
	return_code_msg_t rc_msg;

	START_TIMER;
	lock_slurmctld(job_read_lock);
	error_code = job_node_ready(id_msg->job_id, &result);
	unlock_slurmctld(job_read_lock);
	END_TIMER2("_slurm_rpc_job_ready");

	if (error_code) {
		debug2("_slurm_rpc_job_ready: %s",
		       slurm_strerror(error_code));
		slurm_send_rc_msg(msg, error_code);
	} else {
		debug2("_slurm_rpc_job_ready(%u)=%d %s", id_msg->job_id,
		       result, TIME_STR);
		slurm_msg_t_init(&response_msg);
		response_msg.flags = msg->flags;
		response_msg.protocol_version = msg->protocol_version;
		response_msg.address = msg->address;
		rc_msg.return_code = result;
		response_msg.data = &rc_msg;
		if(_is_prolog_finished(id_msg->job_id)) {
			response_msg.msg_type = RESPONSE_JOB_READY;
		} else {
			response_msg.msg_type = RESPONSE_PROLOG_EXECUTING;
		}
		slurm_send_node_msg(msg->conn_fd, &response_msg);
	}
}

/* Check if prolog has already finished */
static int _is_prolog_finished(uint32_t job_id) {
	int is_running = 0;
	struct job_record  *job_ptr;

	slurmctld_lock_t job_read_lock = {
		NO_LOCK, READ_LOCK, NO_LOCK, NO_LOCK };
	lock_slurmctld(job_read_lock);
	job_ptr = find_job_record(job_id);
	if (job_ptr) {
		is_running = (job_ptr->state_reason != WAIT_PROLOG);
	}
	unlock_slurmctld(job_read_lock);
	return is_running;
}

/* get node select info plugin */
static void  _slurm_rpc_block_info(slurm_msg_t * msg)
{
	int error_code = SLURM_SUCCESS;
	Buf buffer = NULL;
	block_info_request_msg_t *sel_req_msg =
		(block_info_request_msg_t *) msg->data;
	slurm_msg_t response_msg;
	/* Locks: read config */
	slurmctld_lock_t config_read_lock = {
		READ_LOCK, NO_LOCK, NO_LOCK, NO_LOCK };
	DEF_TIMERS;
	uid_t uid = g_slurm_auth_get_uid(msg->auth_cred, NULL);

	START_TIMER;
	debug2("Processing RPC: REQUEST_BLOCK_INFO from uid=%d", uid);
	lock_slurmctld(config_read_lock);
	if ((slurmctld_conf.private_data & PRIVATE_DATA_NODES) &&
	    !validate_operator(uid)) {
		error_code = ESLURM_ACCESS_DENIED;
		error("Security violation, REQUEST_BLOCK_INFO RPC from uid=%d",
		      uid);
	}
	unlock_slurmctld(config_read_lock);
	if (error_code == SLURM_SUCCESS) {
		error_code = select_g_pack_select_info(
			sel_req_msg->last_update, sel_req_msg->show_flags,
			&buffer, msg->protocol_version);
	}
	END_TIMER2("_slurm_rpc_block_info");

	if (error_code) {
		debug3("_slurm_rpc_block_info: %s",
		       slurm_strerror(error_code));
		slurm_send_rc_msg(msg, error_code);
	} else {
		/* init response_msg structure */
		slurm_msg_t_init(&response_msg);
		response_msg.flags = msg->flags;
		response_msg.protocol_version = msg->protocol_version;
		response_msg.address = msg->address;
		response_msg.msg_type = RESPONSE_BLOCK_INFO;
		response_msg.data = get_buf_data(buffer);
		response_msg.data_size = get_buf_offset(buffer);
		/* send message */
		slurm_send_node_msg(msg->conn_fd, &response_msg);

		if (buffer)
			free_buf(buffer);
	}
}

/* Reset the job credential key based upon configuration parameters.
 * NOTE: READ lock_slurmctld config before entry */
static void _update_cred_key(void)
{
	slurm_cred_ctx_key_update(slurmctld_config.cred_ctx,
				  slurmctld_conf.job_credential_private_key);
}

inline static void _slurm_rpc_suspend(slurm_msg_t * msg)
{
	int error_code = SLURM_SUCCESS;
	DEF_TIMERS;
	suspend_msg_t *sus_ptr = (suspend_msg_t *) msg->data;
	/* Locks: write job and node */
	slurmctld_lock_t job_write_lock = {
		NO_LOCK, WRITE_LOCK, WRITE_LOCK, NO_LOCK };
	uid_t uid = g_slurm_auth_get_uid(msg->auth_cred, NULL);
	char *op;

	START_TIMER;
	switch (sus_ptr->op) {
	case SUSPEND_JOB:
		op = "suspend";
		break;
	case RESUME_JOB:
		op = "resume";
		break;
	default:
		op = "unknown";
	}
	info("Processing RPC: REQUEST_SUSPEND(%s) from uid=%u",
	     op, (unsigned int) uid);

	lock_slurmctld(job_write_lock);
	error_code = job_suspend(sus_ptr, uid, msg->conn_fd, true,
				 msg->protocol_version);
	unlock_slurmctld(job_write_lock);
	END_TIMER2("_slurm_rpc_suspend");

	if (error_code) {
		info("_slurm_rpc_suspend(%s) %u: %s", op,
		     sus_ptr->job_id, slurm_strerror(error_code));
	} else {
		info("_slurm_rpc_suspend(%s) for %u %s", op,
		     sus_ptr->job_id, TIME_STR);
		/* Functions below provide their own locking */
		if (sus_ptr->op == SUSPEND_JOB)
			(void) schedule(0);
		schedule_job_save();
	}
}

inline static void _slurm_rpc_requeue(slurm_msg_t * msg)
{
	int error_code = SLURM_SUCCESS;
	DEF_TIMERS;
	requeue_msg_t *req_ptr = (requeue_msg_t *)msg->data;
	/* Locks: write job and node */
	slurmctld_lock_t job_write_lock = {
		NO_LOCK, WRITE_LOCK, WRITE_LOCK, NO_LOCK };
	uid_t uid = g_slurm_auth_get_uid(msg->auth_cred, NULL);
	struct job_record *job_ptr;

	START_TIMER;
	info("%s: Processing RPC: REQUEST_REQUEUE from uid=%d", __func__, uid);

	job_ptr = find_job_record(req_ptr->job_id);
	if (job_ptr == NULL) {
		slurm_msg_t resp_msg;
		return_code_msg_t rc_msg;

		info("%s: %u: %s", __func__, req_ptr->job_id,
		     slurm_strerror(ESLURM_INVALID_JOB_ID));

		slurm_msg_t_init(&resp_msg);
		resp_msg.protocol_version = msg->protocol_version;
		resp_msg.msg_type  = RESPONSE_SLURM_RC;
		rc_msg.return_code = ESLURM_INVALID_JOB_ID;
		resp_msg.data      = &rc_msg;
		slurm_send_node_msg(msg->conn_fd, &resp_msg);

		return;
	}

	lock_slurmctld(job_write_lock);
	error_code = job_requeue(uid,
	                         req_ptr->job_id,
	                         msg->conn_fd,
	                         msg->protocol_version,
	                         false);
	unlock_slurmctld(job_write_lock);
	END_TIMER2("_slurm_rpc_requeue");

	if (error_code) {

		if (error_code == ESLURM_TRANSITION_STATE_NO_UPDATE) {
			/* The job is in state JOB_COMPLETING save the
			 * requested operation and carry on. The requeue
			 * will be done after the last job epilog completes.
			 */
			if (req_ptr->state & JOB_SPECIAL_EXIT)
				job_ptr->job_state |= JOB_SPECIAL_EXIT;
			if (req_ptr->state & JOB_REQUEUE_HOLD)
				job_ptr->job_state |= JOB_REQUEUE_HOLD;
			job_ptr->job_state |= JOB_REQUEUE;

		} else {
			info("%s: %u: %s", __func__, req_ptr->job_id,
			     slurm_strerror(error_code));
		}

		return;
	}

	/* Requeue operation went all right, see if the user
	 * wants to mark the job as special case or hold it.
	 */
	if (req_ptr->state & JOB_SPECIAL_EXIT)
		job_ptr->job_state |= JOB_SPECIAL_EXIT;
	if (req_ptr->state & JOB_REQUEUE_HOLD)
		job_ptr->job_state |= JOB_REQUEUE_HOLD;

	job_hold_requeue(job_ptr);

	info("%s: %u: %s", __func__, req_ptr->job_id, TIME_STR);

	/* Functions below provide their own locking
	 */
	schedule_job_save();
}

/* Assorted checkpoint operations */
inline static void  _slurm_rpc_checkpoint(slurm_msg_t * msg)
{
	int error_code = SLURM_SUCCESS;
	DEF_TIMERS;
	checkpoint_msg_t *ckpt_ptr = (checkpoint_msg_t *) msg->data;
	/* Locks: write job lock, read node lock */
	slurmctld_lock_t job_write_lock = {
		NO_LOCK, WRITE_LOCK, READ_LOCK, NO_LOCK };
	uid_t uid = g_slurm_auth_get_uid(msg->auth_cred, NULL);
	char *op;

	START_TIMER;
	switch (ckpt_ptr->op) {
	case CHECK_ABLE:
		op = "able";
		break;
	case CHECK_CREATE:
		op = "create";
		break;
	case CHECK_DISABLE:
		op = "disable";
		break;
	case CHECK_ENABLE:
		op = "enable";
		break;
	case CHECK_ERROR:
		op = "error";
		break;
	case CHECK_REQUEUE:
		op = "requeue";
		break;
	case CHECK_RESTART:
		op = "restart";
		break;
	case CHECK_VACATE:
		op = "vacate";
		break;
	default:
		op = "unknown";
	}
	debug2("Processing RPC: REQUEST_CHECKPOINT(%s) from uid=%u",
	       op, (unsigned int) uid);

	/* do RPC call and send reply */
	lock_slurmctld(job_write_lock);
	if (ckpt_ptr->op == CHECK_RESTART) {
		error_code = job_restart(ckpt_ptr, uid, msg->conn_fd,
					 msg->protocol_version);
	} else if (ckpt_ptr->step_id == SLURM_BATCH_SCRIPT) {
		error_code = job_checkpoint(ckpt_ptr, uid, msg->conn_fd,
					    msg->protocol_version);
	} else {
		error_code = job_step_checkpoint(ckpt_ptr, uid, msg->conn_fd,
						 msg->protocol_version);
	}
	unlock_slurmctld(job_write_lock);
	END_TIMER2("_slurm_rpc_checkpoint");

	if (error_code) {
		if (ckpt_ptr->step_id == SLURM_BATCH_SCRIPT) {
			info("_slurm_rpc_checkpoint %s %u: %s", op,
			     ckpt_ptr->job_id, slurm_strerror(error_code));
		} else {
			info("_slurm_rpc_checkpoint %s %u.%u: %s", op,
			     ckpt_ptr->job_id, ckpt_ptr->step_id,
			     slurm_strerror(error_code));
		}
	} else {
		if (ckpt_ptr->step_id == SLURM_BATCH_SCRIPT) {
			info("_slurm_rpc_checkpoint %s for %u %s", op,
			     ckpt_ptr->job_id, TIME_STR);
		} else {
			info("_slurm_rpc_checkpoint %s for %u.%u %s", op,
			     ckpt_ptr->job_id, ckpt_ptr->step_id, TIME_STR);
		}
		if ((ckpt_ptr->op != CHECK_ABLE) &&
		    (ckpt_ptr->op != CHECK_ERROR)) {
			/* job state changed, save it */
			/* NOTE: This function provides it own locks */
			schedule_job_save();
		}
	}
}

inline static void  _slurm_rpc_checkpoint_comp(slurm_msg_t * msg)
{
	int error_code = SLURM_SUCCESS;
	DEF_TIMERS;
	checkpoint_comp_msg_t *ckpt_ptr = (checkpoint_comp_msg_t *) msg->data;
	/* Locks: read job */
	slurmctld_lock_t job_read_lock = {
		NO_LOCK, READ_LOCK, NO_LOCK, NO_LOCK };
	uid_t uid = g_slurm_auth_get_uid(msg->auth_cred, NULL);

	START_TIMER;
	debug2("Processing RPC: REQUEST_CHECKPOINT_COMP from uid=%d", uid);

	/* do RPC call and send reply */
	lock_slurmctld(job_read_lock);
	error_code = job_step_checkpoint_comp(ckpt_ptr, uid, msg->conn_fd,
					      msg->protocol_version);
	unlock_slurmctld(job_read_lock);
	END_TIMER2("_slurm_rpc_checkpoint_comp");

	if (error_code) {
		info("_slurm_rpc_checkpoint_comp %u.%u: %s",
		     ckpt_ptr->job_id, ckpt_ptr->step_id,
		     slurm_strerror(error_code));
	} else {
		info("_slurm_rpc_checkpoint_comp %u.%u %s",
		     ckpt_ptr->job_id, ckpt_ptr->step_id, TIME_STR);
	}
}

inline static void  _slurm_rpc_checkpoint_task_comp(slurm_msg_t * msg)
{
	int error_code = SLURM_SUCCESS;
	DEF_TIMERS;
	checkpoint_task_comp_msg_t *ckpt_ptr;
	/* Locks: read job */
	slurmctld_lock_t job_read_lock = {
		NO_LOCK, READ_LOCK, NO_LOCK, NO_LOCK };
	uid_t uid = g_slurm_auth_get_uid(msg->auth_cred, NULL);

	ckpt_ptr = (checkpoint_task_comp_msg_t *) msg->data;
	START_TIMER;
	debug2("Processing RPC: REQUEST_CHECKPOINT_TASK_COMP from uid=%d", uid);

	/* do RPC call and send reply */
	lock_slurmctld(job_read_lock);
	error_code = job_step_checkpoint_task_comp(ckpt_ptr, uid, msg->conn_fd,
						   msg->protocol_version);
	unlock_slurmctld(job_read_lock);
	END_TIMER2("_slurm_rpc_checkpoint_task_comp");

	if (error_code) {
		info("_slurm_rpc_checkpoint_task_comp %u.%u: %s",
		     ckpt_ptr->job_id, ckpt_ptr->step_id,
		     slurm_strerror(error_code));
	} else {
		info("_slurm_rpc_checkpoint_task_comp %u.%u %s",
		     ckpt_ptr->job_id, ckpt_ptr->step_id, TIME_STR);
	}
}

/* Copy an array of type char **, xmalloc() the array and xstrdup() the
 * strings in the array */
extern char **
xduparray(uint32_t size, char ** array)
{
	int i;
	char ** result;

	if (size == 0)
		return (char **)NULL;

	result = (char **) xmalloc(sizeof(char *) * size);
	for (i=0; i<size; i++)
		result[i] = xstrdup(array[i]);

	return result;
}

/* Like xduparray(), but performs one xmalloc().  The output format of this
 * must be identical to _read_data_array_from_file() */
static char **
_xduparray2(uint32_t size, char ** array)
{
	int i, len = 0;
	char *ptr, ** result;

	if (size == 0)
		return (char **) NULL;

	for (i=0; i<size; i++)
		len += (strlen(array[i]) + 1);
	ptr = xmalloc(len);
	result = (char **) xmalloc(sizeof(char *) * size);

	for (i=0; i<size; i++) {
		result[i] = ptr;
		len = strlen(array[i]);
		strcpy(ptr, array[i]);
		ptr += (len + 1);
	}

	return result;
}

/* _launch_batch_step
 * IN: job_desc_msg from _slurm_rpc_submit_batch_job() but with jobid set
 *     which means it's trying to launch within a pre-existing allocation.
 * IN: uid launching this batch job, which has already been validated.
 * OUT: SLURM error code if launch fails, or SLURM_SUCCESS
 */
int _launch_batch_step(job_desc_msg_t *job_desc_msg, uid_t uid,
		       uint32_t *step_id)
{
	struct job_record  *job_ptr;
	time_t now = time(NULL);
	int error_code = SLURM_SUCCESS;

	batch_job_launch_msg_t *launch_msg_ptr;
	agent_arg_t *agent_arg_ptr;
	struct node_record *node_ptr;

	if (job_desc_msg->array_inx && job_desc_msg->array_inx[0])
		return ESLURM_INVALID_ARRAY;

	/*
	 * Create a job step. Note that a credential is not necessary,
	 * since the slurmctld will be submitting this job directly to
	 * the slurmd.
	 */
	job_step_create_request_msg_t req_step_msg;
	struct step_record *step_rec;

	/*
	 * As far as the step record in slurmctld goes, we are just
	 * launching a batch script which will be run on a single
	 * processor on a single node. The actual launch request sent
	 * to the slurmd should contain the proper allocation values
	 * for subsequent srun jobs within the batch script.
	 */
	memset(&req_step_msg, 0, sizeof(job_step_create_request_msg_t));
	req_step_msg.job_id = job_desc_msg->job_id;
	req_step_msg.user_id = uid;
	req_step_msg.min_nodes = 1;
	req_step_msg.max_nodes = 0;
	req_step_msg.cpu_count = 1;
	req_step_msg.num_tasks = 1;
	req_step_msg.task_dist = SLURM_DIST_CYCLIC;
	req_step_msg.name = job_desc_msg->name;

	error_code = step_create(&req_step_msg, &step_rec, true);
	xfree(req_step_msg.node_list);	/* may be set by step_create */

	if (error_code != SLURM_SUCCESS)
		return error_code;

	/*
	 * TODO: check all instances of step_record to ensure there's no
	 * problem with a null switch_job_info pointer.
	 */

	/* Get the allocation in order to construct the batch job
	 * launch request for the slurmd.
	 */

	job_ptr = step_rec->job_ptr;

	/* TODO: need to address batch job step request options such as
	 * the ability to run a batch job on a subset of the nodes in the
	 * current allocation.
	 * TODO: validate the specific batch job request vs. the
	 * existing allocation. Note that subsequent srun steps within
	 * the batch script will work within the full allocation, but
	 * the batch step options can still provide default settings via
	 * environment variables
	 *
	 * NOTE: for now we are *ignoring* most of the job_desc_msg
	 *       allocation-related settings. At some point we
	 *       should perform better error-checking, otherwise
	 *       the submitter will make some invalid assumptions
	 *       about how this job actually ran.
	 */
	job_ptr->time_last_active = now;


	/* Launch the batch job */
	node_ptr = find_first_node_record(job_ptr->node_bitmap);
	if (node_ptr == NULL) {
		delete_step_record(job_ptr, step_rec->step_id);
		return ESLURM_INVALID_JOB_ID;
	}

	/* Initialization of data structures */
	launch_msg_ptr = (batch_job_launch_msg_t *)
		xmalloc(sizeof(batch_job_launch_msg_t));
	launch_msg_ptr->job_id = job_ptr->job_id;
	launch_msg_ptr->step_id = step_rec->step_id;
	launch_msg_ptr->gid = job_ptr->group_id;
	launch_msg_ptr->uid = uid;
	launch_msg_ptr->nodes = xstrdup(job_ptr->alias_list);
	launch_msg_ptr->restart_cnt = job_ptr->restart_cnt;
	if (job_ptr->details) {
		launch_msg_ptr->pn_min_memory = job_ptr->details->
						pn_min_memory;
	}

	if (make_batch_job_cred(launch_msg_ptr, job_ptr)) {
		error("aborting batch step %u.%u", job_ptr->job_id,
		      job_ptr->group_id);
		xfree(launch_msg_ptr->nodes);
		xfree(launch_msg_ptr);
		delete_step_record(job_ptr, step_rec->step_id);
		return SLURM_ERROR;
	}

	launch_msg_ptr->std_err = xstrdup(job_desc_msg->std_err);
	launch_msg_ptr->std_in = xstrdup(job_desc_msg->std_in);
	launch_msg_ptr->std_out = xstrdup(job_desc_msg->std_out);
	launch_msg_ptr->acctg_freq = xstrdup(job_desc_msg->acctg_freq);
	launch_msg_ptr->open_mode = job_desc_msg->open_mode;
	launch_msg_ptr->work_dir = xstrdup(job_desc_msg->work_dir);
	launch_msg_ptr->argc = job_desc_msg->argc;
	launch_msg_ptr->argv = xduparray(job_desc_msg->argc,
					 job_desc_msg->argv);
	launch_msg_ptr->array_job_id = job_ptr->array_job_id;
	launch_msg_ptr->array_task_id = job_ptr->array_task_id;
	launch_msg_ptr->spank_job_env_size = job_ptr->spank_job_env_size;
	launch_msg_ptr->spank_job_env = xduparray(job_ptr->spank_job_env_size,
						  job_ptr->spank_job_env);
	launch_msg_ptr->script = xstrdup(job_desc_msg->script);
	launch_msg_ptr->environment = _xduparray2(job_desc_msg->env_size,
						  job_desc_msg->environment);
	launch_msg_ptr->envc = job_desc_msg->env_size;
	launch_msg_ptr->job_mem = job_desc_msg->pn_min_memory;
	launch_msg_ptr->cpus_per_task = job_desc_msg->cpus_per_task;

	/* job_ptr->total_cpus represents the total number of CPUs available
	 * for this step (overcommit not supported yet). If job_desc_msg
	 * contains a reasonable min_cpus request, use that value;
	 * otherwise default to the allocation processor request.
	 */
	launch_msg_ptr->ntasks = job_ptr->total_cpus;
	if (job_desc_msg->min_cpus > 0 &&
	    job_desc_msg->min_cpus < launch_msg_ptr->ntasks)
		launch_msg_ptr->ntasks = job_desc_msg->min_cpus;
	if (launch_msg_ptr->ntasks < 0)
		launch_msg_ptr->ntasks = job_ptr->cpu_cnt;

	launch_msg_ptr->num_cpu_groups = job_ptr->job_resrcs->cpu_array_cnt;
	launch_msg_ptr->cpus_per_node  =
		xmalloc(sizeof(uint16_t) * job_ptr->job_resrcs->cpu_array_cnt);
	memcpy(launch_msg_ptr->cpus_per_node,
	       job_ptr->job_resrcs->cpu_array_value,
	       (sizeof(uint16_t) * job_ptr->job_resrcs->cpu_array_cnt));
	launch_msg_ptr->cpu_count_reps  =
		xmalloc(sizeof(uint32_t) * job_ptr->job_resrcs->cpu_array_cnt);
	memcpy(launch_msg_ptr->cpu_count_reps,
	       job_ptr->job_resrcs->cpu_array_reps,
	       (sizeof(uint32_t) * job_ptr->job_resrcs->cpu_array_cnt));
	launch_msg_ptr->select_jobinfo = select_g_select_jobinfo_copy(
		job_ptr->select_jobinfo);

	/* FIXME: for some reason these CPU arrays total all the CPUs
	 * actually allocated, rather than totaling up to the requested
	 * CPU count for the allocation.
	 * This means that SLURM_TASKS_PER_NODE will not match with
	 * SLURM_NTASKS in the batch script environment.
	 */

	agent_arg_ptr = (agent_arg_t *) xmalloc(sizeof(agent_arg_t));
	agent_arg_ptr->node_count = 1;
	agent_arg_ptr->retry = 0;
	xassert(job_ptr->batch_host);
	agent_arg_ptr->hostlist = hostlist_create(job_ptr->batch_host);
	if (!agent_arg_ptr->hostlist)
		fatal("Invalid batch host: %s", job_ptr->batch_host);
	agent_arg_ptr->msg_type = REQUEST_BATCH_JOB_LAUNCH;
	agent_arg_ptr->msg_args = (void *) launch_msg_ptr;

	/* Launch the RPC via agent */
	agent_queue_request(agent_arg_ptr);

	*step_id = step_rec->step_id;
	return SLURM_SUCCESS;
}

inline static void  _slurm_rpc_trigger_clear(slurm_msg_t * msg)
{
	int rc;
	uid_t uid = g_slurm_auth_get_uid(msg->auth_cred, NULL);
	trigger_info_msg_t * trigger_ptr = (trigger_info_msg_t *) msg->data;
	DEF_TIMERS;

	START_TIMER;
	debug("Processing RPC: REQUEST_TRIGGER_CLEAR from uid=%d", uid);

	rc = trigger_clear(uid, trigger_ptr);
	END_TIMER2("_slurm_rpc_trigger_clear");

	slurm_send_rc_msg(msg, rc);
}

inline static void  _slurm_rpc_trigger_get(slurm_msg_t * msg)
{
	uid_t uid = g_slurm_auth_get_uid(msg->auth_cred, NULL);
	trigger_info_msg_t *resp_data;
	trigger_info_msg_t * trigger_ptr = (trigger_info_msg_t *) msg->data;
	slurm_msg_t response_msg;
	DEF_TIMERS;

	START_TIMER;
	debug("Processing RPC: REQUEST_TRIGGER_GET from uid=%d", uid);

	resp_data = trigger_get(uid, trigger_ptr);
	END_TIMER2("_slurm_rpc_trigger_get");

	slurm_msg_t_init(&response_msg);
	response_msg.flags = msg->flags;
	response_msg.protocol_version = msg->protocol_version;
	response_msg.address  = msg->address;
	response_msg.msg_type = RESPONSE_TRIGGER_GET;
	response_msg.data     = resp_data;
	slurm_send_node_msg(msg->conn_fd, &response_msg);
	slurm_free_trigger_msg(resp_data);
}

inline static void  _slurm_rpc_trigger_set(slurm_msg_t * msg)
{
	int rc;
	uid_t uid = g_slurm_auth_get_uid(msg->auth_cred, NULL);
	gid_t gid = g_slurm_auth_get_gid(msg->auth_cred, NULL);;
	trigger_info_msg_t * trigger_ptr = (trigger_info_msg_t *) msg->data;
	DEF_TIMERS;

	START_TIMER;
	debug("Processing RPC: REQUEST_TRIGGER_SET from uid=%d", uid);

	rc = trigger_set(uid, gid, trigger_ptr);
	END_TIMER2("_slurm_rpc_trigger_set");

	slurm_send_rc_msg(msg, rc);
}

inline static void  _slurm_rpc_trigger_pull(slurm_msg_t * msg)
{
	int rc;
	uid_t uid = g_slurm_auth_get_uid(msg->auth_cred, NULL);
	trigger_info_msg_t * trigger_ptr = (trigger_info_msg_t *) msg->data;
	DEF_TIMERS;

	START_TIMER;

	/* NOTE: No locking required here, trigger_pull only needs to lock
	 * it's own internal trigger structure */
	debug("Processing RPC: REQUEST_TRIGGER_PULL from uid=%u",
	      (unsigned int) uid);
	if (!validate_slurm_user(uid)) {
		rc = ESLURM_USER_ID_MISSING;
		error("Security violation, REQUEST_TRIGGER_PULL RPC from uid=%d",
		      uid);
	} else
		rc = trigger_pull(trigger_ptr);
	END_TIMER2("_slurm_rpc_trigger_pull");

	slurm_send_rc_msg(msg, rc);
}

inline static void  _slurm_rpc_get_topo(slurm_msg_t * msg)
{
	topo_info_response_msg_t *topo_resp_msg;
	slurm_msg_t response_msg;
	int i;
	/* Locks: read node lock */
	slurmctld_lock_t node_read_lock = {
		NO_LOCK, NO_LOCK, READ_LOCK, NO_LOCK };
	DEF_TIMERS;

	START_TIMER;
	lock_slurmctld(node_read_lock);
	topo_resp_msg = xmalloc(sizeof(topo_info_response_msg_t));
	topo_resp_msg->record_count = switch_record_cnt;
	topo_resp_msg->topo_array = xmalloc(sizeof(topo_info_t) *
					    topo_resp_msg->record_count);
	for (i=0; i<topo_resp_msg->record_count; i++) {
		topo_resp_msg->topo_array[i].level      =
			switch_record_table[i].level;
		topo_resp_msg->topo_array[i].link_speed =
			switch_record_table[i].link_speed;
		topo_resp_msg->topo_array[i].name       =
			xstrdup(switch_record_table[i].name);
		topo_resp_msg->topo_array[i].nodes      =
			xstrdup(switch_record_table[i].nodes);
		topo_resp_msg->topo_array[i].switches   =
			xstrdup(switch_record_table[i].switches);
	}
	unlock_slurmctld(node_read_lock);
	END_TIMER2("_slurm_rpc_get_topo");

	slurm_msg_t_init(&response_msg);
	response_msg.flags = msg->flags;
	response_msg.protocol_version = msg->protocol_version;
	response_msg.address  = msg->address;
	response_msg.msg_type = RESPONSE_TOPO_INFO;
	response_msg.data     = topo_resp_msg;
	slurm_send_node_msg(msg->conn_fd, &response_msg);
	slurm_free_topo_info_msg(topo_resp_msg);
}

inline static void  _slurm_rpc_job_notify(slurm_msg_t * msg)
{
	int error_code;
	/* Locks: read job */
	slurmctld_lock_t job_read_lock = {
		NO_LOCK, READ_LOCK, NO_LOCK, NO_LOCK };
	uid_t uid = g_slurm_auth_get_uid(msg->auth_cred, NULL);
	job_notify_msg_t * notify_msg = (job_notify_msg_t *) msg->data;
	struct job_record *job_ptr;
	DEF_TIMERS;

	START_TIMER;
	debug("Processing RPC: REQUEST_JOB_NOTIFY from uid=%d", uid);

	/* do RPC call */
	lock_slurmctld(job_read_lock);
	job_ptr = find_job_record(notify_msg->job_id);
	if (!job_ptr)
		error_code = ESLURM_INVALID_JOB_ID;
	else if ((job_ptr->user_id == uid) || validate_slurm_user(uid))
		error_code = srun_user_message(job_ptr, notify_msg->message);
	else {
		error_code = ESLURM_USER_ID_MISSING;
		error("Security violation, REQUEST_JOB_NOTIFY RPC "
		      "from uid=%d for jobid %u owner %d",
		      uid, notify_msg->job_id, job_ptr->user_id);
	}
	unlock_slurmctld(job_read_lock);

	END_TIMER2("_slurm_rpc_job_notify");
	slurm_send_rc_msg(msg, error_code);
}

inline static void  _slurm_rpc_set_debug_flags(slurm_msg_t *msg)
{
	uid_t uid = g_slurm_auth_get_uid(msg->auth_cred, NULL);
	slurmctld_lock_t config_write_lock =
		{ WRITE_LOCK, NO_LOCK, NO_LOCK, NO_LOCK };
	set_debug_flags_msg_t *request_msg =
		(set_debug_flags_msg_t *) msg->data;
	uint32_t debug_flags;
	char *flag_string;

	debug2("Processing RPC: REQUEST_SET_DEBUG_FLAGS from uid=%d", uid);
	if (!validate_super_user(uid)) {
		error("set debug flags request from non-super user uid=%d",
		      uid);
		slurm_send_rc_msg(msg, EACCES);
		return;
	}

	lock_slurmctld (config_write_lock);
	debug_flags  = slurmctld_conf.debug_flags;
	debug_flags &= (~request_msg->debug_flags_minus);
	debug_flags |= request_msg->debug_flags_plus;
	slurm_set_debug_flags(debug_flags);
	slurmctld_conf.last_update = time(NULL);

	/* Reset cached debug_flags values */
	log_set_debug_flags();
	gs_reconfig();
	gres_plugin_reconfig(NULL);
	priority_g_reconfig(false);
	select_g_reconfigure();
	(void) slurm_sched_g_reconfig();
	(void) switch_g_reconfig();

	unlock_slurmctld (config_write_lock);
	flag_string = debug_flags2str(debug_flags);
	info("Set DebugFlags to %s", flag_string ? flag_string : "none");
	xfree(flag_string);
	slurm_send_rc_msg(msg, SLURM_SUCCESS);
}

inline static void  _slurm_rpc_set_debug_level(slurm_msg_t *msg)
{
	int debug_level, old_debug_level;
	uid_t uid = g_slurm_auth_get_uid(msg->auth_cred, NULL);
	slurmctld_lock_t config_write_lock =
		{ WRITE_LOCK, NO_LOCK, NO_LOCK, NO_LOCK };
	set_debug_level_msg_t *request_msg =
		(set_debug_level_msg_t *) msg->data;
	log_options_t log_opts = LOG_OPTS_INITIALIZER;
	slurm_ctl_conf_t *conf;

	debug2("Processing RPC: REQUEST_SET_DEBUG_LEVEL from uid=%d", uid);
	if (!validate_super_user(uid)) {
		error("set debug level request from non-super user uid=%d",
		      uid);
		slurm_send_rc_msg(msg, EACCES);
		return;
	}

	/* NOTE: not offset by LOG_LEVEL_INFO, since it's inconveniet
	 * to provide negative values for scontrol */
	debug_level = MIN (request_msg->debug_level, (LOG_LEVEL_END - 1));
	debug_level = MAX (debug_level, LOG_LEVEL_QUIET);

	lock_slurmctld (config_write_lock);
	if (slurmctld_config.daemonize) {
		log_opts.stderr_level = LOG_LEVEL_QUIET;
		if (slurmctld_conf.slurmctld_logfile) {
			log_opts.logfile_level = debug_level;
			log_opts.syslog_level = LOG_LEVEL_QUIET;
		} else {
			log_opts.syslog_level = debug_level;
			log_opts.logfile_level = LOG_LEVEL_QUIET;
		}
	} else {
		log_opts.syslog_level = LOG_LEVEL_QUIET;
		log_opts.stderr_level = debug_level;
		if (slurmctld_conf.slurmctld_logfile)
			log_opts.logfile_level = debug_level;
		else
			log_opts.logfile_level = LOG_LEVEL_QUIET;
	}
	log_alter(log_opts, LOG_DAEMON, slurmctld_conf.slurmctld_logfile);
	unlock_slurmctld (config_write_lock);

	conf = slurm_conf_lock();
	old_debug_level = conf->slurmctld_debug;
	conf->slurmctld_debug = debug_level;
	slurm_conf_unlock();
	slurmctld_conf.last_update = time(NULL);
	if (debug_level != old_debug_level)
		info("Set debug level to %d", debug_level);

	slurm_send_rc_msg(msg, SLURM_SUCCESS);
}

inline static void  _slurm_rpc_set_schedlog_level(slurm_msg_t *msg)
{
	int schedlog_level, old_schedlog_level;
	uid_t uid = g_slurm_auth_get_uid(msg->auth_cred, NULL);
	slurmctld_lock_t config_read_lock =
		{ READ_LOCK, NO_LOCK, NO_LOCK, NO_LOCK };
	set_debug_level_msg_t *request_msg =
		(set_debug_level_msg_t *) msg->data;
	log_options_t log_opts = SCHEDLOG_OPTS_INITIALIZER;
	slurm_ctl_conf_t *conf;

	debug2("Processing RPC: REQUEST_SET_SCHEDLOG_LEVEL from uid=%d", uid);
	if (!validate_super_user(uid)) {
		error("set scheduler log level request from non-super user "
		      "uid=%d", uid);
		slurm_send_rc_msg(msg, EACCES);
		return;
	}

	/*
	 * If slurmctld_conf.sched_logfile is NULL, then this operation
	 *  will fail, since there is no sched logfile for which to alter
	 *  the log level. (Calling sched_log_alter with a NULL filename
	 *  is likely to cause a segfault at the next sched log call)
	 *  So just give up and return "Operation Disabled"
	 */
	if (slurmctld_conf.sched_logfile == NULL) {
		error("set scheduler log level failed: no log file!");
		slurm_send_rc_msg (msg, ESLURM_DISABLED);
		return;
	}

	schedlog_level = MIN (request_msg->debug_level, (LOG_LEVEL_QUIET + 1));
	schedlog_level = MAX (schedlog_level, LOG_LEVEL_QUIET);

	lock_slurmctld (config_read_lock);
	log_opts.logfile_level = schedlog_level;
	sched_log_alter(log_opts, LOG_DAEMON, slurmctld_conf.sched_logfile);
 	unlock_slurmctld (config_read_lock);

	conf = slurm_conf_lock();
	old_schedlog_level = conf->sched_log_level;
	conf->sched_log_level = schedlog_level;
	slurm_conf_unlock();
	slurmctld_conf.last_update = time(NULL);
	if (schedlog_level != old_schedlog_level)
		info("sched: Set scheduler log level to %d", schedlog_level);

	slurm_send_rc_msg(msg, SLURM_SUCCESS);
}

inline static void  _slurm_rpc_accounting_update_msg(slurm_msg_t *msg)
{
	int rc = SLURM_SUCCESS;
	uid_t uid = g_slurm_auth_get_uid(msg->auth_cred, NULL);
	accounting_update_msg_t *update_ptr =
		(accounting_update_msg_t *) msg->data;
	DEF_TIMERS;

	START_TIMER;
	debug2("Processing RPC: ACCOUNTING_UPDATE_MSG from uid=%d", uid);

	if (!validate_super_user(uid)) {
		error("Update Association request from non-super user uid=%d",
		      uid);
		slurm_send_rc_msg(msg, EACCES);
		return;
	}
	if (update_ptr->update_list && list_count(update_ptr->update_list))
		rc = assoc_mgr_update(update_ptr->update_list);

	END_TIMER2("_slurm_rpc_accounting_update_msg");

	slurm_send_rc_msg(msg, rc);
}

/* _slurm_rpc_reboot_nodes - process RPC to schedule nodes reboot */
inline static void _slurm_rpc_reboot_nodes(slurm_msg_t * msg)
{
	int rc;
	uid_t uid = g_slurm_auth_get_uid(msg->auth_cred, NULL);
#ifndef HAVE_FRONT_END
	int i;
	struct node_record *node_ptr;
	reboot_msg_t *reboot_msg = (reboot_msg_t *)msg->data;
	char *nodelist = NULL;
	bitstr_t *bitmap = NULL;
	/* Locks: write node lock */
	slurmctld_lock_t node_write_lock = {
		NO_LOCK, NO_LOCK, WRITE_LOCK, NO_LOCK };
#endif
	DEF_TIMERS;

	START_TIMER;
	debug2("Processing RPC: REQUEST_REBOOT_NODES from uid=%d", uid);
	if (!validate_super_user(uid)) {
		error("Security violation, REBOOT_NODES RPC from uid=%d", uid);
		slurm_send_rc_msg(msg, EACCES);
		return;
	}
#ifdef HAVE_FRONT_END
	rc = ESLURM_NOT_SUPPORTED;
#else
	/* do RPC call */
	if (reboot_msg)
		nodelist = reboot_msg->node_list;
	if (!nodelist || !strcasecmp(nodelist, "ALL")) {
		bitmap = bit_alloc(node_record_count);
		bit_nset(bitmap, 0, (node_record_count - 1));
	} else if (node_name2bitmap(nodelist, false, &bitmap) != 0) {
		FREE_NULL_BITMAP(bitmap);
		error("Invalid node list in REBOOT_NODES request");
		slurm_send_rc_msg(msg, ESLURM_INVALID_NODE_NAME);
		return;
	}

	lock_slurmctld(node_write_lock);
	for (i = 0, node_ptr = node_record_table_ptr;
	     i < node_record_count; i++, node_ptr++) {
		if (bit_test(bitmap, i) == 0)
			continue;
		if (IS_NODE_MAINT(node_ptr)) /* already on maintenance */
			continue;
		if (IS_NODE_FUTURE(node_ptr) || IS_NODE_DOWN(node_ptr))
			continue;
		if (IS_NODE_CLOUD(node_ptr) && IS_NODE_POWER_SAVE(node_ptr))
			continue;
		node_ptr->node_state |= NODE_STATE_MAINT;
		want_nodes_reboot = true;
	}
	unlock_slurmctld(node_write_lock);
	FREE_NULL_BITMAP(bitmap);
	rc = SLURM_SUCCESS;
#endif
	END_TIMER2("_slurm_rpc_reboot_nodes");
	slurm_send_rc_msg(msg, rc);
}

inline static void  _slurm_rpc_accounting_first_reg(slurm_msg_t *msg)
{
	uid_t uid = g_slurm_auth_get_uid(msg->auth_cred, NULL);
	time_t event_time = time(NULL);

	DEF_TIMERS;

	START_TIMER;
	debug2("Processing RPC: ACCOUNTING_FIRST_REG from uid=%d", uid);
	if (!validate_super_user(uid)) {
		error("First Registration request from non-super user uid=%d",
		      uid);
		return;
	}

	send_all_to_accounting(event_time);

	END_TIMER2("_slurm_rpc_accounting_first_reg");
}

inline static void  _slurm_rpc_accounting_register_ctld(slurm_msg_t *msg)
{
	uid_t uid = g_slurm_auth_get_uid(msg->auth_cred, NULL);

	DEF_TIMERS;

	START_TIMER;
	debug2("Processing RPC: ACCOUNTING_REGISTER_CTLD from uid=%d", uid);
	if (!validate_super_user(uid)) {
		error("Registration request from non-super user uid=%d",
		      uid);
		return;
	}

	clusteracct_storage_g_register_ctld(acct_db_conn,
					    slurmctld_conf.slurmctld_port);

	END_TIMER2("_slurm_rpc_accounting_register_ctld");
}

inline static void _slurm_rpc_dump_spank(slurm_msg_t * msg)
{
	int rc = SLURM_SUCCESS;
	spank_env_request_msg_t *spank_req_msg = (spank_env_request_msg_t *)
						 msg->data;
	spank_env_responce_msg_t *spank_resp_msg;
	/* Locks: read job */
	slurmctld_lock_t job_read_lock = {
		NO_LOCK, READ_LOCK, NO_LOCK, NO_LOCK };
	uid_t uid = g_slurm_auth_get_uid(msg->auth_cred, NULL);
	slurm_msg_t response_msg;
	DEF_TIMERS;

	START_TIMER;
	debug("Processing RPC: REQUEST_SPANK_ENVIRONMENT from uid=%d JobId=%u",
	      uid, spank_req_msg->job_id);
	if (!validate_slurm_user(uid)) {
		rc = ESLURM_USER_ID_MISSING;
		error("Security violation, REQUEST_SPANK_ENVIRONMENT RPC "
		      "from uid=%d", uid);
	}

	spank_resp_msg = xmalloc(sizeof(spank_env_responce_msg_t));
	if (rc == SLURM_SUCCESS) {
		/* do RPC call */
		struct job_record *job_ptr;
		uint32_t i;

		lock_slurmctld(job_read_lock);
		job_ptr = find_job_record(spank_req_msg->job_id);
		if (job_ptr) {
			spank_resp_msg->spank_job_env_size =
				job_ptr->spank_job_env_size;
			spank_resp_msg->spank_job_env = xmalloc(
				spank_resp_msg->spank_job_env_size *
				sizeof(char *));
			for (i = 0; i < spank_resp_msg->spank_job_env_size; i++)
				spank_resp_msg->spank_job_env[i] = xstrdup(
					job_ptr->spank_job_env[i]);
		} else
			rc = ESLURM_INVALID_JOB_ID;
		unlock_slurmctld(job_read_lock);
	}
	END_TIMER2("_slurm_rpc_dump_spank");

	slurm_msg_t_init(&response_msg);
	response_msg.flags = msg->flags;
	response_msg.protocol_version = msg->protocol_version;
	response_msg.address  = msg->address;
	response_msg.msg_type = RESPONCE_SPANK_ENVIRONMENT;
	response_msg.data     = spank_resp_msg;
	slurm_send_node_msg(msg->conn_fd, &response_msg);
	slurm_free_spank_env_responce_msg(spank_resp_msg);
}


/* _slurm_rpc_dump_stats - process RPC for statistics information */
inline static void _slurm_rpc_dump_stats(slurm_msg_t * msg)
{
	char *dump;
	int dump_size;
	stats_info_request_msg_t *request_msg;
	slurm_msg_t response_msg;
	uid_t uid = g_slurm_auth_get_uid(msg->auth_cred, NULL);

	request_msg = (stats_info_request_msg_t *)msg->data;

	if ((request_msg->command_id == STAT_COMMAND_RESET) &&
	    !validate_slurm_user(uid)) {
		error("Security violation, MESSAGE_REALTIME_STATS reset "
		      "from uid=%d", uid);
		slurm_send_rc_msg(msg, ESLURM_ACCESS_DENIED);
		return;
	}

	debug2("Processing RPC: MESSAGE_REALTIME_STATS (command: %u)",
	       request_msg->command_id);

	slurm_msg_t_init(&response_msg);
	response_msg.protocol_version = msg->protocol_version;
	response_msg.address = msg->address;
	response_msg.msg_type = RESPONSE_STATS_INFO;

	if (request_msg->command_id == STAT_COMMAND_RESET) {
		reset_stats(1);
		pack_all_stat(0, &dump, &dump_size, msg->protocol_version);
		response_msg.data = dump;
		response_msg.data_size = dump_size;
	} else {
		pack_all_stat(1, &dump, &dump_size, msg->protocol_version);
		response_msg.data = dump;
		response_msg.data_size = dump_size;
	}

	/* send message */
	slurm_send_node_msg(msg->conn_fd, &response_msg);
	xfree(dump);
}

/* _slurm_rpc_dump_licenses()
 *
 * Pack the io buffer and send it back to the library.
 */
inline static void
_slurm_rpc_dump_licenses(slurm_msg_t * msg)
{
	DEF_TIMERS;
	char *dump;
	int dump_size;
	slurm_msg_t response_msg;
	license_info_request_msg_t  *lic_req_msg;
	uid_t uid = g_slurm_auth_get_uid(msg->auth_cred, NULL);

	START_TIMER;
	debug2("%s: Processing RPC: REQUEST_LICENSE_INFO uid=%d",
	       __func__, uid);
	lic_req_msg = (license_info_request_msg_t *)msg->data;

	if ((lic_req_msg->last_update - 1) >= last_license_update) {
		/* Dont send unnecessary data
		 */
		debug2("%s: no change SLURM_NO_CHANGE_IN_DATA", __func__);
		slurm_send_rc_msg(msg, SLURM_NO_CHANGE_IN_DATA);

		return;
	}

	get_all_license_info(&dump, &dump_size, uid, msg->protocol_version);

	END_TIMER2("_slurm_rpc_dump_licenses");
	debug2("%s: size=%d %s", __func__, dump_size, TIME_STR);

	/* init response_msg structure
	 */
	slurm_msg_t_init(&response_msg);

	response_msg.flags = msg->flags;
	response_msg.protocol_version = msg->protocol_version;
	response_msg.address = msg->address;
	response_msg.msg_type = RESPONSE_LICENSE_INFO;
	response_msg.data = dump;
	response_msg.data_size = dump_size;

	/* send message
	 */
	slurm_send_node_msg(msg->conn_fd, &response_msg);
	xfree(dump);
	/* Ciao!
	 */
}<|MERGE_RESOLUTION|>--- conflicted
+++ resolved
@@ -907,17 +907,10 @@
 			_throttle_start(&active_rpc_cnt);
 			lock_slurmctld(job_write_lock);
 
-<<<<<<< HEAD
-		error_code = job_allocate(job_desc_msg, immediate,
-					  false, NULL,
-					  true, uid, &job_ptr, &err_msg);
-		/* unlock after finished using the job structure data */
-		END_TIMER2("_slurm_rpc_allocate_resources");
-	}
-=======
 			error_code = job_allocate(job_desc_msg, immediate,
 						  false, NULL,
-						  true, uid, &job_ptr);
+						  true, uid, &job_ptr,
+						  &err_msg);
 			/* unlock after finished using the job structure data */
 			END_TIMER2("_slurm_rpc_allocate_resources");
 		}
@@ -925,7 +918,6 @@
 		error_code = errno;
 	else
 		error_code = SLURM_ERROR;
->>>>>>> f9ea996b
 
 	/* return result */
 	if ((error_code == ESLURM_REQUESTED_PART_CONFIG_UNAVAILABLE) ||
@@ -2146,20 +2138,6 @@
 	}
 	if (error_code == SLURM_SUCCESS)
 		error_code = validate_job_create_req(job_desc_msg);
-<<<<<<< HEAD
-	slurm_get_peer_addr(msg->conn_fd, &resp_addr);
-	job_desc_msg->resp_host = xmalloc(16);
-	slurm_get_ip_str(&resp_addr, &port, job_desc_msg->resp_host, 16);
-	dump_job_desc(job_desc_msg);
-	if (error_code == SLURM_SUCCESS) {
-		lock_slurmctld(job_write_lock);
-		if (job_desc_msg->job_id == NO_VAL) {
-			error_code = job_allocate(job_desc_msg, false,
-						  true, &resp, true, uid,
-						  &job_ptr, &err_msg);
-		} else {	/* existing job test */
-			error_code = job_start_data(job_desc_msg, &resp);
-=======
 
 	if (!slurm_get_peer_addr(msg->conn_fd, &resp_addr)) {
 		job_desc_msg->resp_host = xmalloc(16);
@@ -2171,14 +2149,14 @@
 			if (job_desc_msg->job_id == NO_VAL) {
 				error_code = job_allocate(job_desc_msg, false,
 							  true, &resp,
-							  true, uid, &job_ptr);
+							  true, uid, &job_ptr,
+							  &err_msg);
 			} else {	/* existing job test */
 				error_code = job_start_data(job_desc_msg,
 							    &resp);
 			}
 			unlock_slurmctld(job_write_lock);
 			END_TIMER2("_slurm_rpc_job_will_run");
->>>>>>> f9ea996b
 		}
 	} else if (errno)
 		error_code = errno;

/****************************************************************************\
 *  launch.c - initiate the user job's tasks.
 *  $Id$
 *****************************************************************************
 *  Copyright (C) 2002-2006 The Regents of the University of California.
 *  Produced at Lawrence Livermore National Laboratory (cf, DISCLAIMER).
 *  Written by Mark Grondona <grondona@llnl.gov>.
 *  UCRL-CODE-226842.
 *  
 *  This file is part of SLURM, a resource management program.
 *  For details, see <http://www.llnl.gov/linux/slurm/>.
 *  
 *  SLURM is free software; you can redistribute it and/or modify it under
 *  the terms of the GNU General Public License as published by the Free
 *  Software Foundation; either version 2 of the License, or (at your option)
 *  any later version.
 *
 *  In addition, as a special exception, the copyright holders give permission 
 *  to link the code of portions of this program with the OpenSSL library under
 *  certain conditions as described in each individual source file, and 
 *  distribute linked combinations including the two. You must obey the GNU 
 *  General Public License in all respects for all of the code used other than 
 *  OpenSSL. If you modify file(s) with this exception, you may extend this 
 *  exception to your version of the file(s), but you are not obligated to do 
 *  so. If you do not wish to do so, delete this exception statement from your
 *  version.  If you delete this exception statement from all source files in 
 *  the program, then also delete it here.
 *  
 *  SLURM is distributed in the hope that it will be useful, but WITHOUT ANY
 *  WARRANTY; without even the implied warranty of MERCHANTABILITY or FITNESS
 *  FOR A PARTICULAR PURPOSE.  See the GNU General Public License for more
 *  details.
 *  
 *  You should have received a copy of the GNU General Public License along
 *  with SLURM; if not, write to the Free Software Foundation, Inc.,
 *  51 Franklin Street, Fifth Floor, Boston, MA 02110-1301  USA.
\*****************************************************************************/

#if HAVE_CONFIG_H
#  include "config.h"
#endif

#include <errno.h>
#include <signal.h>
#include <string.h>
#include <unistd.h>
#include <stdlib.h>
#include <sys/param.h>

#include "src/common/log.h"
#include "src/common/macros.h"
#include "src/common/hostlist.h"
#include "src/common/plugstack.h"
#include "src/common/slurm_protocol_api.h"
#include "src/common/slurm_protocol_interface.h"
#include "src/common/xmalloc.h"
#include "src/common/xstring.h"
#include "src/common/xsignal.h"
#include "src/common/forward.h"
#include "src/common/mpi.h"
#include "src/api/step_io.h"

#include "src/srun/srun_job.h"
#include "src/srun/launch.h"
#include "src/srun/opt.h"

#define MAX_RETRIES 3

extern char **environ;

/* number of active threads */
static int             fail_launch_cnt = 0;

static void   _print_launch_msg(launch_tasks_request_msg_t *msg, 
		                char * hostname);
static void   _update_failed_node(srun_job_t *j, int id);
static void   _update_contacted_node(srun_job_t *j, int id);

int 
launch_thr_create(srun_job_t *job)
{
	int e, retries = 0;
	pthread_attr_t attr;

	slurm_attr_init(&attr);
	while ((e = pthread_create(&job->lid, &attr, &launch, (void *) job))) {
		if (++retries > MAX_RETRIES) {
			error ("pthread_create error %m");
			slurm_attr_destroy(&attr);
			slurm_seterrno_ret(e);
		}
		sleep(1);	/* sleep and try again */
	}
	slurm_attr_destroy(&attr);

	debug("Started launch thread (%lu)", (unsigned long) job->lid);

	return SLURM_SUCCESS;
}

void *
launch(void *arg)
{
	launch_tasks_request_msg_t r;
	srun_job_t *job = (srun_job_t *) arg;
	int i, my_envc;
	slurm_msg_t msg;
	ret_data_info_t *ret_data = NULL;
	List ret_list = NULL;
	ListIterator ret_itr;
	int rc = SLURM_SUCCESS;
	int nodeid = NO_VAL;

	update_job_state(job, SRUN_JOB_LAUNCHING);
	
	debug("going to launch %d tasks on %d hosts", 
	      opt.nprocs, job->step_layout->node_cnt);

	my_envc = envcount(environ);
	/* convert timeout from sec to milliseconds */
	opt.msg_timeout *= 1000;
<<<<<<< HEAD
	memset(&r, 0, sizeof(r));

=======
>>>>>>> 5e89edcf
	/* Common message contents */
	r.job_id          = job->jobid;
	r.uid             = opt.uid;
	r.gid             = opt.gid;
	r.argc            = remote_argc;
	r.argv            = remote_argv;
	r.cred            = job->cred;
	r.job_step_id     = job->stepid;
	r.envc            = my_envc;
	r.env             = environ;
	r.cwd             = opt.cwd;
	r.nnodes          = job->step_layout->node_cnt;
	r.nprocs          = opt.nprocs;
	r.slurmd_debug    = opt.slurmd_debug;
	r.switch_job      = job->switch_job;
	r.task_prolog     = opt.task_prolog;
	r.task_epilog     = opt.task_epilog;
	r.task_dist       = opt.distribution;
	r.plane_size      = opt.plane_size;
	r.cpu_bind_type   = opt.cpu_bind_type;
	r.cpu_bind        = opt.cpu_bind;
	r.mem_bind_type   = opt.mem_bind_type;
	r.mem_bind        = opt.mem_bind;
	r.multi_prog      = opt.multi_prog;
	r.options         = job_options_create();
<<<<<<< HEAD
	r.complete_nodelist = xstrdup(job->step_layout->node_list);
=======

>>>>>>> 5e89edcf
	spank_set_remote_options (r.options);

	r.ofname  = fname_remote_string (job->ofname);
	r.efname  = fname_remote_string (job->efname);
	r.ifname  = fname_remote_string (job->ifname);
	r.buffered_stdio = !opt.unbuffered;
	
	r.task_flags = 0;
	if (opt.parallel_debug)
		r.task_flags |= TASK_PARALLEL_DEBUG;
	
	/* Node specific message contents */
	if (mpi_hook_client_single_task_per_node ()) {
		for (i = 0; i < job->step_layout->node_cnt; i++)
			job->step_layout->tasks[i] = 1;
	} 
	r.tasks_to_launch = job->step_layout->tasks;

	r.global_task_ids = job->step_layout->tids;
	r.cpus_allocated  = job->step_layout->tasks;
	r.max_sockets     = opt.max_sockets_per_node;
	r.max_cores       = opt.max_cores_per_socket;
	r.max_threads     = opt.max_threads_per_core;
	r.cpus_per_task   = opt.cpus_per_task;

	r.ntasks_per_node   = opt.ntasks_per_node;
	r.ntasks_per_socket = opt.ntasks_per_socket;
	r.ntasks_per_core   = opt.ntasks_per_core;
	
	r.num_resp_port = job->njfds;
	r.resp_port = xmalloc(sizeof(uint16_t) * r.num_resp_port);
	for (i = 0; i < r.num_resp_port; i++) {
		r.resp_port[i] = ntohs(job->jaddr[i].sin_port);
	}

	r.num_io_port = job->client_io->num_listen;
	r.io_port = xmalloc(sizeof(uint16_t) * r.num_io_port);
	for (i = 0; i < r.num_io_port; i++) {
		r.io_port[i] = job->client_io->listenport[i];
	}

	
<<<<<<< HEAD
	
	//hostlist = hostlist_create(job->nodelist);
	debug("sending to list %s", job->step_layout->node_list);
	
	slurm_msg_t_init(&msg);
	msg.msg_type        = REQUEST_LAUNCH_TASKS;
	msg.data            = &r;
	
	if (_verbose) {
		for(i=0; i<job->step_layout->node_cnt; i++) {
			char *name = nodelist_nth_host(
				job->step_layout->node_list, i);
			_print_launch_msg(&r, name);
			free(name);
		}
	}
	if(!(ret_list = slurm_send_recv_msgs(
		     job->step_layout->node_list,
		     &msg, opt.msg_timeout))) {
		error("slurm_send_recv_msgs failed miserably: %m");
		return NULL;
	}

	ret_itr = list_iterator_create(ret_list);
	while ((ret_data = list_next(ret_itr))) {
		rc = slurm_get_return_code(ret_data->type, 
					   ret_data->data);
		debug("launch returned msg_rc=%d err=%d type=%d",
		      rc, ret_data->err, ret_data->type);
		nodeid = nodelist_find(job->step_layout->node_list,
				       ret_data->node_name);
		
		if(nodeid >= job->step_layout->node_cnt) {
			/* Make sure we aren't trying to mark
			something we haven't requested but was
			included in the nodelist.  This should never
			happen */
			error("got a problem with a non requested "
			      "node %s(%d): %s",
			      ret_data->node_name, nodeid, 
			      slurm_strerror(rc));
		} else if (rc != SLURM_SUCCESS) {
			slurm_seterrno(rc);
			error("Task launch failed on node %s(%d): %s",
			      ret_data->node_name, nodeid, 
			      slurm_strerror(rc));
			_update_failed_node(job, nodeid);
			fail_launch_cnt++;
		} else {
#if 0 /* only for debugging, might want to make this a callback */
			slurm_seterrno(rc);
			info("Launch success on node %s(%d)",
			     ret_data->node_name, nodeid);
#endif
			_update_contacted_node(job, nodeid);
		}
=======
	hostlist = hostlist_create(job->nodelist); 		
	itr = hostlist_iterator_create(hostlist);
	job->thr_count = 0;
	
	for (i = 0; i < job->step_layout->num_hosts; i++) {
		if(!job->step_layout->host[i])
			break;
		slurm_msg_t                *m = &msg_array_ptr[job->thr_count];
		
		m->srun_node_id    = (uint32_t)i;			
		m->msg_type        = REQUEST_LAUNCH_TASKS;
		m->data            = &r;
		m->ret_list = NULL;
		m->orig_addr.sin_addr.s_addr = 0;
		m->buffer = buffer;
		
		j=0; 
		while((host = hostlist_next(itr)) != NULL) { 
			if(!strcmp(host,job->step_layout->host[i])) {
				free(host);
				break; 
			}
  			j++; 
			free(host);
  		}
		hostlist_iterator_reset(itr);
		/* debug2("using %d %s with %d tasks\n", j, */
/* 		       job->step_layout->host[i], */
/* 		       r.nprocs); */
		memcpy(&m->address, &job->slurmd_addr[j], sizeof(slurm_addr));
		forward_set_launch(&m->forward,
				   span[job->thr_count],
				   &i,
				   job->step_layout,
				   job->slurmd_addr,
				   itr,
				   opt.msg_timeout);
		job->thr_count++;
>>>>>>> 5e89edcf
	}
	list_iterator_destroy(ret_itr);
	list_destroy(ret_list);
	
	if (fail_launch_cnt) {
		srun_job_state_t jstate;

		slurm_mutex_lock(&job->state_mutex);
		jstate = job->state;
		slurm_mutex_unlock(&job->state_mutex);

		if (jstate < SRUN_JOB_TERMINATED) {
			error("%d launch request%s failed", 
			      fail_launch_cnt, fail_launch_cnt > 1 ? "s" : "");
			job->rc = 124;
			srun_job_kill(job);
		}

	} else {
		debug("All task launch requests sent");
		update_job_state(job, SRUN_JOB_STARTING);
	}
	xfree(r.io_port);
	xfree(r.resp_port);
	xfree(r.complete_nodelist);
		
	return(void *)(0);
}

<<<<<<< HEAD
=======
static int _check_pending_threads(thd_t *thd, int count)
{
	int i;
	time_t now = time(NULL);

	for (i = 0; i < count; i++) {
		thd_t *tp = &thd[i];
		if ((tp->state == DSH_ACTIVE) && ((now - tp->tstart) >= 10) ) {
			debug2("sending SIGALRM to thread %lu", 
				(unsigned long) tp->thread);
			/*
			 * XXX: sending sigalrm to threads *seems* to
			 *  generate problems with the pthread_manager
			 *  thread. Disable this signal for now
			 * pthread_kill(tp->thread, SIGALRM);
			 */
		}
	}

	return 0;
}

/*
 * When running under parallel debugger, do not create threads in 
 *  detached state, as this seems to confuse TotalView specifically
 */
static void _set_attr_detached (pthread_attr_t *attr)
{
	int err;
	if (opt.parallel_debug) {
		return;
	}
	if ((err = pthread_attr_setdetachstate(attr, PTHREAD_CREATE_DETACHED)))
		error ("pthread_attr_setdetachstate: %s", slurm_strerror(err));
	return;
}


/*
 * Need to join with all attached threads if running
 *  under parallel debugger
 */
static void _join_attached_threads (int nthreads, thd_t *th)
{
	int i;
	void *retval;
	if (opt.parallel_debug) {
		for (i = 0; i < nthreads; i++) {
			if (th[i].thread != (pthread_t) NULL
			    && th[i].state == DSH_DONE) {
				pthread_join (th[i].thread, &retval);
				th[i].state = DSH_JOINED;
			}
		}
	}

	return;
}


static void _spawn_launch_thr(thd_t *th)
{
	pthread_attr_t attr;
	int err = 0;

	slurm_attr_init (&attr);
	_set_attr_detached (&attr);

	err = pthread_create(&th->thread, &attr, _p_launch_task, (void *)th);
	slurm_attr_destroy(&attr);
	if (err) {
		error ("pthread_create: %s", slurm_strerror(err));

		/* just run it under this thread */
		_p_launch_task((void *) th);
	}

	return;
}

static int _wait_on_active(thd_t *thd, srun_job_t *job)
{
	struct timeval now;
	struct timespec timeout;
	int rc;

	gettimeofday(&now, NULL);
	timeout.tv_sec  = now.tv_sec + 1;
	timeout.tv_nsec = now.tv_usec * 1000;

	rc = pthread_cond_timedwait( &active_cond, 
			             &active_mutex,
			             &timeout      );

	if (rc == ETIMEDOUT)
		_check_pending_threads(thd, job->thr_count);

	return rc;
}

/* _p_launch - parallel (multi-threaded) task launcher */
static void _p_launch(slurm_msg_t *req, srun_job_t *job)
{
	int i;
	thd_t *thd;
	int rc = 0;

	/*
	 * SigFunc *oldh;
	 * sigset_t set;
	 * 
	 * oldh = xsignal(SIGALRM, (SigFunc *) _alrm_handler);
	 * xsignal_save_mask(&set);
	 * xsignal_unblock(SIGALRM);
	 */

	/*
	 * Set job timeout to maximum launch time + current time
	 */
	job->ltimeout = time(NULL) + opt.max_launch_time;

	thd = xmalloc (job->thr_count * sizeof (thd_t));
	for (i = 0; i < job->thr_count; i++) {
		if (job->state > SRUN_JOB_LAUNCHING)
			break;

		pthread_mutex_lock(&active_mutex);
		while (active >= opt.max_threads || rc < 0) 
			rc = _wait_on_active(thd, job);
		if (joinable >= (opt.max_threads/2))
			_join_attached_threads(job->thr_count, thd);
		active++;
		pthread_mutex_unlock(&active_mutex);

		thd[i].task.req = &req[i];
		thd[i].task.job = job;

		_spawn_launch_thr(&thd[i]);
	}
	for ( ; i < job->step_layout->num_hosts; i++)
		_update_failed_node(job, i);

	pthread_mutex_lock(&active_mutex);
	while (active > 0) 
		_wait_on_active(thd, job);
	pthread_mutex_unlock(&active_mutex);

	_join_attached_threads (job->thr_count, thd);

	/*
	 * xsignal_restore_mask(&set);
	 * xsignal(SIGALRM, oldh);
	 */

	xfree(thd);
}

>>>>>>> 5e89edcf
static void
_update_failed_node(srun_job_t *j, int id)
{
	int i;
	pipe_enum_t pipe_enum = PIPE_HOST_STATE;
	
	pthread_mutex_lock(&j->task_mutex);
	if (j->host_state[id] == SRUN_HOST_INIT) {
		j->host_state[id] = SRUN_HOST_UNREACHABLE;

		if(message_thread) {
			safe_write(j->forked_msg->par_msg->msg_pipe[1],
			      &pipe_enum,sizeof(int));
			safe_write(j->forked_msg->par_msg->msg_pipe[1],
			      &id,sizeof(int));
			safe_write(j->forked_msg->par_msg->msg_pipe[1],
			      &j->host_state[id],sizeof(int));
		}
	}

	pipe_enum = PIPE_TASK_STATE;
	for (i = 0; i < j->step_layout->tasks[id]; i++) {
		j->task_state[j->step_layout->tids[id][i]] = SRUN_TASK_FAILED;

		if(message_thread) {
			safe_write(j->forked_msg->par_msg->msg_pipe[1],
				   &pipe_enum, sizeof(int));
			safe_write(j->forked_msg->par_msg->msg_pipe[1],
				   &j->step_layout->tids[id][i], sizeof(int));
			safe_write(j->forked_msg->par_msg->msg_pipe[1],
				   &j->task_state[j->step_layout->tids[id][i]],
				   sizeof(int));
		}
	}
	pthread_mutex_unlock(&j->task_mutex);

	/* update_failed_tasks(j, id); */
	return;
rwfail:
	pthread_mutex_unlock(&j->task_mutex);
	error("_update_failed_node: "
	      "write from srun message-handler process failed");
}

static void
_update_contacted_node(srun_job_t *j, int id)
{
	pipe_enum_t pipe_enum = PIPE_HOST_STATE;
	pthread_mutex_lock(&j->task_mutex);
	if (j->host_state[id] == SRUN_HOST_INIT) {
		j->host_state[id] = SRUN_HOST_CONTACTED;
		if(message_thread) {
			safe_write(j->forked_msg->par_msg->msg_pipe[1],
				   &pipe_enum, sizeof(int));
			safe_write(j->forked_msg->par_msg->msg_pipe[1],
				   &id, sizeof(int));
			safe_write(j->forked_msg->par_msg->msg_pipe[1],
				   &j->host_state[id], sizeof(int));
		}
	}
	pthread_mutex_unlock(&j->task_mutex);
	return;
rwfail:
	pthread_mutex_unlock(&j->task_mutex);
	error("_update_contacted_node: "
	      "write from srun message-handler process failed");
}

<<<<<<< HEAD
=======

/* _p_launch_task - parallelized launch of a specific task */
static void * _p_launch_task(void *arg)
{
	thd_t                      *th     = (thd_t *)arg;
	launch_info_t              *tp     = &(th->task);
	slurm_msg_t                *req    = tp->req;
	launch_tasks_request_msg_t *msg    = req->data;
	srun_job_t                 *job    = tp->job;
	int                        nodeid  = req->srun_node_id;
	int                        retry   = 3; /* retry thrice */
	List ret_list = NULL;
	ListIterator itr;
	ListIterator data_itr;
	ret_types_t *ret_type = NULL;
	ret_data_info_t *ret_data_info = NULL;
	int i = 0;

	th->state  = DSH_ACTIVE;
	th->tstart = time(NULL);
	if (_verbose) {
		_print_launch_msg(msg, job->step_layout->host[nodeid], nodeid);
		for(i=0; i<req->forward.cnt; i++)
			_print_launch_msg(msg, 
					  job->step_layout->
					  host[req->forward.node_id[i]],
					  req->forward.node_id[i]);
	}
again:
	ret_list = slurm_send_recv_rc_packed_msg(req, opt.msg_timeout);
	if(!ret_list) {
		th->state = DSH_FAILED;
		goto cleanup;
	}
	itr = list_iterator_create(ret_list);
	while((ret_type = list_next(itr)) != NULL) {
		data_itr = list_iterator_create(ret_type->ret_data_list);
		while((ret_data_info = list_next(data_itr)) != NULL) {
			if(ret_type->msg_rc == SLURM_SUCCESS) {
				_update_contacted_node(job, 
						       ret_data_info->nodeid);
				continue;
			}

			if (ret_type->err != EINTR) {
				errno = ret_type->err;
				verbose("first launch error on %s: %m",
					job->step_layout->
					host[ret_data_info->nodeid]);
			}
			
			if ((ret_type->err != ETIMEDOUT) 
			    && (job->state == SRUN_JOB_LAUNCHING)
			    && (ret_type->err != ESLURMD_INVALID_JOB_CREDENTIAL) 
			    &&  retry--) {
				list_iterator_destroy(data_itr);
				list_iterator_destroy(itr);
				list_destroy(ret_list);	
				sleep(1);
				goto again;
			}
			
			if (ret_type->err == EINTR) {
				verbose("launch on %s canceled", 
					job->step_layout->
					host[ret_data_info->nodeid]);
			} else {
				slurm_seterrno(ret_type->err);
				error("second launch error on %s: %s", 
				      job->step_layout->
				      host[ret_data_info->nodeid],
				      slurm_strerror(ret_type->err));
			}
			
			_update_failed_node(job, ret_data_info->nodeid);
			
			th->state = DSH_FAILED;
			
			pthread_mutex_lock(&active_mutex);
			fail_launch_cnt++;
			pthread_mutex_unlock(&active_mutex);
		}
		list_iterator_destroy(data_itr);
	}
	list_iterator_destroy(itr);
	list_destroy(ret_list);	
cleanup:
	destroy_forward(&req->forward);
	pthread_mutex_lock(&active_mutex);
	th->state = DSH_DONE;
	active--;
	if (opt.parallel_debug)
		joinable++;
	pthread_cond_signal(&active_cond);
	pthread_mutex_unlock(&active_mutex);
	
	return NULL;
}


>>>>>>> 5e89edcf
static void 
_print_launch_msg(launch_tasks_request_msg_t *msg, char * hostname)
{
	int i;
	char tmp_str[10], task_list[4096];
	int nodeid = nodelist_find(msg->complete_nodelist, hostname);
	
	if (opt.distribution == SLURM_DIST_BLOCK) {
		sprintf(task_list, "%u-%u", 
		        msg->global_task_ids[nodeid][0],
			msg->global_task_ids[nodeid]
			[(msg->tasks_to_launch[nodeid]-1)]);
	} else {
		for (i=0; i<msg->tasks_to_launch[nodeid]; i++) {
			sprintf(tmp_str, ",%u", 
				msg->global_task_ids[nodeid][i]);
			if (i == 0)
				strcpy(task_list, &tmp_str[1]);
			else if ((strlen(tmp_str) + strlen(task_list)) < 
			         sizeof(task_list))
				strcat(task_list, tmp_str);
			else
				break;
		}
	}

	info("launching %u.%u on host %s, %u tasks: %s", 
	     msg->job_id, msg->job_step_id, hostname, 
	     msg->tasks_to_launch[nodeid], task_list);

	debug3("uid:%ld gid:%ld cwd:%s %d", (long) msg->uid,
		(long) msg->gid, msg->cwd, nodeid);
}<|MERGE_RESOLUTION|>--- conflicted
+++ resolved
@@ -5,7 +5,7 @@
  *  Copyright (C) 2002-2006 The Regents of the University of California.
  *  Produced at Lawrence Livermore National Laboratory (cf, DISCLAIMER).
  *  Written by Mark Grondona <grondona@llnl.gov>.
- *  UCRL-CODE-226842.
+ *  UCRL-CODE-217948.
  *  
  *  This file is part of SLURM, a resource management program.
  *  For details, see <http://www.llnl.gov/linux/slurm/>.
@@ -58,7 +58,6 @@
 #include "src/common/xsignal.h"
 #include "src/common/forward.h"
 #include "src/common/mpi.h"
-#include "src/api/step_io.h"
 
 #include "src/srun/srun_job.h"
 #include "src/srun/launch.h"
@@ -69,12 +68,34 @@
 extern char **environ;
 
 /* number of active threads */
+static pthread_mutex_t active_mutex = PTHREAD_MUTEX_INITIALIZER;
+static pthread_cond_t  active_cond  = PTHREAD_COND_INITIALIZER;
+static int             active = 0;
+static int             joinable = 0;
 static int             fail_launch_cnt = 0;
 
+typedef enum {DSH_NEW, DSH_ACTIVE, DSH_DONE, DSH_FAILED, DSH_JOINED} state_t;
+
+typedef struct launch_info {
+	slurm_msg_t *req;
+	srun_job_t *job;
+} launch_info_t;
+
+typedef struct thd {
+        pthread_t	thread;			/* thread ID */
+        state_t		state;      		/* thread state */
+	time_t          tstart;			/* time thread started */
+	launch_info_t   task;
+} thd_t;
+
+static int    _check_pending_threads(thd_t *thd, int count);
+static void   _spawn_launch_thr(thd_t *th);
+static int    _wait_on_active(thd_t *thd, srun_job_t *job);
+static void   _p_launch(slurm_msg_t *req_array_ptr, srun_job_t *job);
+static void * _p_launch_task(void *args);
 static void   _print_launch_msg(launch_tasks_request_msg_t *msg, 
-		                char * hostname);
+		                char * hostname, int nodeid);
 static void   _update_failed_node(srun_job_t *j, int id);
-static void   _update_contacted_node(srun_job_t *j, int id);
 
 int 
 launch_thr_create(srun_job_t *job)
@@ -101,29 +122,26 @@
 void *
 launch(void *arg)
 {
+	slurm_msg_t *msg_array_ptr;
 	launch_tasks_request_msg_t r;
 	srun_job_t *job = (srun_job_t *) arg;
-	int i, my_envc;
-	slurm_msg_t msg;
-	ret_data_info_t *ret_data = NULL;
-	List ret_list = NULL;
-	ListIterator ret_itr;
-	int rc = SLURM_SUCCESS;
-	int nodeid = NO_VAL;
+	int i, j, my_envc;
+	hostlist_t hostlist = NULL;
+	hostlist_iterator_t itr = NULL;
+	char *host = NULL;
+	int *span = set_span(job->step_layout->num_hosts, 0);
+	Buf buffer = NULL;
 
 	update_job_state(job, SRUN_JOB_LAUNCHING);
 	
 	debug("going to launch %d tasks on %d hosts", 
-	      opt.nprocs, job->step_layout->node_cnt);
-
+	      opt.nprocs, job->step_layout->num_hosts);
+
+	msg_array_ptr = xmalloc(sizeof(slurm_msg_t) 
+				* job->step_layout->num_hosts);
 	my_envc = envcount(environ);
 	/* convert timeout from sec to milliseconds */
 	opt.msg_timeout *= 1000;
-<<<<<<< HEAD
-	memset(&r, 0, sizeof(r));
-
-=======
->>>>>>> 5e89edcf
 	/* Common message contents */
 	r.job_id          = job->jobid;
 	r.uid             = opt.uid;
@@ -135,25 +153,19 @@
 	r.envc            = my_envc;
 	r.env             = environ;
 	r.cwd             = opt.cwd;
-	r.nnodes          = job->step_layout->node_cnt;
+	r.nnodes          = job->step_layout->num_hosts;
 	r.nprocs          = opt.nprocs;
 	r.slurmd_debug    = opt.slurmd_debug;
 	r.switch_job      = job->switch_job;
 	r.task_prolog     = opt.task_prolog;
 	r.task_epilog     = opt.task_epilog;
-	r.task_dist       = opt.distribution;
-	r.plane_size      = opt.plane_size;
 	r.cpu_bind_type   = opt.cpu_bind_type;
 	r.cpu_bind        = opt.cpu_bind;
 	r.mem_bind_type   = opt.mem_bind_type;
 	r.mem_bind        = opt.mem_bind;
 	r.multi_prog      = opt.multi_prog;
 	r.options         = job_options_create();
-<<<<<<< HEAD
-	r.complete_nodelist = xstrdup(job->step_layout->node_list);
-=======
-
->>>>>>> 5e89edcf
+
 	spank_set_remote_options (r.options);
 
 	r.ofname  = fname_remote_string (job->ofname);
@@ -161,99 +173,31 @@
 	r.ifname  = fname_remote_string (job->ifname);
 	r.buffered_stdio = !opt.unbuffered;
 	
-	r.task_flags = 0;
 	if (opt.parallel_debug)
 		r.task_flags |= TASK_PARALLEL_DEBUG;
 	
 	/* Node specific message contents */
-	if (mpi_hook_client_single_task_per_node ()) {
-		for (i = 0; i < job->step_layout->node_cnt; i++)
+	if (slurm_mpi_single_task_per_node ()) {
+		for (i = 0; i < job->step_layout->num_hosts; i++)
 			job->step_layout->tasks[i] = 1;
 	} 
 	r.tasks_to_launch = job->step_layout->tasks;
 
 	r.global_task_ids = job->step_layout->tids;
-	r.cpus_allocated  = job->step_layout->tasks;
-	r.max_sockets     = opt.max_sockets_per_node;
-	r.max_cores       = opt.max_cores_per_socket;
-	r.max_threads     = opt.max_threads_per_core;
-	r.cpus_per_task   = opt.cpus_per_task;
-
-	r.ntasks_per_node   = opt.ntasks_per_node;
-	r.ntasks_per_socket = opt.ntasks_per_socket;
-	r.ntasks_per_core   = opt.ntasks_per_core;
-	
-	r.num_resp_port = job->njfds;
-	r.resp_port = xmalloc(sizeof(uint16_t) * r.num_resp_port);
-	for (i = 0; i < r.num_resp_port; i++) {
-		r.resp_port[i] = ntohs(job->jaddr[i].sin_port);
-	}
-
-	r.num_io_port = job->client_io->num_listen;
-	r.io_port = xmalloc(sizeof(uint16_t) * r.num_io_port);
-	for (i = 0; i < r.num_io_port; i++) {
-		r.io_port[i] = job->client_io->listenport[i];
-	}
-
-	
-<<<<<<< HEAD
-	
-	//hostlist = hostlist_create(job->nodelist);
-	debug("sending to list %s", job->step_layout->node_list);
-	
-	slurm_msg_t_init(&msg);
-	msg.msg_type        = REQUEST_LAUNCH_TASKS;
-	msg.data            = &r;
-	
-	if (_verbose) {
-		for(i=0; i<job->step_layout->node_cnt; i++) {
-			char *name = nodelist_nth_host(
-				job->step_layout->node_list, i);
-			_print_launch_msg(&r, name);
-			free(name);
-		}
-	}
-	if(!(ret_list = slurm_send_recv_msgs(
-		     job->step_layout->node_list,
-		     &msg, opt.msg_timeout))) {
-		error("slurm_send_recv_msgs failed miserably: %m");
-		return NULL;
-	}
-
-	ret_itr = list_iterator_create(ret_list);
-	while ((ret_data = list_next(ret_itr))) {
-		rc = slurm_get_return_code(ret_data->type, 
-					   ret_data->data);
-		debug("launch returned msg_rc=%d err=%d type=%d",
-		      rc, ret_data->err, ret_data->type);
-		nodeid = nodelist_find(job->step_layout->node_list,
-				       ret_data->node_name);
-		
-		if(nodeid >= job->step_layout->node_cnt) {
-			/* Make sure we aren't trying to mark
-			something we haven't requested but was
-			included in the nodelist.  This should never
-			happen */
-			error("got a problem with a non requested "
-			      "node %s(%d): %s",
-			      ret_data->node_name, nodeid, 
-			      slurm_strerror(rc));
-		} else if (rc != SLURM_SUCCESS) {
-			slurm_seterrno(rc);
-			error("Task launch failed on node %s(%d): %s",
-			      ret_data->node_name, nodeid, 
-			      slurm_strerror(rc));
-			_update_failed_node(job, nodeid);
-			fail_launch_cnt++;
-		} else {
-#if 0 /* only for debugging, might want to make this a callback */
-			slurm_seterrno(rc);
-			info("Launch success on node %s(%d)",
-			     ret_data->node_name, nodeid);
-#endif
-			_update_contacted_node(job, nodeid);
-		}
-=======
+	r.cpus_allocated  = job->step_layout->cpus;
+	
+	r.io_port = xmalloc(sizeof(uint16_t) * job->step_layout->num_hosts);
+	r.resp_port = xmalloc(sizeof(uint16_t) * job->step_layout->num_hosts);
+	
+	for (i = 0; i < job->step_layout->num_hosts; i++) {
+		r.io_port[i]      = ntohs(job->listenport[i%job->num_listen]);
+		r.resp_port[i]    = ntohs(job->jaddr[i%job->njfds].sin_port);
+	}
+
+	msg_array_ptr[0].msg_type = REQUEST_LAUNCH_TASKS;
+	msg_array_ptr[0].data            = &r;
+	buffer = slurm_pack_msg_no_header(&msg_array_ptr[0]);
+	
 	hostlist = hostlist_create(job->nodelist); 		
 	itr = hostlist_iterator_create(hostlist);
 	job->thr_count = 0;
@@ -292,10 +236,11 @@
 				   itr,
 				   opt.msg_timeout);
 		job->thr_count++;
->>>>>>> 5e89edcf
-	}
-	list_iterator_destroy(ret_itr);
-	list_destroy(ret_list);
+	}
+	xfree(span);
+	hostlist_iterator_destroy(itr);
+	hostlist_destroy(hostlist);
+	_p_launch(msg_array_ptr, job);
 	
 	if (fail_launch_cnt) {
 		srun_job_state_t jstate;
@@ -315,15 +260,14 @@
 		debug("All task launch requests sent");
 		update_job_state(job, SRUN_JOB_STARTING);
 	}
+	xfree(msg_array_ptr);
 	xfree(r.io_port);
 	xfree(r.resp_port);
-	xfree(r.complete_nodelist);
+	free_buf(buffer);
 		
 	return(void *)(0);
 }
 
-<<<<<<< HEAD
-=======
 static int _check_pending_threads(thd_t *thd, int count)
 {
 	int i;
@@ -481,7 +425,6 @@
 	xfree(thd);
 }
 
->>>>>>> 5e89edcf
 static void
 _update_failed_node(srun_job_t *j, int id)
 {
@@ -530,6 +473,7 @@
 _update_contacted_node(srun_job_t *j, int id)
 {
 	pipe_enum_t pipe_enum = PIPE_HOST_STATE;
+	
 	pthread_mutex_lock(&j->task_mutex);
 	if (j->host_state[id] == SRUN_HOST_INIT) {
 		j->host_state[id] = SRUN_HOST_CONTACTED;
@@ -550,8 +494,6 @@
 	      "write from srun message-handler process failed");
 }
 
-<<<<<<< HEAD
-=======
 
 /* _p_launch_task - parallelized launch of a specific task */
 static void * _p_launch_task(void *arg)
@@ -652,14 +594,12 @@
 }
 
 
->>>>>>> 5e89edcf
 static void 
-_print_launch_msg(launch_tasks_request_msg_t *msg, char * hostname)
+_print_launch_msg(launch_tasks_request_msg_t *msg, char * hostname, int nodeid)
 {
 	int i;
 	char tmp_str[10], task_list[4096];
-	int nodeid = nodelist_find(msg->complete_nodelist, hostname);
-	
+
 	if (opt.distribution == SLURM_DIST_BLOCK) {
 		sprintf(task_list, "%u-%u", 
 		        msg->global_task_ids[nodeid][0],

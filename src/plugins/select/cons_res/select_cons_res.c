/*****************************************************************************\
 *  select_cons_res.c - node selection plugin supporting consumable
 *  resources policies.
 *****************************************************************************\
 *
 *  The following example below illustrates how four jobs are allocated
 *  across a cluster using when a processor consumable resource approach.
 *
 *  The example cluster is composed of 4 nodes (10 cpus in total):
 *  linux01 (with 2 processors),
 *  linux02 (with 2 processors),
 *  linux03 (with 2 processors), and
 *  linux04 (with 4 processors).
 *
 *  The four jobs are the following:
 *  1. srun -n 4 -N 4  sleep 120 &
 *  2. srun -n 3 -N 3 sleep 120 &
 *  3. srun -n 1 sleep 120 &
 *  4. srun -n 3 sleep 120 &
 *  The user launches them in the same order as listed above.
 *
 *  Using a processor consumable resource approach we get the following
 *  job allocation and scheduling:
 *
 *  The output of squeue shows that we have 3 out of the 4 jobs allocated
 *  and running. This is a 2 running job increase over the default SLURM
 *  approach.
 *
 *  Job 2, Job 3, and Job 4 are now running concurrently on the cluster.
 *
 *  [<snip>]# squeue
 *  JOBID PARTITION     NAME     USER  ST       TIME  NODES NODELIST(REASON)
 *     5        lsf    sleep     root  PD       0:00      1 (Resources)
 *     2        lsf    sleep     root   R       0:13      4 linux[01-04]
 *     3        lsf    sleep     root   R       0:09      3 linux[01-03]
 *     4        lsf    sleep     root   R       0:05      1 linux04
 *  [<snip>]#
 *
 *  Once Job 2 finishes, Job 5, which was pending, is allocated
 *  available resources and is then running as illustrated below:
 *
 *  [<snip>]# squeue
 *   JOBID PARTITION    NAME     USER  ST       TIME  NODES NODELIST(REASON)
 *     3        lsf    sleep     root   R       1:58      3 linux[01-03]
 *     4        lsf    sleep     root   R       1:54      1 linux04
 *     5        lsf    sleep     root   R       0:02      3 linux[01-03]
 *  [<snip>]#
 *
 *  Job 3, Job 4, and Job 5 are now running concurrently on the cluster.
 *
 *  [<snip>]#  squeue
 *  JOBID PARTITION     NAME     USER  ST       TIME  NODES NODELIST(REASON)
 *     5        lsf    sleep     root   R       1:52      3 linux[01-03]
 *  [<snip>]#
 *
 * The advantage of the consumable resource scheduling policy is that
 * the job throughput can increase dramatically.
 *
 *****************************************************************************
 *  Copyright (C) 2005-2008 Hewlett-Packard Development Company, L.P.
 *  Written by Susanne M. Balle <susanne.balle@hp.com>, who borrowed heavily
 *  from select/linear
 *
 *  This file is part of SLURM, a resource management program.
 *  For details, see <http://www.schedmd.com/slurmdocs/>.
 *  Please also read the included file: DISCLAIMER.
 *
 *  SLURM is free software; you can redistribute it and/or modify it under
 *  the terms of the GNU General Public License as published by the Free
 *  Software Foundation; either version 2 of the License, or (at your option)
 *  any later version.
 *
 *  In addition, as a special exception, the copyright holders give permission
 *  to link the code of portions of this program with the OpenSSL library under
 *  certain conditions as described in each individual source file, and
 *  distribute linked combinations including the two. You must obey the GNU
 *  General Public License in all respects for all of the code used other than
 *  OpenSSL. If you modify file(s) with this exception, you may extend this
 *  exception to your version of the file(s), but you are not obligated to do
 *  so. If you do not wish to do so, delete this exception statement from your
 *  version.  If you delete this exception statement from all source files in
 *  the program, then also delete it here.
 *
 *  SLURM is distributed in the hope that it will be useful, but WITHOUT ANY
 *  WARRANTY; without even the implied warranty of MERCHANTABILITY or FITNESS
 *  FOR A PARTICULAR PURPOSE.  See the GNU General Public License for more
 *  details.
 *
 *  You should have received a copy of the GNU General Public License along
 *  with SLURM; if not, write to the Free Software Foundation, Inc.,
 *  51 Franklin Street, Fifth Floor, Boston, MA 02110-1301  USA.
\*****************************************************************************/

#ifdef HAVE_CONFIG_H
#  include "config.h"
#  if HAVE_STDINT_H
#    include <stdint.h>
#  endif
#  if HAVE_INTTYPES_H
#    include <inttypes.h>
#  endif
#endif

#include "src/common/slurm_xlator.h"
#include "select_cons_res.h"
#include "dist_tasks.h"
#include "job_test.h"


#define NODEINFO_MAGIC 0x82aa

/* These are defined here so when we link with something other than
 * the slurmctld we will have these symbols defined.  They will get
 * overwritten when linking with the slurmctld.
 */
#if defined (__APPLE__)
slurm_ctl_conf_t slurmctld_conf __attribute__((weak_import));
struct node_record *node_record_table_ptr __attribute__((weak_import));
List part_list __attribute__((weak_import));
List job_list __attribute__((weak_import));
int node_record_count __attribute__((weak_import));
time_t last_node_update __attribute__((weak_import));
struct switch_record *switch_record_table __attribute__((weak_import));
int switch_record_cnt __attribute__((weak_import));
bitstr_t *avail_node_bitmap __attribute__((weak_import));
bitstr_t *idle_node_bitmap __attribute__((weak_import));
#else
slurm_ctl_conf_t slurmctld_conf;
struct node_record *node_record_table_ptr;
List part_list;
List job_list;
int node_record_count;
time_t last_node_update;
struct switch_record *switch_record_table;
int switch_record_cnt;
bitstr_t *avail_node_bitmap;
bitstr_t *idle_node_bitmap;
#endif

/*
 * These variables are required by the generic plugin interface.  If they
 * are not found in the plugin, the plugin loader will ignore it.
 *
 * plugin_name - a string giving a human-readable description of the
 * plugin.  There is no maximum length, but the symbol must refer to
 * a valid string.
 *
 * plugin_type - a string suggesting the type of the plugin or its
 * applicability to a particular form of data or method of data handling.
 * If the low-level plugin API is used, the contents of this string are
 * unimportant and may be anything.  SLURM uses the higher-level plugin
 * interface which requires this string to be of the form
 *
 *	<application>/<method>
 *
 * where <application> is a description of the intended application of
 * the plugin (e.g., "select" for SLURM node selection) and <method>
 * is a description of how this plugin satisfies that application.  SLURM will
 * only load select plugins if the plugin_type string has a
 * prefix of "select/".
 *
 * plugin_version - an unsigned 32-bit integer giving the version number
 * of the plugin.  If major and minor revisions are desired, the major
 * version number may be multiplied by a suitable magnitude constant such
 * as 100 or 1000.  Various SLURM versions will likely require a certain
 * minimum version for their plugins as the node selection API matures.
 */
const char plugin_name[] = "Consumable Resources (CR) Node Selection plugin";
const char plugin_type[] = "select/cons_res";
const uint32_t plugin_id      = 101;
const uint32_t plugin_version = 100;
const uint32_t pstate_version = 7;	/* version control on saved state */

uint16_t cr_type = CR_CPU; /* cr_type is overwritten in init() */

uint32_t select_debug_flags;
uint16_t select_fast_schedule;

uint16_t *cr_node_num_cores = NULL;
uint32_t *cr_node_cores_offset = NULL;
struct part_res_record *select_part_record = NULL;
struct node_res_record *select_node_record = NULL;
struct node_use_record *select_node_usage  = NULL;
static bool select_state_initializing = true;
static int select_node_cnt = 0;
static bool job_preemption_enabled = false;
static bool job_preemption_killing = false;
static bool job_preemption_tested  = false;

struct select_nodeinfo {
	uint16_t magic;		/* magic number */
	uint16_t alloc_cpus;
};

extern select_nodeinfo_t *select_p_select_nodeinfo_alloc(void);
extern int select_p_select_nodeinfo_free(select_nodeinfo_t *nodeinfo);

/* Procedure Declarations */
static int _add_job_to_res(struct job_record *job_ptr, int action);
static int _job_expand(struct job_record *from_job_ptr,
		       struct job_record *to_job_ptr);
static int _rm_job_from_one_node(struct job_record *job_ptr,
				 struct node_record *node_ptr);
static int _rm_job_from_res(struct part_res_record *part_record_ptr,
			    struct node_use_record *node_usage,
			    struct job_record *job_ptr, int action);
static int _run_now(struct job_record *job_ptr, bitstr_t *bitmap,
		    uint32_t min_nodes, uint32_t max_nodes,
		    uint32_t req_nodes, uint16_t job_node_req,
<<<<<<< HEAD
		    List preemptee_candidates, List *preemptee_job_list, bitstr_t *exc_core_bitmap);
=======
		    List preemptee_candidates, List *preemptee_job_list,
		    bitstr_t *exc_core_bitmap);
>>>>>>> 75190243
static int _sort_usable_nodes_dec(struct job_record *job_a,
				  struct job_record *job_b);
static int _test_only(struct job_record *job_ptr, bitstr_t *bitmap,
		      uint32_t min_nodes, uint32_t max_nodes,
 		      uint32_t req_nodes, uint16_t job_node_req);
static int _will_run_test(struct job_record *job_ptr, bitstr_t *bitmap,
			  uint32_t min_nodes, uint32_t max_nodes,
			  uint32_t req_nodes, uint16_t job_node_req,
<<<<<<< HEAD
			  List preemptee_candidates, List *preemptee_job_list, bitstr_t *exc_core_bitmap);
=======
			  List preemptee_candidates, List *preemptee_job_list,
			  bitstr_t *exc_core_bitmap);
>>>>>>> 75190243

static void _dump_job_res(struct job_resources *job) {
	char str[64];

	if (job->core_bitmap)
		bit_fmt(str, sizeof(str), job->core_bitmap);
	else
		sprintf(str, "[no core_bitmap]");
	info("DEBUG: Dump job_resources: nhosts %u cb %s", job->nhosts, str);
}

static void _dump_nodes(void)
{
	struct node_record *node_ptr;
	List gres_list;
	int i;

	for (i=0; i<select_node_cnt; i++) {
		node_ptr = select_node_record[i].node_ptr;
		info("node:%s cpus:%u c:%u s:%u t:%u mem:%u a_mem:%u state:%d",
		     node_ptr->name,
		     select_node_record[i].cpus,
		     select_node_record[i].cores,
		     select_node_record[i].sockets,
		     select_node_record[i].vpus,
		     select_node_record[i].real_memory,
		     select_node_usage[i].alloc_memory,
		     select_node_usage[i].node_state);

		if (select_node_usage[i].gres_list)
			gres_list = select_node_usage[i].gres_list;
		else
			gres_list = node_ptr->gres_list;
		if (gres_list)
			gres_plugin_node_state_log(gres_list, node_ptr->name);
	}
}

static void _dump_part(struct part_res_record *p_ptr)
{
	uint16_t i;
	info("part:%s rows:%u pri:%u ", p_ptr->part_ptr->name, p_ptr->num_rows,
	     p_ptr->part_ptr->priority);
	if (!p_ptr->row)
		return;

	for (i = 0; i < p_ptr->num_rows; i++) {
		char str[64]; /* print first 64 bits of bitmaps */
		if (p_ptr->row[i].row_bitmap) {
			bit_fmt(str, sizeof(str), p_ptr->row[i].row_bitmap);
		} else {
			sprintf(str, "[no row_bitmap]");
		}
		info("  row%u: num_jobs %u: bitmap: %s", i,
		     p_ptr->row[i].num_jobs, str);
	}
}

static void _dump_state(struct part_res_record *p_ptr)
{
	_dump_nodes();

	/* dump partition data */
	for (; p_ptr; p_ptr = p_ptr->next) {
		_dump_part(p_ptr);
	}
	return;
}

/* (re)set cr_node_num_cores arrays */
static void _init_global_core_data(struct node_record *node_ptr, int node_cnt)
{
	uint32_t n;

	xfree(cr_node_num_cores);
	cr_node_num_cores = xmalloc(node_cnt * sizeof(uint16_t));

	xfree(cr_node_cores_offset);
	cr_node_cores_offset = xmalloc((node_cnt+1) * sizeof(uint32_t));

	for (n = 0; n < node_cnt; n++) {
		uint16_t cores;
		if (select_fast_schedule) {
			cores  = node_ptr[n].config_ptr->cores;
			cores *= node_ptr[n].config_ptr->sockets;
		} else {
			cores  = node_ptr[n].cores;
			cores *= node_ptr[n].sockets;
		}
		cr_node_num_cores[n] = cores;
		if (n > 0) {
			cr_node_cores_offset[n] = cr_node_cores_offset[n-1] +
						  cr_node_num_cores[n-1] ;
		} else
			cr_node_cores_offset[0] = 0;
	}

	/* an extra value is added to get the total number of cores */
	/* as cr_get_coremap_offset is sometimes used to get the total */
	/* number of cores in the cluster */
	cr_node_cores_offset[node_cnt] = cr_node_cores_offset[node_cnt-1] +
					 cr_node_num_cores[node_cnt-1] ;

}


/* return the coremap index to the first core of the given node */
extern uint32_t cr_get_coremap_offset(uint32_t node_index)
{
	return cr_node_cores_offset[node_index];
}


/* Helper function for _dup_part_data: create a duplicate part_row_data array */
static struct part_row_data *_dup_row_data(struct part_row_data *orig_row,
					   uint16_t num_rows)
{
	struct part_row_data *new_row;
	int i, j;

	if (num_rows == 0 || !orig_row)
		return NULL;

	new_row = xmalloc(num_rows * sizeof(struct part_row_data));
	for (i = 0; i < num_rows; i++) {
		new_row[i].num_jobs = orig_row[i].num_jobs;
		new_row[i].job_list_size = orig_row[i].job_list_size;
		if (orig_row[i].row_bitmap)
			new_row[i].row_bitmap= bit_copy(orig_row[i].
							row_bitmap);
		if (new_row[i].job_list_size == 0)
			continue;
		/* copy the job list */
		new_row[i].job_list = xmalloc(new_row[i].job_list_size *
					      sizeof(bitstr_t *));
		for (j = 0; j < new_row[i].num_jobs; j++) {
			new_row[i].job_list[j] = orig_row[i].job_list[j];
		}
	}
	return new_row;
}


/* Create a duplicate part_res_record list */
static struct part_res_record *_dup_part_data(struct part_res_record *orig_ptr)
{
	struct part_res_record *new_part_ptr, *new_ptr;

	if (orig_ptr == NULL)
		return NULL;

	new_part_ptr = xmalloc(sizeof(struct part_res_record));
	new_ptr = new_part_ptr;

	while (orig_ptr) {
		new_ptr->part_ptr = orig_ptr->part_ptr;
		new_ptr->num_rows = orig_ptr->num_rows;
		new_ptr->row = _dup_row_data(orig_ptr->row,
					     orig_ptr->num_rows);
		if (orig_ptr->next) {
			new_ptr->next = xmalloc(sizeof(struct part_res_record));
			new_ptr = new_ptr->next;
		}
		orig_ptr = orig_ptr->next;
	}
	return new_part_ptr;
}


/* Create a duplicate part_res_record list */
static struct node_use_record *_dup_node_usage(struct node_use_record *orig_ptr)
{
	struct node_use_record *new_use_ptr, *new_ptr;
	List gres_list;
	uint32_t i;

	if (orig_ptr == NULL)
		return NULL;

	new_use_ptr = xmalloc(select_node_cnt * sizeof(struct node_use_record));
	new_ptr = new_use_ptr;

	for (i = 0; i < select_node_cnt; i++) {
		new_ptr[i].node_state   = orig_ptr[i].node_state;
		new_ptr[i].alloc_memory = orig_ptr[i].alloc_memory;
		if (orig_ptr[i].gres_list)
			gres_list = orig_ptr[i].gres_list;
		else
			gres_list = node_record_table_ptr[i].gres_list;
		new_ptr[i].gres_list = gres_plugin_node_state_dup(gres_list);
	}
	return new_use_ptr;
}

/* delete the given row data */
static void _destroy_row_data(struct part_row_data *row, uint16_t num_rows) {
	uint16_t i;
	for (i = 0; i < num_rows; i++) {
		FREE_NULL_BITMAP(row[i].row_bitmap);
		if (row[i].job_list) {
			uint32_t j;
			for (j = 0; j < row[i].num_jobs; j++)
				row[i].job_list[j] = NULL;
			xfree(row[i].job_list);
		}
	}
	xfree(row);
}

/* delete the given list of partition data */
static void _destroy_part_data(struct part_res_record *this_ptr)
{
	while (this_ptr) {
		struct part_res_record *tmp = this_ptr;
		this_ptr = this_ptr->next;
		tmp->part_ptr = NULL;

		if (tmp->row) {
			_destroy_row_data(tmp->row, tmp->num_rows);
			tmp->row = NULL;
		}
		xfree(tmp);
	}
}


/* (re)create the global select_part_record array */
static void _create_part_data(void)
{
	ListIterator part_iterator;
	struct part_record *p_ptr;
	struct part_res_record *this_ptr;
	int num_parts;

	_destroy_part_data(select_part_record);
	select_part_record = NULL;

	num_parts = list_count(part_list);
	if (!num_parts)
		return;
	info("cons_res: preparing for %d partitions", num_parts);

	select_part_record = xmalloc(sizeof(struct part_res_record));
	this_ptr = select_part_record;

	part_iterator = list_iterator_create(part_list);
	if (part_iterator == NULL)
		fatal ("memory allocation failure");

	while ((p_ptr = (struct part_record *) list_next(part_iterator))) {
		this_ptr->part_ptr = p_ptr;
		this_ptr->num_rows = p_ptr->max_share;
		if (this_ptr->num_rows & SHARED_FORCE)
			this_ptr->num_rows &= (~SHARED_FORCE);
		/* SHARED=EXCLUSIVE sets max_share = 0 */
		if (this_ptr->num_rows < 1)
			this_ptr->num_rows = 1;
		/* we'll leave the 'row' array blank for now */
		this_ptr->row = NULL;
		num_parts--;
		if (num_parts) {
			this_ptr->next =xmalloc(sizeof(struct part_res_record));
			this_ptr = this_ptr->next;
		}
	}
	list_iterator_destroy(part_iterator);

	/* should we sort the select_part_record list by priority here? */
}


/* List sort function: sort by the job's expected end time */
static int _cr_job_list_sort(void *x, void *y)
{
	struct job_record *job1_ptr = (struct job_record *) x;
	struct job_record *job2_ptr = (struct job_record *) y;
	return (int) difftime(job1_ptr->end_time, job2_ptr->end_time);
}


/* delete the given select_node_record and select_node_usage arrays */
static void _destroy_node_data(struct node_use_record *node_usage,
			       struct node_res_record *node_data)
{
	int i;

	xfree(node_data);
	if (node_usage) {
		for (i = 0; i < select_node_cnt; i++) {
			if (node_usage[i].gres_list) {
				list_destroy(node_usage[i].gres_list);
			}
		}
		xfree(node_usage);
	}
}


static void _add_job_to_row(struct job_resources *job,
			    struct part_row_data *r_ptr)
{
	/* add the job to the row_bitmap */
	if (r_ptr->row_bitmap && r_ptr->num_jobs == 0) {
		/* if no jobs, clear the existing row_bitmap first */
		uint32_t size = bit_size(r_ptr->row_bitmap);
		bit_nclear(r_ptr->row_bitmap, 0, size-1);
	}
	add_job_to_cores(job, &(r_ptr->row_bitmap), cr_node_num_cores);

	/*  add the job to the job_list */
	if (r_ptr->num_jobs >= r_ptr->job_list_size) {
		r_ptr->job_list_size += 8;
		xrealloc(r_ptr->job_list, r_ptr->job_list_size *
			 sizeof(struct job_resources *));
	}
	r_ptr->job_list[r_ptr->num_jobs++] = job;
}


/* test for conflicting core_bitmap bits */
static int _can_job_fit_in_row(struct job_resources *job,
			       struct part_row_data *r_ptr)
{
	if ((r_ptr->num_jobs == 0) || !r_ptr->row_bitmap)
		return 1;

	return job_fits_into_cores(job, r_ptr->row_bitmap, cr_node_num_cores);
}


/* helper script for cr_sort_part_rows() */
static void _swap_rows(struct part_row_data *a, struct part_row_data *b)
{
	struct part_row_data tmprow;

	tmprow.row_bitmap    = a->row_bitmap;
	tmprow.num_jobs      = a->num_jobs;
	tmprow.job_list      = a->job_list;
	tmprow.job_list_size = a->job_list_size;

	a->row_bitmap    = b->row_bitmap;
	a->num_jobs      = b->num_jobs;
	a->job_list      = b->job_list;
	a->job_list_size = b->job_list_size;

	b->row_bitmap    = tmprow.row_bitmap;
	b->num_jobs      = tmprow.num_jobs;
	b->job_list      = tmprow.job_list;
	b->job_list_size = tmprow.job_list_size;

	return;
}


/* sort the rows of a partition from "most allocated" to "least allocated" */
extern void cr_sort_part_rows(struct part_res_record *p_ptr)
{
	uint32_t i, j, a, b;

	if (!p_ptr->row)
		return;

	for (i = 0; i < p_ptr->num_rows; i++) {
		if (p_ptr->row[i].row_bitmap)
			a = bit_set_count(p_ptr->row[i].row_bitmap);
		else
			a = 0;
		for (j = i+1; j < p_ptr->num_rows; j++) {
			if (!p_ptr->row[j].row_bitmap)
				continue;
			b = bit_set_count(p_ptr->row[j].row_bitmap);
			if (b > a) {
				_swap_rows(&(p_ptr->row[i]), &(p_ptr->row[j]));
			}
		}
	}
	return;
}


/*
 * _build_row_bitmaps: A job has been removed from the given partition,
 *                     so the row_bitmap(s) need to be reconstructed.
 *                     Optimize the jobs into the least number of rows,
 *                     and make the lower rows as dense as possible.
 *
 * IN/OUT: p_ptr   - the partition that has jobs to be optimized
 */
static void _build_row_bitmaps(struct part_res_record *p_ptr,
			       struct job_record *job_ptr)
{
	uint32_t i, j, num_jobs, size;
	int x, *jstart;
	struct part_row_data *this_row, *orig_row;
	struct job_resources **tmpjobs, *job;

	if (!p_ptr->row)
		return;

	if (p_ptr->num_rows == 1) {
		this_row = &(p_ptr->row[0]);
		if (this_row->num_jobs == 0) {
			if (this_row->row_bitmap) {
				size = bit_size(this_row->row_bitmap);
				bit_nclear(this_row->row_bitmap, 0, size-1);
			}
		} else {
			xassert(job_ptr);
			xassert(job_ptr->job_resrcs);
			remove_job_from_cores(job_ptr->job_resrcs,
					      &this_row->row_bitmap,
					      cr_node_num_cores);
		}
		return;
	}

	/* gather data */
	num_jobs = 0;
	for (i = 0; i < p_ptr->num_rows; i++) {
		if (p_ptr->row[i].num_jobs) {
			num_jobs += p_ptr->row[i].num_jobs;
		}
	}
	if (num_jobs == 0) {
		size = bit_size(p_ptr->row[0].row_bitmap);
		for (i = 0; i < p_ptr->num_rows; i++) {
			if (p_ptr->row[i].row_bitmap) {
				bit_nclear(p_ptr->row[i].row_bitmap, 0,
					   size-1);
			}
		}
		return;
	}

	if (select_debug_flags & DEBUG_FLAG_CPU_BIND) {
		info("DEBUG: _build_row_bitmaps (before):");
		_dump_part(p_ptr);
	}
	debug3("cons_res: build_row_bitmaps reshuffling %u jobs", num_jobs);

	/* make a copy, in case we cannot do better than this */
	orig_row = _dup_row_data(p_ptr->row, p_ptr->num_rows);
	if (orig_row == NULL)
		return;

	/* get row_bitmap size from first row (we can safely assume that the
	 * first row_bitmap exists because there exists at least one job. */
	size = bit_size(p_ptr->row[0].row_bitmap);

	/* create a master job list and clear out ALL row data */
	tmpjobs = xmalloc(num_jobs * sizeof(struct job_resources *));
	jstart  = xmalloc(num_jobs * sizeof(int));
	x = 0;
	for (i = 0; i < p_ptr->num_rows; i++) {
		for (j = 0; j < p_ptr->row[i].num_jobs; j++) {
			tmpjobs[x] = p_ptr->row[i].job_list[j];
			p_ptr->row[i].job_list[j] = NULL;
			jstart[x] = bit_ffs(tmpjobs[x]->node_bitmap);
			jstart[x] = cr_get_coremap_offset(jstart[x]);
			jstart[x] += bit_ffs(tmpjobs[x]->core_bitmap);
			x++;
		}
		p_ptr->row[i].num_jobs = 0;
		if (p_ptr->row[i].row_bitmap) {
			bit_nclear(p_ptr->row[i].row_bitmap, 0, size-1);
		}
	}

	/* VERY difficult: Optimal placement of jobs in the matrix
	 * - how to order jobs to be added to the matrix?
	 *   - "by size" does not guarantee optimal placement
	 *
	 *   - for now, try sorting jobs by first bit set
	 *     - if job allocations stay "in blocks", then this should work OK
	 *     - may still get scenarios where jobs should switch rows
	 *     - fixme: JOB SHUFFLING BETWEEN ROWS NEEDS TESTING
	 */
	for (i = 0; i < num_jobs; i++) {
		for (j = i+1; j < num_jobs; j++) {
			if (jstart[j] < jstart[i]
			    || (jstart[j] == jstart[i] &&
				tmpjobs[j]->ncpus > tmpjobs[i]->ncpus)) {
				x = jstart[i];
				jstart[i] = jstart[j];
				jstart[j] = x;
				job = tmpjobs[i];
				tmpjobs[i] = tmpjobs[j];
				tmpjobs[j] = job;
			}
		}
	}

	if (select_debug_flags & DEBUG_FLAG_CPU_BIND) {
		for (i = 0; i < num_jobs; i++) {
			char cstr[64], nstr[64];
			if (tmpjobs[i]->core_bitmap) {
				bit_fmt(cstr, (sizeof(cstr)-1) ,
					tmpjobs[i]->core_bitmap);
			} else
				sprintf(cstr, "[no core_bitmap]");
			if (tmpjobs[i]->node_bitmap) {
				bit_fmt(nstr, (sizeof(nstr)-1),
					tmpjobs[i]->node_bitmap);
			} else
				sprintf(nstr, "[no node_bitmap]");
			info("DEBUG:  jstart %d job nb %s cb %s", jstart[i],
			     nstr, cstr);
		}
	}

	/* add jobs to the rows */
	for (j = 0; j < num_jobs; j++) {
		for (i = 0; i < p_ptr->num_rows; i++) {
			if (_can_job_fit_in_row(tmpjobs[j], &(p_ptr->row[i]))) {
				/* job fits in row, so add it */
				_add_job_to_row(tmpjobs[j], &(p_ptr->row[i]));
				tmpjobs[j] = NULL;
				break;
			}
		}
		/* job should have been added, so shuffle the rows */
		cr_sort_part_rows(p_ptr);
	}

	/* test for dangling jobs */
	for (j = 0; j < num_jobs; j++) {
		if (tmpjobs[j])
			break;
	}
	if (j < num_jobs) {
		/* we found a dangling job, which means our packing
		 * algorithm couldn't improve apon the existing layout.
		 * Thus, we'll restore the original layout here */
		debug3("cons_res: build_row_bitmap: dangling job found");

		if (select_debug_flags & DEBUG_FLAG_CPU_BIND) {
			info("DEBUG: _build_row_bitmaps (post-algorithm):");
			_dump_part(p_ptr);
		}

		_destroy_row_data(p_ptr->row, p_ptr->num_rows);
		p_ptr->row = orig_row;
		orig_row = NULL;

		/* still need to rebuild row_bitmaps */
		for (i = 0; i < p_ptr->num_rows; i++) {
			if (p_ptr->row[i].row_bitmap)
				bit_nclear(p_ptr->row[i].row_bitmap, 0,
					   size-1);
			if (p_ptr->row[i].num_jobs == 0)
				continue;
			for (j = 0; j < p_ptr->row[i].num_jobs; j++) {
				add_job_to_cores(p_ptr->row[i].job_list[j],
						 &(p_ptr->row[i].row_bitmap),
						 cr_node_num_cores);
			}
		}
	}

	if (select_debug_flags & DEBUG_FLAG_CPU_BIND) {
		info("DEBUG: _build_row_bitmaps (after):");
		_dump_part(p_ptr);
	}

	if (orig_row)
		_destroy_row_data(orig_row, p_ptr->num_rows);
	xfree(tmpjobs);
	xfree(jstart);
	return;

	/* LEFTOVER DESIGN THOUGHTS, PRESERVED HERE */

	/* 1. sort jobs by size
	 * 2. only load core bitmaps with largest jobs that conflict
	 * 3. sort rows by set count
	 * 4. add remaining jobs, starting with fullest rows
	 * 5. compute  set count: if disparity between rows got closer, then
	 *    switch non-conflicting jobs that were added
	 */

	/*
	 *  Step 1: remove empty rows between non-empty rows
	 *  Step 2: try to collapse rows
	 *  Step 3: sort rows by size
	 *  Step 4: try to swap jobs from different rows to pack rows
	 */

	/* WORK IN PROGRESS - more optimization should go here, such as:
	 *
	 * - try collapsing jobs from higher rows to lower rows
	 *
	 * - produce a load array to identify cores with less load. Test
	 * to see if those cores are in the lower row. If not, try to swap
	 * those jobs with jobs in the lower row. If the job can be swapped
	 * AND the lower row set_count increases, then SUCCESS! else swap
	 * back. The goal is to pack the lower rows and "bubble up" clear
	 * bits to the higher rows.
	 */
}


/* allocate resources to the given job
 * - add 'struct job_resources' resources to 'struct part_res_record'
 * - add job's memory requirements to 'struct node_res_record'
 *
 * if action = 0 then add cores and memory (starting new job)
 * if action = 1 then only add memory (adding suspended job)
 * if action = 2 then only add cores (suspended job is resumed)
 */
static int _add_job_to_res(struct job_record *job_ptr, int action)
{
	struct job_resources *job = job_ptr->job_resrcs;
	struct node_record *node_ptr;
	struct part_res_record *p_ptr;
	List gres_list;
	int i, n;
	bitstr_t *core_bitmap;

	if (!job || !job->core_bitmap) {
		error("job %u has no select data", job_ptr->job_id);
		return SLURM_ERROR;
	}

	debug3("cons_res: _add_job_to_res: job %u act %d ", job_ptr->job_id,
	       action);

	if (select_debug_flags & DEBUG_FLAG_CPU_BIND)
		_dump_job_res(job);

	for (i = 0, n = -1; i < select_node_cnt; i++) {
		if (!bit_test(job->node_bitmap, i))
			continue;
		n++;

		node_ptr = select_node_record[i].node_ptr;
		if (action != 2) {
			if (select_node_usage[i].gres_list)
				gres_list = select_node_usage[i].gres_list;
			else
				gres_list = node_ptr->gres_list;
			core_bitmap = copy_job_resources_node(job, n);
			gres_plugin_job_alloc(job_ptr->gres_list, gres_list,
					      job->nhosts, n, job->cpus[n],
					      job_ptr->job_id, node_ptr->name,
					      core_bitmap);
			gres_plugin_node_state_log(gres_list, node_ptr->name);
			FREE_NULL_BITMAP(core_bitmap);
		}

		if (action != 2) {
			if (job->memory_allocated[n] == 0)
				continue;	/* node lost by job resizing */
			select_node_usage[i].alloc_memory +=
				job->memory_allocated[n];
			if ((select_node_usage[i].alloc_memory >
			     select_node_record[i].real_memory)) {
				error("cons_res: node %s memory is "
				      "overallocated (%u) for job %u",
				      node_ptr->name,
				      select_node_usage[i].alloc_memory,
				      job_ptr->job_id);
			}
		}
	}

	/* add cores */
	if (action != 1) {
		for (p_ptr = select_part_record; p_ptr; p_ptr = p_ptr->next) {
			if (p_ptr->part_ptr == job_ptr->part_ptr)
				break;
		}
		if (!p_ptr) {
			error("cons_res: could not find cr partition %s",
			      job_ptr->part_ptr->name);
			return SLURM_ERROR;
		}
		if (!p_ptr->row) {
			p_ptr->row = xmalloc(p_ptr->num_rows *
					     sizeof(struct part_row_data));
		}

		/* find a row to add this job */
		for (i = 0; i < p_ptr->num_rows; i++) {
			if (!_can_job_fit_in_row(job, &(p_ptr->row[i])))
				continue;
			debug3("cons_res: adding job %u to part %s row %u",
			       job_ptr->job_id, p_ptr->part_ptr->name, i);
			_add_job_to_row(job, &(p_ptr->row[i]));
			break;
		}
		if (i >= p_ptr->num_rows) {
			/* ERROR: could not find a row for this job */
			error("cons_res: ERROR: job overflow: "
			      "could not find row for job");
			/* just add the job to the last row for now */
			_add_job_to_row(job, &(p_ptr->row[p_ptr->num_rows-1]));
		}
		/* update the node state */
		for (i = 0; i < select_node_cnt; i++) {
			if (bit_test(job->node_bitmap, i))
				select_node_usage[i].node_state +=
					job->node_req;
		}
		if (select_debug_flags & DEBUG_FLAG_CPU_BIND) {
			info("DEBUG: _add_job_to_res (after):");
			_dump_part(p_ptr);
		}
	}

	return SLURM_SUCCESS;
}

static job_resources_t *_create_job_resources(int node_cnt)
{
	job_resources_t *job_resrcs_ptr;

	job_resrcs_ptr = create_job_resources();
	job_resrcs_ptr->cpu_array_reps = xmalloc(sizeof(uint32_t) * node_cnt);
	job_resrcs_ptr->cpu_array_value = xmalloc(sizeof(uint16_t) * node_cnt);
	job_resrcs_ptr->cpus = xmalloc(sizeof(uint16_t) * node_cnt);
	job_resrcs_ptr->cpus_used = xmalloc(sizeof(uint16_t) * node_cnt);
	job_resrcs_ptr->memory_allocated = xmalloc(sizeof(uint32_t) * node_cnt);
	job_resrcs_ptr->memory_used = xmalloc(sizeof(uint32_t) * node_cnt);
	job_resrcs_ptr->nhosts = node_cnt;
	return job_resrcs_ptr;
}

/* Move all resources from one job to another */
static int _job_expand(struct job_record *from_job_ptr,
		       struct job_record *to_job_ptr)
{
	job_resources_t *from_job_resrcs_ptr, *to_job_resrcs_ptr,
		        *new_job_resrcs_ptr;
	struct node_record *node_ptr;
	int first_bit, last_bit, i, node_cnt;
	bool from_node_used, to_node_used;
	int from_node_offset, to_node_offset, new_node_offset;
	bitstr_t *tmp_bitmap, *tmp_bitmap2;

	xassert(from_job_ptr);
	xassert(to_job_ptr);
	if (from_job_ptr->job_id == to_job_ptr->job_id) {
		error("select/cons_res: attempt to merge job %u with self",
		      from_job_ptr->job_id);
		return SLURM_ERROR;
	}

	from_job_resrcs_ptr = from_job_ptr->job_resrcs;
	if ((from_job_resrcs_ptr == NULL) ||
	    (from_job_resrcs_ptr->cpus == NULL) ||
	    (from_job_resrcs_ptr->core_bitmap == NULL) ||
	    (from_job_resrcs_ptr->node_bitmap == NULL)) {
		error("select/cons_res: job %u lacks a job_resources struct",
		      from_job_ptr->job_id);
		return SLURM_ERROR;
	}
	to_job_resrcs_ptr = to_job_ptr->job_resrcs;
	if ((to_job_resrcs_ptr == NULL) ||
	    (to_job_resrcs_ptr->cpus == NULL) ||
	    (to_job_resrcs_ptr->core_bitmap == NULL) ||
	    (to_job_resrcs_ptr->node_bitmap == NULL)) {
		error("select/cons_res: job %u lacks a job_resources struct",
		      to_job_ptr->job_id);
		return SLURM_ERROR;
	}

	(void) _rm_job_from_res(select_part_record, select_node_usage,
				from_job_ptr, 0);
	(void) _rm_job_from_res(select_part_record, select_node_usage,
				to_job_ptr, 0);

	if (to_job_resrcs_ptr->core_bitmap_used) {
		i = bit_size(to_job_resrcs_ptr->core_bitmap_used);
		bit_nclear(to_job_resrcs_ptr->core_bitmap_used, 0, i-1);
	}

	tmp_bitmap = bit_copy(to_job_resrcs_ptr->node_bitmap);
	if (!tmp_bitmap)
		fatal("bit_copy: malloc failure");
	bit_or(tmp_bitmap, from_job_resrcs_ptr->node_bitmap);
	tmp_bitmap2 = bit_copy(to_job_ptr->node_bitmap);
	if (!tmp_bitmap)
		fatal("bit_copy: malloc failure");
	bit_or(tmp_bitmap2, from_job_ptr->node_bitmap);
	bit_and(tmp_bitmap, tmp_bitmap2);
	bit_free(tmp_bitmap2);
	node_cnt = bit_set_count(tmp_bitmap);
	new_job_resrcs_ptr = _create_job_resources(node_cnt);
	new_job_resrcs_ptr->ncpus = from_job_resrcs_ptr->ncpus +
				    to_job_resrcs_ptr->ncpus;
	new_job_resrcs_ptr->node_req = to_job_resrcs_ptr->node_req;
	new_job_resrcs_ptr->node_bitmap = tmp_bitmap;
	new_job_resrcs_ptr->nodes = bitmap2node_name(new_job_resrcs_ptr->
						     node_bitmap);
	build_job_resources(new_job_resrcs_ptr, node_record_table_ptr,
			    select_fast_schedule);
	xfree(to_job_ptr->node_addr);
	to_job_ptr->node_addr = xmalloc(sizeof(slurm_addr_t) * node_cnt);
	to_job_ptr->total_cpus = 0;

	first_bit = MIN(bit_ffs(from_job_resrcs_ptr->node_bitmap),
			bit_ffs(to_job_resrcs_ptr->node_bitmap));
	last_bit =  MAX(bit_fls(from_job_resrcs_ptr->node_bitmap),
			bit_fls(to_job_resrcs_ptr->node_bitmap));
	from_node_offset = to_node_offset = new_node_offset = -1;
	for (i = first_bit; i <= last_bit; i++) {
		from_node_used = to_node_used = false;
		if (bit_test(from_job_resrcs_ptr->node_bitmap, i)) {
			from_node_used = bit_test(from_job_ptr->node_bitmap,i);
			from_node_offset++;
		}
		if (bit_test(to_job_resrcs_ptr->node_bitmap, i)) {
			to_node_used = bit_test(to_job_ptr->node_bitmap, i);
			to_node_offset++;
		}
		if (!from_node_used && !to_node_used)
			continue;
		new_node_offset++;
		node_ptr = node_record_table_ptr + i;
		memcpy(&to_job_ptr->node_addr[new_node_offset],
                       &node_ptr->slurm_addr, sizeof(slurm_addr_t));
		if (from_node_used) {
			/* Merge alloc info from both "from" and "to" jobs,
			 * leave "from" job with no allocated CPUs or memory */
			new_job_resrcs_ptr->cpus[new_node_offset] =
				from_job_resrcs_ptr->cpus[from_node_offset];
			from_job_resrcs_ptr->cpus[from_node_offset] = 0;
			/* new_job_resrcs_ptr->cpus_used[new_node_offset] =
				from_job_resrcs_ptr->
				cpus_used[from_node_offset]; Should be 0 */
			new_job_resrcs_ptr->memory_allocated[new_node_offset] =
				from_job_resrcs_ptr->
				memory_allocated[from_node_offset];
			/* new_job_resrcs_ptr->memory_used[new_node_offset] =
				from_job_resrcs_ptr->
				memory_used[from_node_offset]; Should be 0 */
			job_resources_bits_copy(new_job_resrcs_ptr,
						new_node_offset,
						from_job_resrcs_ptr,
						from_node_offset);
		}
		if (to_node_used) {
			/* Merge alloc info from both "from" and "to" jobs */

			/* DO NOT double count the allocated CPUs in partition
			 * with Shared nodes */
			new_job_resrcs_ptr->cpus[new_node_offset] +=
				to_job_resrcs_ptr->cpus[to_node_offset];
			new_job_resrcs_ptr->cpus_used[new_node_offset] +=
				to_job_resrcs_ptr->cpus_used[to_node_offset];
			new_job_resrcs_ptr->memory_allocated[new_node_offset]+=
				to_job_resrcs_ptr->
				memory_allocated[to_node_offset];
			new_job_resrcs_ptr->memory_used[new_node_offset] +=
				to_job_resrcs_ptr->memory_used[to_node_offset];
			job_resources_bits_copy(new_job_resrcs_ptr,
						new_node_offset,
						to_job_resrcs_ptr,
						to_node_offset);
			if (from_node_used) {
				/* Adust cpu count for shared CPUs */
				int from_core_cnt, to_core_cnt, new_core_cnt;
				from_core_cnt = count_job_resources_node(
							from_job_resrcs_ptr,
							from_node_offset);
				to_core_cnt = count_job_resources_node(
							to_job_resrcs_ptr,
							to_node_offset);
				new_core_cnt = count_job_resources_node(
							new_job_resrcs_ptr,
							new_node_offset);
				if ((from_core_cnt + to_core_cnt) !=
				    new_core_cnt) {
					new_job_resrcs_ptr->
						cpus[new_node_offset] *=
						new_core_cnt;
					new_job_resrcs_ptr->
						cpus[new_node_offset] /=
						(from_core_cnt + to_core_cnt);
				}
			}
		}

		to_job_ptr->total_cpus += new_job_resrcs_ptr->
					  cpus[new_node_offset];
	}
	build_job_resources_cpu_array(new_job_resrcs_ptr);
	gres_plugin_job_merge(from_job_ptr->gres_list,
			      from_job_resrcs_ptr->node_bitmap,
			      to_job_ptr->gres_list,
			      to_job_resrcs_ptr->node_bitmap);

	/* Now swap data: "new" -> "to" and clear "from" */
	free_job_resources(&to_job_ptr->job_resrcs);
	to_job_ptr->job_resrcs = new_job_resrcs_ptr;

	to_job_ptr->cpu_cnt = to_job_ptr->total_cpus;
	if (to_job_ptr->details) {
		to_job_ptr->details->min_cpus = to_job_ptr->total_cpus;
		to_job_ptr->details->max_cpus = to_job_ptr->total_cpus;
	}
	from_job_ptr->total_cpus   = 0;
	from_job_resrcs_ptr->ncpus = 0;
	if (from_job_ptr->details) {
		from_job_ptr->details->min_cpus = 0;
		from_job_ptr->details->max_cpus = 0;
	}

	from_job_ptr->total_nodes   = 0;
	from_job_resrcs_ptr->nhosts = 0;
	from_job_ptr->node_cnt      = 0;
	if (from_job_ptr->details)
		from_job_ptr->details->min_nodes = 0;
	to_job_ptr->total_nodes     = new_job_resrcs_ptr->nhosts;
	to_job_ptr->node_cnt        = new_job_resrcs_ptr->nhosts;

	bit_or(to_job_ptr->node_bitmap, from_job_ptr->node_bitmap);
	bit_nclear(from_job_ptr->node_bitmap, 0, (node_record_count - 1));
	bit_nclear(from_job_resrcs_ptr->node_bitmap, 0,
		   (node_record_count - 1));

	xfree(to_job_ptr->nodes);
	to_job_ptr->nodes = xstrdup(new_job_resrcs_ptr->nodes);
	xfree(from_job_ptr->nodes);
	from_job_ptr->nodes = xstrdup("");
	xfree(from_job_resrcs_ptr->nodes);
	from_job_resrcs_ptr->nodes = xstrdup("");

	(void) _add_job_to_res(to_job_ptr, 0);

	return SLURM_SUCCESS;
}

/* deallocate resources previously allocated to the given job
 * - subtract 'struct job_resources' resources from 'struct part_res_record'
 * - subtract job's memory requirements from 'struct node_res_record'
 *
 * if action = 0 then subtract cores and memory (running job was terminated)
 * if action = 1 then only subtract memory (suspended job was terminated)
 * if action = 2 then only subtract cores (job is suspended)
 *
 */
static int _rm_job_from_res(struct part_res_record *part_record_ptr,
			    struct node_use_record *node_usage,
			    struct job_record *job_ptr, int action)
{
	struct job_resources *job = job_ptr->job_resrcs;
	struct node_record *node_ptr;
	int first_bit, last_bit;
	int i, n;
	List gres_list;

	if (select_state_initializing) {
		/* Ignore job removal until select/cons_res data structures
		 * values are set by select_p_reconfigure() */
		return SLURM_SUCCESS;
	}
	if (!job || !job->core_bitmap) {
		error("job %u has no select data", job_ptr->job_id);
		return SLURM_ERROR;
	}

	debug3("cons_res: _rm_job_from_res: job %u action %d", job_ptr->job_id,
	       action);
	if (select_debug_flags & DEBUG_FLAG_CPU_BIND)
		_dump_job_res(job);

	first_bit = bit_ffs(job->node_bitmap);
	if (first_bit == -1)
		last_bit = -2;
	else
		last_bit =  bit_fls(job->node_bitmap);
	for (i = first_bit, n = -1; i <= last_bit; i++) {
		if (!bit_test(job->node_bitmap, i))
			continue;
		n++;

		node_ptr = node_record_table_ptr + i;
		if (action != 2) {
			if (node_usage[i].gres_list)
				gres_list = node_usage[i].gres_list;
			else
				gres_list = node_ptr->gres_list;
			gres_plugin_job_dealloc(job_ptr->gres_list, gres_list,
						n, job_ptr->job_id,
						node_ptr->name);
			gres_plugin_node_state_log(gres_list, node_ptr->name);
		}

		if (action != 2) {
			if (job->memory_allocated[n] == 0)
				continue;	/* no memory allocated */
			if (node_usage[i].alloc_memory <
			    job->memory_allocated[n]) {
				error("cons_res: node %s memory is "
				      "under-allocated (%u-%u) for job %u",
				      node_ptr->name,
				      node_usage[i].alloc_memory,
				      job->memory_allocated[n],
				      job_ptr->job_id);
				node_usage[i].alloc_memory = 0;
			} else {
				node_usage[i].alloc_memory -=
					job->memory_allocated[n];
			}
		}
	}

	/* subtract cores */
	if (action != 1) {
		/* reconstruct rows with remaining jobs */
		struct part_res_record *p_ptr;

		if (!job_ptr->part_ptr) {
			error("cons_res: removed job %u does not have a "
			      "partition assigned",
			      job_ptr->job_id);
			return SLURM_ERROR;
		}

		for (p_ptr = part_record_ptr; p_ptr; p_ptr = p_ptr->next) {
			if (p_ptr->part_ptr == job_ptr->part_ptr)
				break;
		}
		if (!p_ptr) {
			error("cons_res: removed job %u could not find part %s",
			      job_ptr->job_id, job_ptr->part_ptr->name);
			return SLURM_ERROR;
		}

		if (!p_ptr->row)
			return SLURM_SUCCESS;

		/* remove the job from the job_list */
		n = 0;
		for (i = 0; i < p_ptr->num_rows; i++) {
			uint32_t j;
			for (j = 0; j < p_ptr->row[i].num_jobs; j++) {
				if (p_ptr->row[i].job_list[j] != job)
					continue;
				debug3("cons_res: removed job %u from "
				       "part %s row %u",
				       job_ptr->job_id,
				       p_ptr->part_ptr->name, i);
				for (; j < p_ptr->row[i].num_jobs-1; j++) {
					p_ptr->row[i].job_list[j] =
						p_ptr->row[i].job_list[j+1];
				}
				p_ptr->row[i].job_list[j] = NULL;
				p_ptr->row[i].num_jobs -= 1;
				/* found job - we're done */
				n = 1;
				i = p_ptr->num_rows;
				break;
			}
		}

		if (n) {
			/* job was found and removed, so refresh the bitmaps */
			_build_row_bitmaps(p_ptr, job_ptr);

			/* Adjust the node_state of all nodes affected by
			 * the removal of this job. If all cores are now
			 * available, set node_state = NODE_CR_AVAILABLE
			 */
			for (i = 0, n = -1; i < select_node_cnt; i++) {
				if (bit_test(job->node_bitmap, i) == 0)
					continue;
				n++;
				if (job->cpus[n] == 0)
					continue;  /* node lost by job resize */
				if (node_usage[i].node_state >=
				    job->node_req) {
					node_usage[i].node_state -=
						job->node_req;
				} else {
					error("cons_res:_rm_job_from_res: "
					      "node_state mis-count");
					node_usage[i].node_state =
						NODE_CR_AVAILABLE;
				}
			}
		}
	}

	return SLURM_SUCCESS;
}

static int _rm_job_from_one_node(struct job_record *job_ptr,
				 struct node_record *node_ptr)
{
	struct part_res_record *part_record_ptr = select_part_record;
	struct node_use_record *node_usage = select_node_usage;
	struct job_resources *job = job_ptr->job_resrcs;
	struct part_res_record *p_ptr;
	int first_bit, last_bit;
	int i, node_inx, n;
	List gres_list;

	if (!job || !job->core_bitmap) {
		error("select/cons_res: job %u has no select data",
		      job_ptr->job_id);
		return SLURM_ERROR;
	}

	debug3("cons_res: _rm_job_from_one_node: job %u node %s",
	       job_ptr->job_id, node_ptr->name);
	if (select_debug_flags & DEBUG_FLAG_CPU_BIND)
		_dump_job_res(job);

	/* subtract memory */
	node_inx  = node_ptr - node_record_table_ptr;
	first_bit = bit_ffs(job->node_bitmap);
	last_bit  = bit_fls(job->node_bitmap);
	for (i = first_bit, n = -1; i <= last_bit; i++) {
		if (!bit_test(job->node_bitmap, i))
			continue;
		n++;
		if (i != node_inx)
			continue;

		if (job->cpus[n] == 0) {
			info("attempt to remove node %s from job %u again",
			     node_ptr->name, job_ptr->job_id);
			return SLURM_SUCCESS;
		}

		if (node_usage[i].gres_list)
			gres_list = node_usage[i].gres_list;
		else
			gres_list = node_ptr->gres_list;
		gres_plugin_job_dealloc(job_ptr->gres_list, gres_list, n,
					job_ptr->job_id, node_ptr->name);
		gres_plugin_node_state_log(gres_list, node_ptr->name);

		job->cpus[n] = 0;
		job->ncpus = build_job_resources_cpu_array(job);
		clear_job_resources_node(job, n);
		if (node_usage[i].alloc_memory < job->memory_allocated[n]) {
			error("cons_res: node %s memory is underallocated "
			      "(%u-%u) for job %u",
			      node_ptr->name, node_usage[i].alloc_memory,
			      job->memory_allocated[n], job_ptr->job_id);
			node_usage[i].alloc_memory = 0;
		} else
			node_usage[i].alloc_memory -= job->memory_allocated[n];
		job->memory_allocated[n] = 0;
		break;
	}

	if (IS_JOB_SUSPENDED(job_ptr))
		return SLURM_SUCCESS;	/* No cores allocated to the job now */

	/* subtract cores, reconstruct rows with remaining jobs */
	if (!job_ptr->part_ptr) {
		error("cons_res: removed job %u does not have a partition "
		      "assigned", job_ptr->job_id);
		return SLURM_ERROR;
	}

	for (p_ptr = part_record_ptr; p_ptr; p_ptr = p_ptr->next) {
		if (p_ptr->part_ptr == job_ptr->part_ptr)
			break;
	}
	if (!p_ptr) {
		error("cons_res: removed job %u could not find part %s",
		      job_ptr->job_id, job_ptr->part_ptr->name);
		return SLURM_ERROR;
	}

	if (!p_ptr->row)
		return SLURM_SUCCESS;

	/* look for the job in the partition's job_list */
	n = 0;
	for (i = 0; i < p_ptr->num_rows; i++) {
		uint32_t j;
		for (j = 0; j < p_ptr->row[i].num_jobs; j++) {
			if (p_ptr->row[i].job_list[j] != job)
				continue;
			debug3("cons_res: found job %u in part %s row %u",
			       job_ptr->job_id, p_ptr->part_ptr->name, i);
			/* found job - we're done, don't actually remove */
			n = 1;
			i = p_ptr->num_rows;
			break;
		}
	}
	if (n == 0) {
		error("cons_res: could not find job %u in partition %s",
		      job_ptr->job_id, p_ptr->part_ptr->name);
		return SLURM_ERROR;
	}


	/* job was found and removed from core-bitmap, so refresh CR bitmaps */
	_build_row_bitmaps(p_ptr, job_ptr);

	/* Adjust the node_state of the node removed from this job.
	 * If all cores are now available, set node_state = NODE_CR_AVAILABLE */
	if (node_usage[node_inx].node_state >= job->node_req) {
		node_usage[node_inx].node_state -= job->node_req;
	} else {
		error("cons_res:_rm_job_from_one_node: node_state miscount");
		node_usage[node_inx].node_state = NODE_CR_AVAILABLE;
	}

	return SLURM_SUCCESS;
}

static struct multi_core_data * _create_default_mc(void)
{
	struct multi_core_data *mc_ptr;
	mc_ptr = xmalloc(sizeof(struct multi_core_data));
	mc_ptr->sockets_per_node = (uint16_t) NO_VAL;
	mc_ptr->cores_per_socket = (uint16_t) NO_VAL;
	mc_ptr->threads_per_core = (uint16_t) NO_VAL;
/*	mc_ptr is initialized to zero by xmalloc*/
/*	mc_ptr->ntasks_per_socket = 0; */
/*	mc_ptr->ntasks_per_core   = 0; */
/*	mc_ptr->plane_size        = 0; */
	return mc_ptr;
}

/* Determine the node requirements for the job:
 * - does the job need exclusive nodes? (NODE_CR_RESERVED)
 * - can the job run on shared nodes?   (NODE_CR_ONE_ROW)
 * - can the job run on overcommitted resources? (NODE_CR_AVAILABLE)
 */
static uint16_t _get_job_node_req(struct job_record *job_ptr)
{
	int max_share = job_ptr->part_ptr->max_share;

	if (max_share == 0)		    /* Partition Shared=EXCLUSIVE */
		return NODE_CR_RESERVED;

	/* Partition is Shared=FORCE */
	if (max_share & SHARED_FORCE)
		return NODE_CR_AVAILABLE;

	/* Partition is Shared=NO or Shared=YES */
	if (job_ptr->details->shared == 0)
		/* user has requested exclusive nodes */
		return NODE_CR_RESERVED;

	if ((max_share > 1) && (job_ptr->details->shared == 1))
		/* part allows sharing, and the user has requested it */
		return NODE_CR_AVAILABLE;

	return NODE_CR_ONE_ROW;
}

static int _find_job (void *x, void *key)
{
	struct job_record *job_ptr = (struct job_record *) x;
	if (job_ptr == (struct job_record *) key)
		return 1;
	return 0;
}

static bool _is_preemptable(struct job_record *job_ptr,
			    List preemptee_candidates)
{
	if (!preemptee_candidates)
		return false;
	if (list_find_first(preemptee_candidates, _find_job, job_ptr))
		return true;
	return false;
}

/* Determine if a job can ever run */
static int _test_only(struct job_record *job_ptr, bitstr_t *bitmap,
		      uint32_t min_nodes, uint32_t max_nodes,
		      uint32_t req_nodes, uint16_t job_node_req)
{
	int rc;

	rc = cr_job_test(job_ptr, bitmap, min_nodes, max_nodes, req_nodes,
			 SELECT_MODE_TEST_ONLY, cr_type, job_node_req,
			 select_node_cnt, select_part_record,
			 select_node_usage, NULL);
	return rc;
}

/*
 * Sort the usable_node element to put jobs in the correct
 * preemption order.
 */
static int _sort_usable_nodes_dec(struct job_record *job_a,
				  struct job_record *job_b)
{
	if (job_a->details->usable_nodes > job_b->details->usable_nodes)
		return -1;
	else if (job_a->details->usable_nodes < job_b->details->usable_nodes)
		return 1;

	return 0;
}

/* Allocate resources for a job now, if possible */
static int _run_now(struct job_record *job_ptr, bitstr_t *bitmap,
		    uint32_t min_nodes, uint32_t max_nodes,
		    uint32_t req_nodes, uint16_t job_node_req,
<<<<<<< HEAD
		    List preemptee_candidates, List *preemptee_job_list, bitstr_t *exc_core_bitmap)
=======
		    List preemptee_candidates, List *preemptee_job_list,
		    bitstr_t *exc_core_bitmap)
>>>>>>> 75190243
{
	int rc;
	bitstr_t *orig_map = NULL, *save_bitmap;
	struct job_record *tmp_job_ptr;
	ListIterator job_iterator, preemptee_iterator;
	struct part_res_record *future_part;
	struct node_use_record *future_usage;
	bool remove_some_jobs = false;
	uint16_t pass_count = 0;
	uint16_t mode;

	save_bitmap = bit_copy(bitmap);
top:	orig_map = bit_copy(save_bitmap);
	if (!orig_map)
		fatal("bit_copy: malloc failure");

	rc = cr_job_test(job_ptr, bitmap, min_nodes, max_nodes, req_nodes,
			 SELECT_MODE_RUN_NOW, cr_type, job_node_req,
			 select_node_cnt, select_part_record,
			 select_node_usage, exc_core_bitmap);

	if ((rc != SLURM_SUCCESS) && preemptee_candidates) {
		/* Remove preemptable jobs from simulated environment */
		future_part = _dup_part_data(select_part_record);
		if (future_part == NULL) {
			FREE_NULL_BITMAP(orig_map);
			FREE_NULL_BITMAP(save_bitmap);
			return SLURM_ERROR;
		}
		future_usage = _dup_node_usage(select_node_usage);
		if (future_usage == NULL) {
			_destroy_part_data(future_part);
			FREE_NULL_BITMAP(orig_map);
			FREE_NULL_BITMAP(save_bitmap);
			return SLURM_ERROR;
		}

		job_iterator = list_iterator_create(preemptee_candidates);
		if (job_iterator == NULL)
			fatal ("memory allocation failure");
		while ((tmp_job_ptr = (struct job_record *)
			list_next(job_iterator))) {
			if (!IS_JOB_RUNNING(tmp_job_ptr) &&
			    !IS_JOB_SUSPENDED(tmp_job_ptr))
				continue;
			mode = slurm_job_preempt_mode(tmp_job_ptr);
			if ((mode != PREEMPT_MODE_REQUEUE)    &&
			    (mode != PREEMPT_MODE_CHECKPOINT) &&
			    (mode != PREEMPT_MODE_CANCEL))
				continue;	/* can't remove job */
			/* Remove preemptable job now */
			_rm_job_from_res(future_part, future_usage,
					 tmp_job_ptr, 0);
			bit_or(bitmap, orig_map);
			rc = cr_job_test(job_ptr, bitmap, min_nodes,
					 max_nodes, req_nodes,
					 SELECT_MODE_WILL_RUN,
					 cr_type, job_node_req,
					 select_node_cnt,
<<<<<<< HEAD
					 future_part, future_usage, exc_core_bitmap);
=======
					 future_part, future_usage,
					 exc_core_bitmap);
>>>>>>> 75190243
			tmp_job_ptr->details->usable_nodes = 0;
			/*
			 * If successful, set the last job's usable count to a
			 * large value so that it will be first after sorting.
			 * usable_nodes count set to zero above to eliminate
			 * values previously set to 9999.
			 * Note: usable_count is only used for sorting purposes
			 */
			if (rc == SLURM_SUCCESS) {
				tmp_job_ptr->details->usable_nodes = 9999;
				list_iterator_reset(job_iterator);
				while ((tmp_job_ptr = (struct job_record *)
					list_next(job_iterator))) {
					if (tmp_job_ptr->details->usable_nodes
					    == 9999)
						break;
					tmp_job_ptr->details->usable_nodes =
						bit_overlap(bitmap,
							    tmp_job_ptr->
							    node_bitmap);
				}
				while ((tmp_job_ptr = (struct job_record *)
					list_next(job_iterator))) {
					tmp_job_ptr->details->usable_nodes = 0;
				}
				if (pass_count++ ||
				    (list_count(preemptee_candidates) == 1))
					break;
				list_sort(preemptee_candidates,
					  (ListCmpF)_sort_usable_nodes_dec);
				FREE_NULL_BITMAP(orig_map);
				list_iterator_destroy(job_iterator);
				goto top;
			}
		}
		list_iterator_destroy(job_iterator);

		if ((rc == SLURM_SUCCESS) && preemptee_job_list &&
		    preemptee_candidates) {
			/* Build list of preemptee jobs whose resources are
			 * actually used */
			if (*preemptee_job_list == NULL) {
				*preemptee_job_list = list_create(NULL);
				if (*preemptee_job_list == NULL)
					fatal("list_create malloc failure");
			}
			preemptee_iterator = list_iterator_create(
				preemptee_candidates);
			if (preemptee_iterator == NULL)
				fatal ("memory allocation failure");
			while ((tmp_job_ptr = (struct job_record *)
				list_next(preemptee_iterator))) {
				mode = slurm_job_preempt_mode(tmp_job_ptr);
				if ((mode != PREEMPT_MODE_REQUEUE)    &&
				    (mode != PREEMPT_MODE_CHECKPOINT) &&
				    (mode != PREEMPT_MODE_CANCEL))
					continue;
				if (tmp_job_ptr->details->usable_nodes == 0)
					continue;
				list_append(*preemptee_job_list,
					    tmp_job_ptr);
				remove_some_jobs = true;
			}
			list_iterator_destroy(preemptee_iterator);
			if (!remove_some_jobs) {
				list_destroy(*preemptee_job_list);
				*preemptee_job_list = NULL;
			}
		}

		_destroy_part_data(future_part);
		_destroy_node_data(future_usage, NULL);
	}
	FREE_NULL_BITMAP(orig_map);
	FREE_NULL_BITMAP(save_bitmap);

	return rc;
}

/* _will_run_test - determine when and where a pending job can start, removes
 *	jobs from node table at termination time and run _test_job() after
 *	each one. Used by SLURM's sched/backfill plugin and Moab. */
static int _will_run_test(struct job_record *job_ptr, bitstr_t *bitmap,
			  uint32_t min_nodes, uint32_t max_nodes,
			  uint32_t req_nodes, uint16_t job_node_req,
<<<<<<< HEAD
			  List preemptee_candidates, List *preemptee_job_list, bitstr_t *exc_core_bitmap)
=======
			  List preemptee_candidates, List *preemptee_job_list,
			  bitstr_t *exc_core_bitmap)
>>>>>>> 75190243
{
	struct part_res_record *future_part;
	struct node_use_record *future_usage;
	struct job_record *tmp_job_ptr;
	List cr_job_list;
	ListIterator job_iterator, preemptee_iterator;
	bitstr_t *orig_map;
	int action, rc = SLURM_ERROR;
	time_t now = time(NULL);

	orig_map = bit_copy(bitmap);
	if (!orig_map)
		fatal("bit_copy: malloc failure");

	/* Try to run with currently available nodes */
	rc = cr_job_test(job_ptr, bitmap, min_nodes, max_nodes, req_nodes,
			 SELECT_MODE_WILL_RUN, cr_type, job_node_req,
			 select_node_cnt, select_part_record,
			 select_node_usage, exc_core_bitmap);
	if (rc == SLURM_SUCCESS) {
		FREE_NULL_BITMAP(orig_map);
		job_ptr->start_time = time(NULL);
		return SLURM_SUCCESS;
	}

	/* Job is still pending. Simulate termination of jobs one at a time
	 * to determine when and where the job can start. */
	future_part = _dup_part_data(select_part_record);
	if (future_part == NULL) {
		FREE_NULL_BITMAP(orig_map);
		return SLURM_ERROR;
	}
	future_usage = _dup_node_usage(select_node_usage);
	if (future_usage == NULL) {
		_destroy_part_data(future_part);
		FREE_NULL_BITMAP(orig_map);
		return SLURM_ERROR;
	}

	/* Build list of running and suspended jobs */
	cr_job_list = list_create(NULL);
	if (!cr_job_list)
		fatal("list_create: memory allocation error");
	job_iterator = list_iterator_create(job_list);
	if (job_iterator == NULL)
		fatal ("memory allocation failure");
	while ((tmp_job_ptr = (struct job_record *) list_next(job_iterator))) {
		if (!IS_JOB_RUNNING(tmp_job_ptr) &&
		    !IS_JOB_SUSPENDED(tmp_job_ptr))
			continue;
		if (tmp_job_ptr->end_time == 0) {
			error("Job %u has zero end_time", tmp_job_ptr->job_id);
			continue;
		}
		if (_is_preemptable(tmp_job_ptr, preemptee_candidates)) {
			uint16_t mode = slurm_job_preempt_mode(tmp_job_ptr);
			if (mode == PREEMPT_MODE_OFF)
				continue;
			if (mode == PREEMPT_MODE_SUSPEND)
				action = 2;	/* remove cores, keep memory */
			else
				action = 0;	/* remove cores and memory */
			/* Remove preemptable job now */
			_rm_job_from_res(future_part, future_usage,
					 tmp_job_ptr, action);
		} else
			list_append(cr_job_list, tmp_job_ptr);
	}
	list_iterator_destroy(job_iterator);

	/* Test with all preemptable jobs gone */
	if (preemptee_candidates) {
		bit_or(bitmap, orig_map);
		rc = cr_job_test(job_ptr, bitmap, min_nodes, max_nodes,
				 req_nodes, SELECT_MODE_WILL_RUN, cr_type,
				 job_node_req, select_node_cnt, future_part,
				 future_usage, exc_core_bitmap);
		if (rc == SLURM_SUCCESS)
			job_ptr->start_time = now + 1;
	}

	/* Remove the running jobs one at a time from exp_node_cr and try
	 * scheduling the pending job after each one. */
	if (rc != SLURM_SUCCESS) {
		list_sort(cr_job_list, _cr_job_list_sort);
		job_iterator = list_iterator_create(cr_job_list);
		if (job_iterator == NULL)
			fatal ("memory allocation failure");
		while ((tmp_job_ptr = list_next(job_iterator))) {
		        int ovrlap;
			bit_or(bitmap, orig_map);
			ovrlap = bit_overlap(bitmap, tmp_job_ptr->node_bitmap);
			if (ovrlap == 0)	/* job has no usable nodes */
				continue;	/* skip it */
			debug2("cons_res: _will_run_test, job %u: overlap=%d",
			       tmp_job_ptr->job_id, ovrlap);
			_rm_job_from_res(future_part, future_usage,
					 tmp_job_ptr, 0);
			rc = cr_job_test(job_ptr, bitmap, min_nodes,
					 max_nodes, req_nodes,
					 SELECT_MODE_WILL_RUN, cr_type,
					 job_node_req, select_node_cnt,
<<<<<<< HEAD
					 future_part, future_usage, exc_core_bitmap);
=======
					 future_part, future_usage,
					 exc_core_bitmap);
>>>>>>> 75190243
			if (rc == SLURM_SUCCESS) {
				if (tmp_job_ptr->end_time <= now)
					job_ptr->start_time = now + 1;
				else
					job_ptr->start_time = tmp_job_ptr->
						end_time;
				break;
			}
		}
		list_iterator_destroy(job_iterator);
	}

	if ((rc == SLURM_SUCCESS) && preemptee_job_list &&
	    preemptee_candidates) {
		/* Build list of preemptee jobs whose resources are
		 * actually used. List returned even if not killed
		 * in selected plugin, but by Moab or something else. */
		if (*preemptee_job_list == NULL) {
			*preemptee_job_list = list_create(NULL);
			if (*preemptee_job_list == NULL)
				fatal("list_create malloc failure");
		}
		preemptee_iterator =list_iterator_create(preemptee_candidates);
		if (preemptee_iterator == NULL)
			fatal ("memory allocation failure");
		while ((tmp_job_ptr = (struct job_record *)
			list_next(preemptee_iterator))) {
			if (bit_overlap(bitmap,
					tmp_job_ptr->node_bitmap) == 0)
				continue;
			list_append(*preemptee_job_list, tmp_job_ptr);
		}
		list_iterator_destroy(preemptee_iterator);
	}

	list_destroy(cr_job_list);
	_destroy_part_data(future_part);
	_destroy_node_data(future_usage, NULL);
	FREE_NULL_BITMAP(orig_map);
	return rc;
}

/*
 * init() is called when the plugin is loaded, before any other functions
 * are called.  Put global initialization here.
 */
extern int init(void)
{
	cr_type = slurmctld_conf.select_type_param;
	if (cr_type)
		verbose("%s loaded with argument %u", plugin_name, cr_type);
	select_debug_flags = slurm_get_debug_flags();

	return SLURM_SUCCESS;
}

extern int fini(void)
{
	_destroy_node_data(select_node_usage, select_node_record);
	select_node_record = NULL;
	select_node_usage = NULL;
	_destroy_part_data(select_part_record);
	select_part_record = NULL;
	xfree(cr_node_num_cores);
	xfree(cr_node_cores_offset);

	if (cr_type)
		verbose("%s shutting down ...", plugin_name);

	return SLURM_SUCCESS;
}

/*
 * The remainder of this file implements the standard SLURM
 * node selection API.
 */

extern int select_p_state_save(char *dir_name)
{
	/* nothing to save */
	return SLURM_SUCCESS;
}

/* This is Part 2 of a 4-part procedure which can be found in
 * src/slurmctld/read_config.c. See select_p_node_init for the
 * whole story.
 */
extern int select_p_state_restore(char *dir_name)
{
	/* nothing to restore */
	return SLURM_SUCCESS;
}

/* This is Part 3 of a 4-part procedure which can be found in
 * src/slurmctld/read_config.c. See select_p_node_init for the
 * whole story.
 */
extern int select_p_job_init(List job_list)
{
	/* nothing to initialize for jobs */
	return SLURM_SUCCESS;
}

/* This plugin does not generate a node ranking. */
extern bool select_p_node_ranking(struct node_record *node_ptr, int node_cnt)
{
	return false;
}

/* This is Part 1 of a 4-part procedure which can be found in
 * src/slurmctld/read_config.c. The whole story goes like this:
 *
 * Step 1: select_g_node_init          : initializes the global node arrays
 * Step 2: select_g_state_restore      : NO-OP - nothing to restore
 * Step 3: select_g_job_init           : NO-OP - nothing to initialize
 * Step 4: select_g_select_nodeinfo_set: called from reset_job_bitmaps() with
 *                                       each valid recovered job_ptr AND from
 *                                       select_nodes(), this procedure adds
 *                                       job data to the 'select_part_record'
 *                                       global array
 */
extern int select_p_node_init(struct node_record *node_ptr, int node_cnt)
{
	int i, tot_core;

	info("cons_res: select_p_node_init");
	if ((cr_type & (CR_CPU | CR_SOCKET | CR_CORE)) == 0) {
		fatal("Invalid SelectTypeParameter: %s",
		      sched_param_type_string(cr_type));
	}
	if (node_ptr == NULL) {
		error("select_p_node_init: node_ptr == NULL");
		return SLURM_ERROR;
	}
	if (node_cnt < 0) {
		error("select_p_node_init: node_cnt < 0");
		return SLURM_ERROR;
	}

	/* initial global core data structures */
	select_state_initializing = true;
	select_fast_schedule = slurm_get_fast_schedule();
	_init_global_core_data(node_ptr, node_cnt);

	_destroy_node_data(select_node_usage, select_node_record);
	select_node_cnt  = node_cnt;
	select_node_record = xmalloc(node_cnt *
				     sizeof(struct node_res_record));
	select_node_usage  = xmalloc(node_cnt *
				     sizeof(struct node_use_record));

	for (i = 0; i < select_node_cnt; i++) {
		select_node_record[i].node_ptr = &node_ptr[i];
		if (select_fast_schedule) {
			struct config_record *config_ptr;
			config_ptr = node_ptr[i].config_ptr;
			select_node_record[i].cpus    = config_ptr->cpus;
			select_node_record[i].boards  = config_ptr->boards;
			select_node_record[i].sockets = config_ptr->sockets;
			select_node_record[i].cores   = config_ptr->cores;
			select_node_record[i].vpus    = config_ptr->threads;
			select_node_record[i].real_memory = config_ptr->
				real_memory;
		} else {
			select_node_record[i].cpus    = node_ptr[i].cpus;
			select_node_record[i].boards  = node_ptr[i].boards;
			select_node_record[i].sockets = node_ptr[i].sockets;
			select_node_record[i].cores   = node_ptr[i].cores;
			select_node_record[i].vpus    = node_ptr[i].threads;
			select_node_record[i].real_memory = node_ptr[i].
				real_memory;
		}
		tot_core = select_node_record[i].sockets *
			   select_node_record[i].cores;
		if (tot_core >= select_node_record[i].cpus)
			select_node_record[i].vpus = 1;
		select_node_usage[i].node_state = NODE_CR_AVAILABLE;
		gres_plugin_node_state_dealloc_all(select_node_record[i].
						   node_ptr->gres_list);
	}
	_create_part_data();

	return SLURM_SUCCESS;
}

extern int select_p_block_init(List part_list)
{
	return SLURM_SUCCESS;
}


/*
 * select_p_job_test - Given a specification of scheduling requirements,
 *	identify the nodes which "best" satisfy the request.
 * 	"best" is defined as either a minimal number of consecutive nodes
 *	or if sharing resources then sharing them with a job of similar size.
 * IN/OUT job_ptr - pointer to job being considered for initiation,
 *                  set's start_time when job expected to start
 * IN/OUT bitmap - usable nodes are set on input, nodes not required to
 *	satisfy the request are cleared, other left set
 * IN min_nodes - minimum count of nodes
 * IN req_nodes - requested (or desired) count of nodes
 * IN max_nodes - maximum count of nodes (0==don't care)
 * IN mode - SELECT_MODE_RUN_NOW: try to schedule job now
 *           SELECT_MODE_TEST_ONLY: test if job can ever run
 *           SELECT_MODE_WILL_RUN: determine when and where job can run
 * IN preemptee_candidates - List of pointers to jobs which can be preempted.
 * IN/OUT preemptee_job_list - Pointer to list of job pointers. These are the
 *		jobs to be preempted to initiate the pending job. Not set
 *		if mode=SELECT_MODE_TEST_ONLY or input pointer is NULL.
 * RET zero on success, EINVAL otherwise
 * globals (passed via select_p_node_init):
 *	node_record_count - count of nodes configured
 *	node_record_table_ptr - pointer to global node table
 * NOTE: the job information that is considered for scheduling includes:
 *	req_node_bitmap: bitmap of specific nodes required by the job
 *	contiguous: allocated nodes must be sequentially located
 *	num_cpus: minimum number of processors required by the job
 * NOTE: bitmap must be a superset of req_nodes at the time that
 *	select_p_job_test is called
 */
extern int select_p_job_test(struct job_record *job_ptr, bitstr_t * bitmap,
			     uint32_t min_nodes, uint32_t max_nodes,
			     uint32_t req_nodes, uint16_t mode,
			     List preemptee_candidates,
<<<<<<< HEAD
			     List *preemptee_job_list, bitstr_t *exc_core_bitmap)
=======
			     List *preemptee_job_list,
			     bitstr_t *exc_core_bitmap)
>>>>>>> 75190243
{
	int rc = EINVAL;
	uint16_t job_node_req;
	bool debug_cpu_bind = false, debug_check = false;

	xassert(bitmap);

<<<<<<< HEAD
    debug2("select_p_job_test for job %u", job_ptr->job_id);
=======
	debug2("select_p_job_test for job %u", job_ptr->job_id);
>>>>>>> 75190243
	if (!debug_check) {
		debug_check = true;
		if (slurm_get_debug_flags() & DEBUG_FLAG_CPU_BIND)
			debug_cpu_bind = true;
	}

	if (!job_ptr->details)
		return EINVAL;

	if (!job_ptr->details->mc_ptr)
		job_ptr->details->mc_ptr = _create_default_mc();
	job_node_req = _get_job_node_req(job_ptr);

	if (select_debug_flags & DEBUG_FLAG_CPU_BIND) {
		info("cons_res: select_p_job_test: job %u node_req %u mode %d",
		     job_ptr->job_id, job_node_req, mode);
		info("cons_res: select_p_job_test: min_n %u max_n %u req_n %u "
		     "avail_n %u",
	 	     min_nodes, max_nodes, req_nodes, bit_set_count(bitmap));
		_dump_state(select_part_record);
	}
	if (mode == SELECT_MODE_WILL_RUN) {
		rc = _will_run_test(job_ptr, bitmap, min_nodes, max_nodes,
				    req_nodes, job_node_req,
<<<<<<< HEAD
				    preemptee_candidates, preemptee_job_list, exc_core_bitmap);
=======
				    preemptee_candidates, preemptee_job_list,
				    exc_core_bitmap);
>>>>>>> 75190243
	} else if (mode == SELECT_MODE_TEST_ONLY) {
		rc = _test_only(job_ptr, bitmap, min_nodes, max_nodes,
				req_nodes, job_node_req);
	} else if (mode == SELECT_MODE_RUN_NOW) {
		rc = _run_now(job_ptr, bitmap, min_nodes, max_nodes,
			      req_nodes, job_node_req,
<<<<<<< HEAD
			      preemptee_candidates, preemptee_job_list, exc_core_bitmap);
=======
			      preemptee_candidates, preemptee_job_list,
			      exc_core_bitmap);
>>>>>>> 75190243
	} else
		fatal("select_p_job_test: Mode %d is invalid", mode);

	if (select_debug_flags & DEBUG_FLAG_CPU_BIND) {
		if (job_ptr->job_resrcs)
			log_job_resources(job_ptr->job_id, job_ptr->job_resrcs);
		else {
			info("no job_resources info for job %u",
			     job_ptr->job_id);
		}
	} else if (debug_cpu_bind && job_ptr->job_resrcs) {
		log_job_resources(job_ptr->job_id, job_ptr->job_resrcs);
	}

	return rc;
}

extern int select_p_job_begin(struct job_record *job_ptr)
{
	return SLURM_SUCCESS;
}

/* Determine if allocated nodes are usable (powered up) */
extern int select_p_job_ready(struct job_record *job_ptr)
{
	int i, i_first, i_last;
	struct node_record *node_ptr;

	if (!IS_JOB_RUNNING(job_ptr) && !IS_JOB_SUSPENDED(job_ptr)) {
		/* Gang scheduling might suspend job immediately */
		return 0;
	}

	if ((job_ptr->node_bitmap == NULL) ||
	    ((i_first = bit_ffs(job_ptr->node_bitmap)) == -1))
		return READY_NODE_STATE;
	i_last  = bit_fls(job_ptr->node_bitmap);

	for (i=i_first; i<=i_last; i++) {
		if (bit_test(job_ptr->node_bitmap, i) == 0)
			continue;
		node_ptr = node_record_table_ptr + i;
		if (IS_NODE_POWER_SAVE(node_ptr) || IS_NODE_POWER_UP(node_ptr))
			return 0;
	}

	return READY_NODE_STATE;
}

extern int select_p_job_resized(struct job_record *job_ptr,
				struct node_record *node_ptr)
{
	xassert(job_ptr);
	xassert(job_ptr->magic == JOB_MAGIC);

	_rm_job_from_one_node(job_ptr, node_ptr);
	return SLURM_SUCCESS;
}

extern bool select_p_job_expand_allow(void)
{
	return true;
}

extern int select_p_job_expand(struct job_record *from_job_ptr,
			       struct job_record *to_job_ptr)
{
	xassert(from_job_ptr);
	xassert(from_job_ptr->magic == JOB_MAGIC);
	xassert(to_job_ptr);
	xassert(to_job_ptr->magic == JOB_MAGIC);

	return _job_expand(from_job_ptr, to_job_ptr);
}

extern int select_p_job_signal(struct job_record *job_ptr, int signal)
{
	xassert(job_ptr);
	xassert(job_ptr->magic == JOB_MAGIC);

	return SLURM_SUCCESS;
}

extern int select_p_job_fini(struct job_record *job_ptr)
{
	xassert(job_ptr);
	xassert(job_ptr->magic == JOB_MAGIC);

	_rm_job_from_res(select_part_record, select_node_usage, job_ptr, 0);

	return SLURM_SUCCESS;
}

/* NOTE: This function is not called with gang scheduling because it
 * needs to track how many jobs are running or suspended on each node.
 * This sum is compared with the partition's Shared parameter */
extern int select_p_job_suspend(struct job_record *job_ptr, bool indf_susp)
{
	xassert(job_ptr);

	if (!indf_susp)
		return SLURM_SUCCESS;

	return _rm_job_from_res(select_part_record, select_node_usage,
				job_ptr, 2);
}

/* See NOTE with select_p_job_suspend above */
extern int select_p_job_resume(struct job_record *job_ptr, bool indf_susp)
{
	xassert(job_ptr);

	if (!indf_susp)
		return SLURM_SUCCESS;

	return _add_job_to_res(job_ptr, 2);
}


extern bitstr_t *select_p_step_pick_nodes(struct job_record *job_ptr,
					  select_jobinfo_t *jobinfo,
					  uint32_t node_count)
{
	return NULL;
}

extern int select_p_step_finish(struct step_record *step_ptr)
{
	return SLURM_SUCCESS;
}

extern int select_p_pack_select_info(time_t last_query_time,
				     uint16_t show_flags, Buf *buffer_ptr,
				     uint16_t protocol_version)
{
	/* This function is always invalid on normal Linux clusters */
	return SLURM_ERROR;
}

extern int select_p_select_nodeinfo_pack(select_nodeinfo_t *nodeinfo,
					 Buf buffer,
					 uint16_t protocol_version)
{
	pack16(nodeinfo->alloc_cpus, buffer);

	return SLURM_SUCCESS;
}

extern int select_p_select_nodeinfo_unpack(select_nodeinfo_t **nodeinfo,
					   Buf buffer,
					   uint16_t protocol_version)
{
	select_nodeinfo_t *nodeinfo_ptr = NULL;

	nodeinfo_ptr = select_p_select_nodeinfo_alloc();
	*nodeinfo = nodeinfo_ptr;

	safe_unpack16(&nodeinfo_ptr->alloc_cpus, buffer);

	return SLURM_SUCCESS;

unpack_error:
	error("select_nodeinfo_unpack: error unpacking here");
	select_p_select_nodeinfo_free(nodeinfo_ptr);
	*nodeinfo = NULL;

	return SLURM_ERROR;
}

extern select_nodeinfo_t *select_p_select_nodeinfo_alloc(void)
{
	select_nodeinfo_t *nodeinfo = xmalloc(sizeof(struct select_nodeinfo));

	nodeinfo->magic = NODEINFO_MAGIC;

	return nodeinfo;
}

extern int select_p_select_nodeinfo_free(select_nodeinfo_t *nodeinfo)
{
	if (nodeinfo) {
		if (nodeinfo->magic != NODEINFO_MAGIC) {
			error("select_p_select_nodeinfo_free: "
			      "nodeinfo magic bad");
			return EINVAL;
		}
		nodeinfo->magic = 0;
		xfree(nodeinfo);
	}
	return SLURM_SUCCESS;
}

extern int select_p_select_nodeinfo_set_all(void)
{
	struct part_res_record *p_ptr;
	struct node_record *node_ptr = NULL;
	int i=0, n=0, c, start, end;
	uint16_t tmp, tmp_16 = 0;
	static time_t last_set_all = 0;
	uint32_t node_threads, node_cpus;
	select_nodeinfo_t *nodeinfo = NULL;

	/* only set this once when the last_node_update is newer than
	 * the last time we set things up. */
	if (last_set_all && (last_node_update < last_set_all)) {
		debug2("Node select info for set all hasn't "
		       "changed since %ld",
		       (long)last_set_all);
		return SLURM_NO_CHANGE_IN_DATA;
	}
	last_set_all = last_node_update;

	for (n=0; n < select_node_cnt; n++) {
		node_ptr = &(node_record_table_ptr[n]);

		/* We have to use the '_g_' here to make sure we get
		   the correct data to work on.  i.e. cray calls this
		   plugin from within select/cray which has it's own
		   struct.
		*/
		select_g_select_nodeinfo_get(node_ptr->select_nodeinfo,
					     SELECT_NODEDATA_PTR, 0,
					     (void *)&nodeinfo);
		if(!nodeinfo) {
			error("no nodeinfo returned from structure");
			continue;
		}

		if (slurmctld_conf.fast_schedule) {
			node_cpus    = node_ptr->config_ptr->cpus;
			node_threads = node_ptr->config_ptr->threads;
		} else {
			node_cpus    = node_ptr->cpus;
			node_threads = node_ptr->threads;
		}

		start = cr_get_coremap_offset(n);
		end = cr_get_coremap_offset(n+1);
		tmp_16 = 0;
		for (p_ptr = select_part_record; p_ptr; p_ptr = p_ptr->next) {
			if (!p_ptr->row)
				continue;
			for (i = 0; i < p_ptr->num_rows; i++) {
				if (!p_ptr->row[i].row_bitmap)
					continue;
				tmp = 0;
				for (c = start; c < end; c++) {
					if (bit_test(p_ptr->row[i].row_bitmap,
						     c))
						tmp++;
				}
				/* get the row with the largest cpu
				   count on it. */
				if (tmp > tmp_16)
					tmp_16 = tmp;
			}
		}

		/* The minimum allocatable unit may a core, so scale
		 * threads up to the proper CPU count */
		if ((end - start) < node_cpus)
			tmp_16 *= node_threads;

		nodeinfo->alloc_cpus = tmp_16;
	}

	return SLURM_SUCCESS;
}

extern int select_p_select_nodeinfo_set(struct job_record *job_ptr)
{
	int rc;
	xassert(job_ptr);
	xassert(job_ptr->magic == JOB_MAGIC);

	if (!IS_JOB_RUNNING(job_ptr) && !IS_JOB_SUSPENDED(job_ptr))
		return SLURM_SUCCESS;

	rc = _add_job_to_res(job_ptr, 0);
	gres_plugin_job_state_log(job_ptr->gres_list, job_ptr->job_id);

	return rc;
}

extern int select_p_select_nodeinfo_get(select_nodeinfo_t *nodeinfo,
					enum select_nodedata_type dinfo,
					enum node_states state,
					void *data)
{
	int rc = SLURM_SUCCESS;
	uint16_t *uint16 = (uint16_t *) data;
	char **tmp_char = (char **) data;
	select_nodeinfo_t **select_nodeinfo = (select_nodeinfo_t **) data;

	if (nodeinfo == NULL) {
		error("get_nodeinfo: nodeinfo not set");
		return SLURM_ERROR;
	}

	if (nodeinfo->magic != NODEINFO_MAGIC) {
		error("get_nodeinfo: jobinfo magic bad");
		return SLURM_ERROR;
	}

	switch (dinfo) {
	case SELECT_NODEDATA_SUBGRP_SIZE:
		*uint16 = 0;
		break;
	case SELECT_NODEDATA_SUBCNT:
		if (state == NODE_STATE_ALLOCATED)
			*uint16 = nodeinfo->alloc_cpus;
		else
			*uint16 = 0;
		break;
	case SELECT_NODEDATA_PTR:
		*select_nodeinfo = nodeinfo;
		break;
	case SELECT_NODEDATA_RACK_MP:
	case SELECT_NODEDATA_EXTRA_INFO:
		*tmp_char = NULL;
		break;
	default:
		error("Unsupported option %d for get_nodeinfo.", dinfo);
		rc = SLURM_ERROR;
		break;
	}
	return rc;
}

extern int select_p_select_jobinfo_alloc(void)
{
	return SLURM_SUCCESS;
}

extern int select_p_select_jobinfo_free(select_jobinfo_t *jobinfo)
{
	return SLURM_SUCCESS;
}

extern int select_p_select_jobinfo_set(select_jobinfo_t *jobinfo,
				       enum select_jobdata_type data_type,
				       void *data)
{
	return SLURM_SUCCESS;
}

extern int select_p_select_jobinfo_get(select_jobinfo_t *jobinfo,
				       enum select_jobdata_type data_type,
				       void *data)
{
	return SLURM_ERROR;
}

extern select_jobinfo_t *select_p_select_jobinfo_copy(
	select_jobinfo_t *jobinfo)
{
	return NULL;
}

extern int select_p_select_jobinfo_pack(select_jobinfo_t *jobinfo, Buf buffer,
					uint16_t protocol_version)
{
	return SLURM_SUCCESS;
}

extern int select_p_select_jobinfo_unpack(select_jobinfo_t *jobinfo,
					  Buf buffer,
					  uint16_t protocol_version)
{
	return SLURM_SUCCESS;
}

extern char *select_p_select_jobinfo_sprint(select_jobinfo_t *jobinfo,
					    char *buf, size_t size, int mode)
{
	if (buf && size) {
		buf[0] = '\0';
		return buf;
	} else
		return NULL;
}

extern char *select_p_select_jobinfo_xstrdup(
	select_jobinfo_t *jobinfo, int mode)
{
	return NULL;
}

extern int select_p_update_block (update_part_msg_t *part_desc_ptr)
{
	return SLURM_SUCCESS;
}

extern int select_p_update_sub_node (update_part_msg_t *part_desc_ptr)
{
	return SLURM_SUCCESS;
}

extern int select_p_fail_cnode(struct step_record *step_ptr)
{
	return SLURM_SUCCESS;
}

extern int select_p_get_info_from_plugin(enum select_plugindata_info info,
					 struct job_record *job_ptr,
					 void *data)
{
	int rc = SLURM_SUCCESS;
	uint32_t *tmp_32 = (uint32_t *) data;
	List *tmp_list = (List *) data;

	switch (info) {
	case SELECT_CR_PLUGIN:
		*tmp_32 = 1;
		break;
	case SELECT_CONFIG_INFO:
		*tmp_list = NULL;
		break;
	default:
		error("select_p_get_info_from_plugin info %d invalid",
		      info);
		rc = SLURM_ERROR;
		break;
	}
	return rc;
}

/* For right now, we just update the node's memory size. In order to update
 * socket, core, thread or cpu count, we would need to rebuild many bitmaps. */
extern int select_p_update_node_config (int index)
{
	if (index >= select_node_cnt) {
		error("select_p_update_node_config: index too large %d>%d",
		      index, select_node_cnt);
		return SLURM_ERROR;
	}

	if (select_fast_schedule)
		return SLURM_SUCCESS;

	select_node_record[index].real_memory = select_node_record[index].
		node_ptr->real_memory;
	return SLURM_SUCCESS;
}

extern int select_p_update_node_state(struct node_record *node_ptr)
{
	return SLURM_SUCCESS;
}

extern int select_p_alter_node_cnt(enum select_node_cnt type, void *data)
{
	return SLURM_SUCCESS;
}

extern int select_p_reconfigure(void)
{
	ListIterator job_iterator;
	struct job_record *job_ptr;
	int rc = SLURM_SUCCESS;

	info("cons_res: select_p_reconfigure");
	select_debug_flags = slurm_get_debug_flags();

	/* Rebuild the global data structures */
	job_preemption_enabled = false;
	job_preemption_killing = false;
	job_preemption_tested  = false;
	rc = select_p_node_init(node_record_table_ptr, node_record_count);
	if (rc != SLURM_SUCCESS)
		return rc;

	/* reload job data */
	job_iterator = list_iterator_create(job_list);
	if (job_iterator == NULL)
		fatal ("memory allocation failure");
	while ((job_ptr = (struct job_record *) list_next(job_iterator))) {
		if (IS_JOB_RUNNING(job_ptr)) {
			/* add the job */
			_add_job_to_res(job_ptr, 0);
		} else if (IS_JOB_SUSPENDED(job_ptr)) {
			/* add the job in a suspended state */
			_add_job_to_res(job_ptr, 2);
		}
	}
	list_iterator_destroy(job_iterator);
	select_state_initializing = false;

	return SLURM_SUCCESS;
}

/* given an "avail" node_bitmap, return a corresponding "avail" core_bitmap */
/* DUPLICATE CODE: see job_test.c */
/* Adding a filter for setting cores based on avail bitmap */
bitstr_t *_make_core_bitmap_filtered(bitstr_t *node_map, int filter)
<<<<<<< HEAD
{   
    uint32_t n, c, nodes, size;
    uint32_t coff;
                
    nodes = bit_size(node_map);
    size = cr_get_coremap_offset(nodes);
    bitstr_t *core_map = bit_alloc(size);
    if (!core_map)
        return NULL;

    if(!filter)
        return core_map;

    nodes = bit_size(node_map);
    for (n = 0, c = 0; n < nodes; n++) {
        if (bit_test(node_map, n)) {
            coff = cr_get_coremap_offset(n+1);
            while (c < coff) {
                bit_set(core_map, c++);
            }
        }       
    }            
    return core_map; 
}          

/* Once here, avail_bitmap has nodes not used by any job o reservation */
bitstr_t *sequential_pick(bitstr_t *avail_bitmap, uint32_t node_cnt, uint32_t core_cnt, bitstr_t **core_bitmap)
{
    bitstr_t *sp_avail_bitmap;
	char str[100];

    uint32_t cores_per_node = core_cnt / node_cnt;  /* Just allowing symetric requests */

    debug2("reserving %d cores per node in %d nodes", cores_per_node, node_cnt);

    sp_avail_bitmap = bit_alloc(bit_size(avail_bitmap));
    if(sp_avail_bitmap == NULL){
		fatal ("memory allocation failure");
    }

    bit_fmt(str, (sizeof(str) - 1), avail_bitmap);

    bit_fmt(str, (sizeof(str) - 1), sp_avail_bitmap);

    if(core_cnt){ /* Reservation is using partial nodes */
       
        *core_bitmap = _make_core_bitmap_filtered(avail_bitmap, 0);

        while(core_cnt){
            uint32_t inx, coff;
            int i;

            inx = bit_ffs(avail_bitmap);
            if(inx < 0)
                break;
           
            coff = cr_get_coremap_offset(inx);

            for(i = 0; i < cores_per_node; i++){  /* TODO: checking cores_per_nodes is lower than real cores per node */
                bit_set(*core_bitmap, coff++);
                core_cnt--;
            } 
            
            /* Add this node to the final node bitmap */
            bit_set(sp_avail_bitmap, inx);

            /* Clear this node from the initial available bitmap */
            bit_clear(avail_bitmap, inx); 
        }

        bit_fmt(str, (sizeof(str) - 1), *core_bitmap);
        
        if(core_cnt){
            info("reservation request can not be satisfied");
            FREE_NULL_BITMAP(sp_avail_bitmap);
            return NULL;
        }

    }
    else{ /* Reservation is using full nodes */

        while(node_cnt){

            uint32_t inx;
            int i;

            inx = bit_ffs(avail_bitmap);
            if(inx < 0)
                break;

            /* Add this node to the final node bitmap */
            bit_set(sp_avail_bitmap, inx);
            node_cnt--;

            /* Clear this node from the initial available bitmap */
            bit_clear(avail_bitmap, inx); 
        }

        if(node_cnt){
            info("reservation request can not be satisfied");
            FREE_NULL_BITMAP(sp_avail_bitmap);
            return NULL;
        }

    }

    //bit_fmt(str, (sizeof(str) - 1), sp_avail_bitmap);
    //info("sequential pick using nodemap: %s", str);


    return sp_avail_bitmap;
=======
{
	uint32_t n, c, nodes, size;
	uint32_t coff;

	nodes = bit_size(node_map);
	size = cr_get_coremap_offset(nodes);
	bitstr_t *core_map = bit_alloc(size);
	if (!core_map)
		return NULL;

	if (!filter)
		return core_map;

	nodes = bit_size(node_map);
	for (n = 0, c = 0; n < nodes; n++) {
		if (bit_test(node_map, n)) {
			coff = cr_get_coremap_offset(n+1);
			while (c < coff) {
				bit_set(core_map, c++);
			}
		}
	}
	return core_map;
}

/* Once here, avail_bitmap has nodes not used by any job or reservation */
bitstr_t *sequential_pick(bitstr_t *avail_bitmap, uint32_t node_cnt,
			  uint32_t core_cnt, bitstr_t **core_bitmap)
{
	bitstr_t *sp_avail_bitmap;
	char str[100];
	/* Just allowing symetric requests today */
	uint32_t cores_per_node = core_cnt / MAX(node_cnt, 1);

	debug2("reserving %d cores per node in %d nodes",
	       cores_per_node, node_cnt);

	sp_avail_bitmap = bit_alloc(bit_size(avail_bitmap));
	if (sp_avail_bitmap == NULL) {
		fatal ("memory allocation failure");
	}

	bit_fmt(str, (sizeof(str) - 1), avail_bitmap);
	bit_fmt(str, (sizeof(str) - 1), sp_avail_bitmap);

	if (core_cnt) { /* Reservation is using partial nodes */
		*core_bitmap = _make_core_bitmap_filtered(avail_bitmap, 0);

		while (core_cnt) {
			uint32_t inx, coff;
			int i;

			inx = bit_ffs(avail_bitmap);
			if (inx < 0)
				break;

			coff = cr_get_coremap_offset(inx);

			for (i = 0; i < cores_per_node; i++) {
				/* TODO: checking cores_per_nodes is lower
				 * than real cores per node */
				bit_set(*core_bitmap, coff++);
				core_cnt--;
			}

			/* Add this node to the final node bitmap */
			bit_set(sp_avail_bitmap, inx);

			/* Clear this node from the initial available bitmap */
			bit_clear(avail_bitmap, inx);
		}

		bit_fmt(str, (sizeof(str) - 1), *core_bitmap);

		if (core_cnt) {
			info("reservation request can not be satisfied");
			FREE_NULL_BITMAP(sp_avail_bitmap);
			return NULL;
		}

	} else { /* Reservation is using full nodes */

		while (node_cnt) {
			uint32_t inx;

			inx = bit_ffs(avail_bitmap);
			if (inx < 0)
				break;

			/* Add this node to the final node bitmap */
			bit_set(sp_avail_bitmap, inx);
			node_cnt--;

			/* Clear this node from the initial available bitmap */
			bit_clear(avail_bitmap, inx);
		}

		if (node_cnt) {
			info("reservation request can not be satisfied");
			FREE_NULL_BITMAP(sp_avail_bitmap);
			return NULL;
		}

	}

	//bit_fmt(str, (sizeof(str) - 1), sp_avail_bitmap);
	//info("sequential pick using nodemap: %s", str);


	return sp_avail_bitmap;
>>>>>>> 75190243
}

/*
 * select_p_resv_test - Identify the nodes which "best" satisfy a reservation
 *	request. "best" is defined as either single set of consecutive nodes
 *	satisfying the request and leaving the minimum number of unused nodes
 *	OR the fewest number of consecutive node sets
 * IN avail_bitmap - nodes available for the reservation
 * IN node_cnt - count of required nodes
 * IN core_bitmap - cores which can not be used for this reservation
 * RET - nodes selected for use by the reservation
 */
<<<<<<< HEAD
extern bitstr_t * select_p_resv_test(bitstr_t *avail_bitmap, uint32_t node_cnt, uint32_t core_cnt, bitstr_t **core_bitmap)
=======
extern bitstr_t * select_p_resv_test(bitstr_t *avail_bitmap, uint32_t node_cnt,
				     uint32_t core_cnt, bitstr_t **core_bitmap)
>>>>>>> 75190243
{
	bitstr_t **switches_bitmap;		/* nodes on this switch */
	int       *switches_cpu_cnt;		/* total CPUs on switch */
	int       *switches_node_cnt;		/* total nodes on switch */
	int       *switches_required;		/* set if has required node */

	bitstr_t  *avail_nodes_bitmap = NULL;	/* nodes on any switch */
<<<<<<< HEAD
    bitstr_t *sp_avail_bitmap;
	int rem_nodes, rem_cores;			/* remaining resources desired */
=======
	bitstr_t *sp_avail_bitmap;
	int rem_nodes, rem_cores;		/* remaining resources desired */
>>>>>>> 75190243
	int i, j;
	int best_fit_inx, first, last;
	int best_fit_nodes;
	int best_fit_location = 0, best_fit_sufficient;
	bool sufficient;

	xassert(avail_bitmap);

<<<<<<< HEAD
	if (!switch_record_cnt || !switch_record_table)
		return sequential_pick(avail_bitmap, node_cnt, core_cnt, core_bitmap);
=======
	if (!switch_record_cnt || !switch_record_table) {
		return sequential_pick(avail_bitmap, node_cnt, core_cnt,
				       core_bitmap);
	}
>>>>>>> 75190243

	/* Use topology state information */
	if (bit_set_count(avail_bitmap) < node_cnt)
		return avail_nodes_bitmap;

	rem_nodes = node_cnt;
	rem_cores = core_cnt;

	/* Construct a set of switch array entries,
	 * use the same indexes as switch_record_table in slurmctld */
	switches_bitmap   = xmalloc(sizeof(bitstr_t *) * switch_record_cnt);
	switches_cpu_cnt  = xmalloc(sizeof(int)        * switch_record_cnt);
	switches_node_cnt = xmalloc(sizeof(int)        * switch_record_cnt);
	switches_required = xmalloc(sizeof(int)        * switch_record_cnt);

	for (i=0; i<switch_record_cnt; i++) {
<<<<<<< HEAD
        bitstr_t *switch_bitmap_copy = xmalloc(sizeof(bitstr_t *));
        int node_cnt;
=======
		bitstr_t *switch_bitmap_copy = xmalloc(sizeof(bitstr_t *));
		int node_cnt;
>>>>>>> 75190243
		switches_bitmap[i] = bit_copy(switch_record_table[i].
						  node_bitmap);
		bit_and(switches_bitmap[i], avail_bitmap);
		switches_node_cnt[i] = bit_set_count(switches_bitmap[i]);
<<<<<<< HEAD
        switch_bitmap_copy = bit_copy(switches_bitmap[i]);
        node_cnt = switches_node_cnt[i];
        debug2("switch %d looking cores in %d nodes\n", i, switches_node_cnt[i]);
        while(node_cnt--){
            int node_inx;
            node_inx = bit_ffs(switch_bitmap_copy);
            switches_cpu_cnt[i] += cr_node_num_cores[node_inx];
            bit_nclear(switch_bitmap_copy, node_inx, node_inx);
        }

        debug2("switch %d with %d nodes and %d cores\n", i, switches_node_cnt[i], switches_cpu_cnt[i]);
        
=======
		switch_bitmap_copy = bit_copy(switches_bitmap[i]);
		node_cnt = switches_node_cnt[i];
		debug2("switch %d looking cores in %d nodes",
		       i, switches_node_cnt[i]);
		while (node_cnt--) {
			int node_inx;
			node_inx = bit_ffs(switch_bitmap_copy);
			switches_cpu_cnt[i] += cr_node_num_cores[node_inx];
			bit_nclear(switch_bitmap_copy, node_inx, node_inx);
		}

		debug2("switch %d with %d nodes and %d cores",
		       i, switches_node_cnt[i], switches_cpu_cnt[i]);
>>>>>>> 75190243
	}

#if SELECT_DEBUG
	/* Don't compile this, it slows things down too much */
	for (i=0; i<switch_record_cnt; i++) {
		char *node_names = NULL;
		if (switches_node_cnt[i])
			node_names = bitmap2node_name(switches_bitmap[i]);
		debug("switch=%s nodes=%u:%s required:%u speed=%u",
		      switch_record_table[i].name,
		      switches_node_cnt[i], node_names,
		      switches_required[i],
		      switch_record_table[i].link_speed);
		xfree(node_names);
	}
#endif

	/* Determine lowest level switch satifying request with best fit */
	best_fit_inx = -1;
	for (j=0; j<switch_record_cnt; j++) {
<<<<<<< HEAD
		if ((switches_node_cnt[j] < rem_nodes) || (core_cnt && (switches_cpu_cnt[j] < core_cnt)))
=======
		if ((switches_node_cnt[j] < rem_nodes) ||
		    (core_cnt && (switches_cpu_cnt[j] < core_cnt)))
>>>>>>> 75190243
			continue;
		if ((best_fit_inx == -1) ||
		    (switch_record_table[j].level <
		     switch_record_table[best_fit_inx].level) ||
		    ((switch_record_table[j].level ==
		      switch_record_table[best_fit_inx].level) &&
		     (switches_node_cnt[j] < switches_node_cnt[best_fit_inx])))
<<<<<<< HEAD
            /* ALEJ: We should use core count by switch here as well */
=======
			/* ALEJ: We should use core count by switch here as well */
>>>>>>> 75190243
			best_fit_inx = j;
	}
	if (best_fit_inx == -1) {
		debug("select_p_resv_test: could not find resources for "
		      "reservation");
		goto fini;
	}

	/* Identify usable leafs (within higher switch having best fit) */
	for (j=0; j<switch_record_cnt; j++) {
		if ((switch_record_table[j].level != 0) ||
		    (!bit_super_set(switches_bitmap[j],
				    switches_bitmap[best_fit_inx]))) {
			switches_node_cnt[j] = 0;
		}
	}

	/* Select resources from these leafs on a best-fit basis */
	avail_nodes_bitmap = bit_alloc(node_record_count);
	while (rem_nodes > 0) {
		best_fit_nodes = best_fit_sufficient = 0;
		for (j=0; j<switch_record_cnt; j++) {
			if (switches_node_cnt[j] == 0)
				continue;
<<<<<<< HEAD
			sufficient = (switches_node_cnt[j] >= rem_nodes) && (switches_cpu_cnt[j] >= core_cnt);
=======
			sufficient = (switches_node_cnt[j] >= rem_nodes) &&
				     (switches_cpu_cnt[j] >= core_cnt);
>>>>>>> 75190243
			/* If first possibility OR */
			/* first set large enough for request OR */
			/* tightest fit (less resource waste) OR */
			/* nothing yet large enough, but this is biggest */
			if ((best_fit_nodes == 0) ||
			    (sufficient && (best_fit_sufficient == 0)) ||
			    (sufficient &&
			     (switches_node_cnt[j] < best_fit_nodes)) ||
			    ((sufficient == 0) &&
			     (switches_node_cnt[j] > best_fit_nodes))) {
				best_fit_nodes = switches_node_cnt[j];
				best_fit_location = j;
				best_fit_sufficient = sufficient;
			}
		}
		if (best_fit_nodes == 0)
			break;
		/* Use select nodes from this leaf */
		first = bit_ffs(switches_bitmap[best_fit_location]);
		last  = bit_fls(switches_bitmap[best_fit_location]);
		for (i=first; ((i<=last) && (first>=0)); i++) {
			if (!bit_test(switches_bitmap[best_fit_location], i)){
				continue;
            }

			bit_clear(switches_bitmap[best_fit_location], i);
			switches_node_cnt[best_fit_location]--;

			if (bit_test(avail_nodes_bitmap, i)) {
				/* node on multiple leaf switches
				 * and already selected */
				continue;
			}

			bit_set(avail_nodes_bitmap, i);
<<<<<<< HEAD
            if(core_cnt)
                rem_cores -= cr_node_num_cores[i];
=======
			if (core_cnt)
			    rem_cores -= cr_node_num_cores[i];
>>>>>>> 75190243
			if (--rem_nodes <= 0)
				break;
		}
		switches_node_cnt[best_fit_location] = 0;
	}
	if (rem_nodes > 0)	/* insufficient resources */
		FREE_NULL_BITMAP(avail_nodes_bitmap);

fini:	for (i=0; i<switch_record_cnt; i++)
		FREE_NULL_BITMAP(switches_bitmap[i]);

	xfree(switches_bitmap);
	xfree(switches_cpu_cnt);
	xfree(switches_node_cnt);
	xfree(switches_required);

<<<<<<< HEAD
    if(core_cnt){ /* Reservation is using partial nodes */
       
        char str[100];
        int cores_per_node;

        sp_avail_bitmap = bit_alloc(bit_size(avail_bitmap));
        if(sp_avail_bitmap == NULL){
            fatal ("memory allocation failure");
        }

        *core_bitmap = _make_core_bitmap_filtered(avail_bitmap, 0);

        cores_per_node = core_cnt / node_cnt;

        while(core_cnt){
            uint32_t inx, coff;
            int i;

            inx = bit_ffs(avail_bitmap);
            if((inx < 0) || (inx > bit_size(avail_bitmap)))
                break;
           
            debug2("Using node inx %d (cores_per_node: %d, core_cnt: %d", inx, cores_per_node, core_cnt);
            coff = cr_get_coremap_offset(inx);

            for(i = 0; i < cores_per_node; i++){  /* TODO: checking cores_per_nodes is lower than real cores per node */
                bit_set(*core_bitmap, coff++);
                core_cnt--;
            } 
            
            /* Add this node to the final node bitmap */
            bit_set(sp_avail_bitmap, inx);

            /* Clear this node from the initial available bitmap */
            bit_clear(avail_bitmap, inx); 
        }

        //bit_fmt(str, (sizeof(str) - 1), *core_bitmap);
        //info("ALEJ: sequential pick using coremap: %s", str); 
        
        if(core_cnt){
            info("reservation request can not be satisfied");
            FREE_NULL_BITMAP(sp_avail_bitmap);
            return NULL;
        }

	    return sp_avail_bitmap;
    }
=======
	if (core_cnt) { /* Reservation is using partial nodes */
		//char str[100];
		int cores_per_node;

		sp_avail_bitmap = bit_alloc(bit_size(avail_bitmap));
		if (sp_avail_bitmap == NULL)
			fatal ("memory allocation failure");

		*core_bitmap = _make_core_bitmap_filtered(avail_bitmap, 0);

		cores_per_node = core_cnt / MAX(node_cnt, 1);

		while (core_cnt) {
			uint32_t inx, coff;
			int i;

			inx = bit_ffs(avail_bitmap);
			if ((inx < 0) || (inx > bit_size(avail_bitmap)))
				break;

			debug2("Using node inx %d cores_per_node: %d "
			       "core_cnt: %d", inx, cores_per_node, core_cnt);
			coff = cr_get_coremap_offset(inx);

			for (i = 0; i < cores_per_node; i++){
				/* TODO: checking cores_per_nodes is lower
				 * than real cores per node */
				bit_set(*core_bitmap, coff++);
				core_cnt--;
			}

			/* Add this node to the final node bitmap */
			bit_set(sp_avail_bitmap, inx);

			/* Clear this node from the initial available bitmap */
			bit_clear(avail_bitmap, inx);
		}

		//bit_fmt(str, (sizeof(str) - 1), *core_bitmap);
		//info("ALEJ: sequential pick using coremap: %s", str);

		if (core_cnt) {
			info("reservation request can not be satisfied");
			FREE_NULL_BITMAP(sp_avail_bitmap);
			return NULL;
		}
		return sp_avail_bitmap;
	}
>>>>>>> 75190243

	return avail_nodes_bitmap;
}

extern void select_p_ba_init(node_info_msg_t *node_info_ptr, bool sanity_check)
{
	return;
}
extern void select_p_ba_fini(void)
{
	return;
}

extern int *select_p_ba_get_dims(void)
{
	return NULL;
}<|MERGE_RESOLUTION|>--- conflicted
+++ resolved
@@ -207,12 +207,8 @@
 static int _run_now(struct job_record *job_ptr, bitstr_t *bitmap,
 		    uint32_t min_nodes, uint32_t max_nodes,
 		    uint32_t req_nodes, uint16_t job_node_req,
-<<<<<<< HEAD
-		    List preemptee_candidates, List *preemptee_job_list, bitstr_t *exc_core_bitmap);
-=======
 		    List preemptee_candidates, List *preemptee_job_list,
 		    bitstr_t *exc_core_bitmap);
->>>>>>> 75190243
 static int _sort_usable_nodes_dec(struct job_record *job_a,
 				  struct job_record *job_b);
 static int _test_only(struct job_record *job_ptr, bitstr_t *bitmap,
@@ -221,12 +217,8 @@
 static int _will_run_test(struct job_record *job_ptr, bitstr_t *bitmap,
 			  uint32_t min_nodes, uint32_t max_nodes,
 			  uint32_t req_nodes, uint16_t job_node_req,
-<<<<<<< HEAD
-			  List preemptee_candidates, List *preemptee_job_list, bitstr_t *exc_core_bitmap);
-=======
 			  List preemptee_candidates, List *preemptee_job_list,
 			  bitstr_t *exc_core_bitmap);
->>>>>>> 75190243
 
 static void _dump_job_res(struct job_resources *job) {
 	char str[64];
@@ -1530,12 +1522,8 @@
 static int _run_now(struct job_record *job_ptr, bitstr_t *bitmap,
 		    uint32_t min_nodes, uint32_t max_nodes,
 		    uint32_t req_nodes, uint16_t job_node_req,
-<<<<<<< HEAD
-		    List preemptee_candidates, List *preemptee_job_list, bitstr_t *exc_core_bitmap)
-=======
 		    List preemptee_candidates, List *preemptee_job_list,
 		    bitstr_t *exc_core_bitmap)
->>>>>>> 75190243
 {
 	int rc;
 	bitstr_t *orig_map = NULL, *save_bitmap;
@@ -1595,12 +1583,8 @@
 					 SELECT_MODE_WILL_RUN,
 					 cr_type, job_node_req,
 					 select_node_cnt,
-<<<<<<< HEAD
-					 future_part, future_usage, exc_core_bitmap);
-=======
 					 future_part, future_usage,
 					 exc_core_bitmap);
->>>>>>> 75190243
 			tmp_job_ptr->details->usable_nodes = 0;
 			/*
 			 * If successful, set the last job's usable count to a
@@ -1686,12 +1670,8 @@
 static int _will_run_test(struct job_record *job_ptr, bitstr_t *bitmap,
 			  uint32_t min_nodes, uint32_t max_nodes,
 			  uint32_t req_nodes, uint16_t job_node_req,
-<<<<<<< HEAD
-			  List preemptee_candidates, List *preemptee_job_list, bitstr_t *exc_core_bitmap)
-=======
 			  List preemptee_candidates, List *preemptee_job_list,
 			  bitstr_t *exc_core_bitmap)
->>>>>>> 75190243
 {
 	struct part_res_record *future_part;
 	struct node_use_record *future_usage;
@@ -1794,12 +1774,8 @@
 					 max_nodes, req_nodes,
 					 SELECT_MODE_WILL_RUN, cr_type,
 					 job_node_req, select_node_cnt,
-<<<<<<< HEAD
-					 future_part, future_usage, exc_core_bitmap);
-=======
 					 future_part, future_usage,
 					 exc_core_bitmap);
->>>>>>> 75190243
 			if (rc == SLURM_SUCCESS) {
 				if (tmp_job_ptr->end_time <= now)
 					job_ptr->start_time = now + 1;
@@ -2025,12 +2001,8 @@
 			     uint32_t min_nodes, uint32_t max_nodes,
 			     uint32_t req_nodes, uint16_t mode,
 			     List preemptee_candidates,
-<<<<<<< HEAD
-			     List *preemptee_job_list, bitstr_t *exc_core_bitmap)
-=======
 			     List *preemptee_job_list,
 			     bitstr_t *exc_core_bitmap)
->>>>>>> 75190243
 {
 	int rc = EINVAL;
 	uint16_t job_node_req;
@@ -2038,11 +2010,7 @@
 
 	xassert(bitmap);
 
-<<<<<<< HEAD
-    debug2("select_p_job_test for job %u", job_ptr->job_id);
-=======
 	debug2("select_p_job_test for job %u", job_ptr->job_id);
->>>>>>> 75190243
 	if (!debug_check) {
 		debug_check = true;
 		if (slurm_get_debug_flags() & DEBUG_FLAG_CPU_BIND)
@@ -2067,24 +2035,16 @@
 	if (mode == SELECT_MODE_WILL_RUN) {
 		rc = _will_run_test(job_ptr, bitmap, min_nodes, max_nodes,
 				    req_nodes, job_node_req,
-<<<<<<< HEAD
-				    preemptee_candidates, preemptee_job_list, exc_core_bitmap);
-=======
 				    preemptee_candidates, preemptee_job_list,
 				    exc_core_bitmap);
->>>>>>> 75190243
 	} else if (mode == SELECT_MODE_TEST_ONLY) {
 		rc = _test_only(job_ptr, bitmap, min_nodes, max_nodes,
 				req_nodes, job_node_req);
 	} else if (mode == SELECT_MODE_RUN_NOW) {
 		rc = _run_now(job_ptr, bitmap, min_nodes, max_nodes,
 			      req_nodes, job_node_req,
-<<<<<<< HEAD
-			      preemptee_candidates, preemptee_job_list, exc_core_bitmap);
-=======
 			      preemptee_candidates, preemptee_job_list,
 			      exc_core_bitmap);
->>>>>>> 75190243
 	} else
 		fatal("select_p_job_test: Mode %d is invalid", mode);
 
@@ -2580,119 +2540,6 @@
 /* DUPLICATE CODE: see job_test.c */
 /* Adding a filter for setting cores based on avail bitmap */
 bitstr_t *_make_core_bitmap_filtered(bitstr_t *node_map, int filter)
-<<<<<<< HEAD
-{   
-    uint32_t n, c, nodes, size;
-    uint32_t coff;
-                
-    nodes = bit_size(node_map);
-    size = cr_get_coremap_offset(nodes);
-    bitstr_t *core_map = bit_alloc(size);
-    if (!core_map)
-        return NULL;
-
-    if(!filter)
-        return core_map;
-
-    nodes = bit_size(node_map);
-    for (n = 0, c = 0; n < nodes; n++) {
-        if (bit_test(node_map, n)) {
-            coff = cr_get_coremap_offset(n+1);
-            while (c < coff) {
-                bit_set(core_map, c++);
-            }
-        }       
-    }            
-    return core_map; 
-}          
-
-/* Once here, avail_bitmap has nodes not used by any job o reservation */
-bitstr_t *sequential_pick(bitstr_t *avail_bitmap, uint32_t node_cnt, uint32_t core_cnt, bitstr_t **core_bitmap)
-{
-    bitstr_t *sp_avail_bitmap;
-	char str[100];
-
-    uint32_t cores_per_node = core_cnt / node_cnt;  /* Just allowing symetric requests */
-
-    debug2("reserving %d cores per node in %d nodes", cores_per_node, node_cnt);
-
-    sp_avail_bitmap = bit_alloc(bit_size(avail_bitmap));
-    if(sp_avail_bitmap == NULL){
-		fatal ("memory allocation failure");
-    }
-
-    bit_fmt(str, (sizeof(str) - 1), avail_bitmap);
-
-    bit_fmt(str, (sizeof(str) - 1), sp_avail_bitmap);
-
-    if(core_cnt){ /* Reservation is using partial nodes */
-       
-        *core_bitmap = _make_core_bitmap_filtered(avail_bitmap, 0);
-
-        while(core_cnt){
-            uint32_t inx, coff;
-            int i;
-
-            inx = bit_ffs(avail_bitmap);
-            if(inx < 0)
-                break;
-           
-            coff = cr_get_coremap_offset(inx);
-
-            for(i = 0; i < cores_per_node; i++){  /* TODO: checking cores_per_nodes is lower than real cores per node */
-                bit_set(*core_bitmap, coff++);
-                core_cnt--;
-            } 
-            
-            /* Add this node to the final node bitmap */
-            bit_set(sp_avail_bitmap, inx);
-
-            /* Clear this node from the initial available bitmap */
-            bit_clear(avail_bitmap, inx); 
-        }
-
-        bit_fmt(str, (sizeof(str) - 1), *core_bitmap);
-        
-        if(core_cnt){
-            info("reservation request can not be satisfied");
-            FREE_NULL_BITMAP(sp_avail_bitmap);
-            return NULL;
-        }
-
-    }
-    else{ /* Reservation is using full nodes */
-
-        while(node_cnt){
-
-            uint32_t inx;
-            int i;
-
-            inx = bit_ffs(avail_bitmap);
-            if(inx < 0)
-                break;
-
-            /* Add this node to the final node bitmap */
-            bit_set(sp_avail_bitmap, inx);
-            node_cnt--;
-
-            /* Clear this node from the initial available bitmap */
-            bit_clear(avail_bitmap, inx); 
-        }
-
-        if(node_cnt){
-            info("reservation request can not be satisfied");
-            FREE_NULL_BITMAP(sp_avail_bitmap);
-            return NULL;
-        }
-
-    }
-
-    //bit_fmt(str, (sizeof(str) - 1), sp_avail_bitmap);
-    //info("sequential pick using nodemap: %s", str);
-
-
-    return sp_avail_bitmap;
-=======
 {
 	uint32_t n, c, nodes, size;
 	uint32_t coff;
@@ -2803,7 +2650,6 @@
 
 
 	return sp_avail_bitmap;
->>>>>>> 75190243
 }
 
 /*
@@ -2816,12 +2662,8 @@
  * IN core_bitmap - cores which can not be used for this reservation
  * RET - nodes selected for use by the reservation
  */
-<<<<<<< HEAD
-extern bitstr_t * select_p_resv_test(bitstr_t *avail_bitmap, uint32_t node_cnt, uint32_t core_cnt, bitstr_t **core_bitmap)
-=======
 extern bitstr_t * select_p_resv_test(bitstr_t *avail_bitmap, uint32_t node_cnt,
 				     uint32_t core_cnt, bitstr_t **core_bitmap)
->>>>>>> 75190243
 {
 	bitstr_t **switches_bitmap;		/* nodes on this switch */
 	int       *switches_cpu_cnt;		/* total CPUs on switch */
@@ -2829,13 +2671,8 @@
 	int       *switches_required;		/* set if has required node */
 
 	bitstr_t  *avail_nodes_bitmap = NULL;	/* nodes on any switch */
-<<<<<<< HEAD
-    bitstr_t *sp_avail_bitmap;
-	int rem_nodes, rem_cores;			/* remaining resources desired */
-=======
 	bitstr_t *sp_avail_bitmap;
 	int rem_nodes, rem_cores;		/* remaining resources desired */
->>>>>>> 75190243
 	int i, j;
 	int best_fit_inx, first, last;
 	int best_fit_nodes;
@@ -2844,15 +2681,10 @@
 
 	xassert(avail_bitmap);
 
-<<<<<<< HEAD
-	if (!switch_record_cnt || !switch_record_table)
-		return sequential_pick(avail_bitmap, node_cnt, core_cnt, core_bitmap);
-=======
 	if (!switch_record_cnt || !switch_record_table) {
 		return sequential_pick(avail_bitmap, node_cnt, core_cnt,
 				       core_bitmap);
 	}
->>>>>>> 75190243
 
 	/* Use topology state information */
 	if (bit_set_count(avail_bitmap) < node_cnt)
@@ -2869,31 +2701,12 @@
 	switches_required = xmalloc(sizeof(int)        * switch_record_cnt);
 
 	for (i=0; i<switch_record_cnt; i++) {
-<<<<<<< HEAD
-        bitstr_t *switch_bitmap_copy = xmalloc(sizeof(bitstr_t *));
-        int node_cnt;
-=======
 		bitstr_t *switch_bitmap_copy = xmalloc(sizeof(bitstr_t *));
 		int node_cnt;
->>>>>>> 75190243
 		switches_bitmap[i] = bit_copy(switch_record_table[i].
 						  node_bitmap);
 		bit_and(switches_bitmap[i], avail_bitmap);
 		switches_node_cnt[i] = bit_set_count(switches_bitmap[i]);
-<<<<<<< HEAD
-        switch_bitmap_copy = bit_copy(switches_bitmap[i]);
-        node_cnt = switches_node_cnt[i];
-        debug2("switch %d looking cores in %d nodes\n", i, switches_node_cnt[i]);
-        while(node_cnt--){
-            int node_inx;
-            node_inx = bit_ffs(switch_bitmap_copy);
-            switches_cpu_cnt[i] += cr_node_num_cores[node_inx];
-            bit_nclear(switch_bitmap_copy, node_inx, node_inx);
-        }
-
-        debug2("switch %d with %d nodes and %d cores\n", i, switches_node_cnt[i], switches_cpu_cnt[i]);
-        
-=======
 		switch_bitmap_copy = bit_copy(switches_bitmap[i]);
 		node_cnt = switches_node_cnt[i];
 		debug2("switch %d looking cores in %d nodes",
@@ -2907,7 +2720,6 @@
 
 		debug2("switch %d with %d nodes and %d cores",
 		       i, switches_node_cnt[i], switches_cpu_cnt[i]);
->>>>>>> 75190243
 	}
 
 #if SELECT_DEBUG
@@ -2928,12 +2740,8 @@
 	/* Determine lowest level switch satifying request with best fit */
 	best_fit_inx = -1;
 	for (j=0; j<switch_record_cnt; j++) {
-<<<<<<< HEAD
-		if ((switches_node_cnt[j] < rem_nodes) || (core_cnt && (switches_cpu_cnt[j] < core_cnt)))
-=======
 		if ((switches_node_cnt[j] < rem_nodes) ||
 		    (core_cnt && (switches_cpu_cnt[j] < core_cnt)))
->>>>>>> 75190243
 			continue;
 		if ((best_fit_inx == -1) ||
 		    (switch_record_table[j].level <
@@ -2941,11 +2749,7 @@
 		    ((switch_record_table[j].level ==
 		      switch_record_table[best_fit_inx].level) &&
 		     (switches_node_cnt[j] < switches_node_cnt[best_fit_inx])))
-<<<<<<< HEAD
-            /* ALEJ: We should use core count by switch here as well */
-=======
 			/* ALEJ: We should use core count by switch here as well */
->>>>>>> 75190243
 			best_fit_inx = j;
 	}
 	if (best_fit_inx == -1) {
@@ -2970,12 +2774,8 @@
 		for (j=0; j<switch_record_cnt; j++) {
 			if (switches_node_cnt[j] == 0)
 				continue;
-<<<<<<< HEAD
-			sufficient = (switches_node_cnt[j] >= rem_nodes) && (switches_cpu_cnt[j] >= core_cnt);
-=======
 			sufficient = (switches_node_cnt[j] >= rem_nodes) &&
 				     (switches_cpu_cnt[j] >= core_cnt);
->>>>>>> 75190243
 			/* If first possibility OR */
 			/* first set large enough for request OR */
 			/* tightest fit (less resource waste) OR */
@@ -3011,13 +2811,8 @@
 			}
 
 			bit_set(avail_nodes_bitmap, i);
-<<<<<<< HEAD
-            if(core_cnt)
-                rem_cores -= cr_node_num_cores[i];
-=======
 			if (core_cnt)
 			    rem_cores -= cr_node_num_cores[i];
->>>>>>> 75190243
 			if (--rem_nodes <= 0)
 				break;
 		}
@@ -3034,56 +2829,6 @@
 	xfree(switches_node_cnt);
 	xfree(switches_required);
 
-<<<<<<< HEAD
-    if(core_cnt){ /* Reservation is using partial nodes */
-       
-        char str[100];
-        int cores_per_node;
-
-        sp_avail_bitmap = bit_alloc(bit_size(avail_bitmap));
-        if(sp_avail_bitmap == NULL){
-            fatal ("memory allocation failure");
-        }
-
-        *core_bitmap = _make_core_bitmap_filtered(avail_bitmap, 0);
-
-        cores_per_node = core_cnt / node_cnt;
-
-        while(core_cnt){
-            uint32_t inx, coff;
-            int i;
-
-            inx = bit_ffs(avail_bitmap);
-            if((inx < 0) || (inx > bit_size(avail_bitmap)))
-                break;
-           
-            debug2("Using node inx %d (cores_per_node: %d, core_cnt: %d", inx, cores_per_node, core_cnt);
-            coff = cr_get_coremap_offset(inx);
-
-            for(i = 0; i < cores_per_node; i++){  /* TODO: checking cores_per_nodes is lower than real cores per node */
-                bit_set(*core_bitmap, coff++);
-                core_cnt--;
-            } 
-            
-            /* Add this node to the final node bitmap */
-            bit_set(sp_avail_bitmap, inx);
-
-            /* Clear this node from the initial available bitmap */
-            bit_clear(avail_bitmap, inx); 
-        }
-
-        //bit_fmt(str, (sizeof(str) - 1), *core_bitmap);
-        //info("ALEJ: sequential pick using coremap: %s", str); 
-        
-        if(core_cnt){
-            info("reservation request can not be satisfied");
-            FREE_NULL_BITMAP(sp_avail_bitmap);
-            return NULL;
-        }
-
-	    return sp_avail_bitmap;
-    }
-=======
 	if (core_cnt) { /* Reservation is using partial nodes */
 		//char str[100];
 		int cores_per_node;
@@ -3132,7 +2877,6 @@
 		}
 		return sp_avail_bitmap;
 	}
->>>>>>> 75190243
 
 	return avail_nodes_bitmap;
 }

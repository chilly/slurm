/*****************************************************************************\
 *  src/slurmd/slurmd/slurmd.c - main slurm node server daemon
 *  $Id$
 *****************************************************************************
 *  Copyright (C) 2002-2007 The Regents of the University of California.
 *  Copyright (C) 2008-2010 Lawrence Livermore National Security.
 *  Portions Copyright (C) 2008 Vijay Ramasubramanian.
 *  Produced at Lawrence Livermore National Laboratory (cf, DISCLAIMER).
 *  Written by Mark Grondona <mgrondona@llnl.gov>.
 *  CODE-OCEC-09-009. All rights reserved.
 *
 *  This file is part of SLURM, a resource management program.
 *  For details, see <https://computing.llnl.gov/linux/slurm/>.
 *  Please also read the included file: DISCLAIMER.
 *
 *  SLURM is free software; you can redistribute it and/or modify it under
 *  the terms of the GNU General Public License as published by the Free
 *  Software Foundation; either version 2 of the License, or (at your option)
 *  any later version.
 *
 *  In addition, as a special exception, the copyright holders give permission
 *  to link the code of portions of this program with the OpenSSL library under
 *  certain conditions as described in each individual source file, and
 *  distribute linked combinations including the two. You must obey the GNU
 *  General Public License in all respects for all of the code used other than
 *  OpenSSL. If you modify file(s) with this exception, you may extend this
 *  exception to your version of the file(s), but you are not obligated to do
 *  so. If you do not wish to do so, delete this exception statement from your
 *  version.  If you delete this exception statement from all source files in
 *  the program, then also delete it here.
 *
 *  SLURM is distributed in the hope that it will be useful, but WITHOUT ANY
 *  WARRANTY; without even the implied warranty of MERCHANTABILITY or FITNESS
 *  FOR A PARTICULAR PURPOSE.  See the GNU General Public License for more
 *  details.
 *
 *  You should have received a copy of the GNU General Public License along
 *  with SLURM; if not, write to the Free Software Foundation, Inc.,
 *  51 Franklin Street, Fifth Floor, Boston, MA 02110-1301  USA.
\*****************************************************************************/

#if HAVE_CONFIG_H
#  include "config.h"
#endif

#include <fcntl.h>
#include <grp.h>
#include <string.h>
#include <stdlib.h>
#include <pthread.h>
#include <sys/stat.h>
#include <sys/time.h>
#include <sys/types.h>
#include <sys/param.h>
#include <sys/resource.h>
#include <sys/utsname.h>
#include <unistd.h>
#include <stdlib.h>
#include <sys/mman.h>
#include <dlfcn.h>

#include "src/common/bitstring.h"
#include "src/common/daemonize.h"
#include "src/common/fd.h"
#include "src/common/forward.h"
#include "src/common/gres.h"
#include "src/common/hostlist.h"
#include "src/common/list.h"
#include "src/common/log.h"
#include "src/common/macros.h"
#include "src/common/node_conf.h"
#include "src/common/node_select.h"
#include "src/common/pack.h"
#include "src/common/parse_spec.h"
#include "src/common/parse_time.h"
#include "src/common/proc_args.h"
#include "src/common/read_config.h"
#include "src/slurmd/common/set_oomadj.h"
#include "src/slurmd/common/setproctitle.h"
#include "src/common/slurm_auth.h"
#include "src/common/slurm_cred.h"
#include "src/common/slurm_jobacct_gather.h"
#include "src/common/slurm_protocol_api.h"
#include "src/common/slurm_topology.h"
#include "src/common/stepd_api.h"
#include "src/common/switch.h"
#include "src/slurmd/common/task_plugin.h"
#include "src/common/xcpuinfo.h"
#include "src/common/xmalloc.h"
#include "src/common/xstring.h"
#include "src/common/xsignal.h"

#include "src/slurmd/slurmd/slurmd.h"
#include "src/slurmd/slurmd/req.h"
#include "src/slurmd/slurmd/get_mach_stat.h"
#include "src/slurmd/common/proctrack.h"

#define GETOPT_ARGS	"cCd:Df:hL:Mn:N:vV"

#ifndef MAXHOSTNAMELEN
#  define MAXHOSTNAMELEN	64
#endif

#define MAX_THREADS		130

/* global, copied to STDERR_FILENO in tasks before the exec */
int devnull = -1;
slurmd_conf_t * conf;

/*
 * count of active threads
 */
static int             active_threads = 0;
static pthread_mutex_t active_mutex   = PTHREAD_MUTEX_INITIALIZER;
static pthread_cond_t  active_cond    = PTHREAD_COND_INITIALIZER;

static pthread_mutex_t fork_mutex     = PTHREAD_MUTEX_INITIALIZER;

typedef struct connection {
	slurm_fd_t fd;
	slurm_addr_t *cli_addr;
} conn_t;



/*
 * static shutdown and reconfigure flags:
 */
static sig_atomic_t _shutdown = 0;
static sig_atomic_t _reconfig = 0;
static pthread_t msg_pthread = (pthread_t) 0;
static time_t sent_reg_time = (time_t) 0;

static void      _atfork_final(void);
static void      _atfork_prepare(void);
static void      _create_msg_socket(void);
static void      _decrement_thd_count(void);
static void      _destroy_conf(void);
static int       _drain_node(char *reason);
static void      _fill_registration_msg(slurm_node_registration_status_msg_t *);
static void      _handle_connection(slurm_fd_t fd, slurm_addr_t *client);
static void      _hup_handler(int);
static void      _increment_thd_count(void);
static void      _init_conf(void);
static void      _install_fork_handlers(void);
static void 	 _kill_old_slurmd(void);
static void      _msg_engine(void);
static void      _print_conf(void);
static void      _print_config(void);
static void      _process_cmdline(int ac, char **av);
static void      _read_config(bool reconfig);
static void      _reconfigure(void);
static void     *_registration_engine(void *arg);
static int       _restore_cred_state(slurm_cred_ctx_t ctx);
static void     *_service_connection(void *);
static int       _set_slurmd_spooldir(void);
static int       _set_topo_info(void);
static int       _slurmd_init(void);
static int       _slurmd_fini(void);
static void      _spawn_registration_engine(void);
static void      _term_handler(int);
static void      _update_logging(void);
static void      _update_nice(void);
static void      _usage(void);
static void      _wait_for_all_threads(void);


int
main (int argc, char *argv[])
{
	int i, pidfd;
	int blocked_signals[] = {SIGPIPE, 0};
	char *oom_value;
	uint32_t slurmd_uid = 0;
	uint32_t curr_uid = 0;
	char time_stamp[256];
	log_options_t lopts = LOG_OPTS_INITIALIZER;

	/* NOTE: logfile is NULL at this point */
	log_init(argv[0], lopts, LOG_DAEMON, NULL);

	/*
	 * Make sure we have no extra open files which
	 * would be propagated to spawned tasks.
	 */
	for (i=3; i<256; i++)
		(void) close(i);

	/*
	 * Drop supplementary groups.
	 */
	if (geteuid() == 0) {
		if (setgroups(0, NULL) != 0) {
			fatal("Failed to drop supplementary groups, "
			      "setgroups: %m");
		}
	} else {
		info("Not running as root. Can't drop supplementary groups");
	}

	/*
	 * Create and set default values for the slurmd global
	 * config variable "conf"
	 */
	conf = xmalloc(sizeof(slurmd_conf_t));
	_init_conf();
	conf->argv = &argv;
	conf->argc = &argc;

	/*
	 * Process commandline arguments first, since one option may be
	 * an alternate location for the slurm config file.
	 */
	_process_cmdline(*conf->argc, *conf->argv);

	/*
	 * Read global slurm config file, ovverride necessary values from
	 * defaults and command line.
	 */
	_read_config();
	/* we should load config file _before_ analyzing SlurmUser below */

	slurmd_uid = slurm_get_slurmd_user_id();
	curr_uid = getuid();
	if (curr_uid != slurmd_uid) {
		struct passwd *pw = NULL;
		char *slurmd_user = NULL;
		char *curr_user = NULL;

		/* since when you do a getpwuid you get a pointer to a
		 * structure you have to do a xstrdup on the first
		 * call or your information will just get over
		 * written.  This is a memory leak, but a fatal is
		 * called right after so it isn't that big of a deal.
		 */
		if ((pw=getpwuid(slurmd_uid)))
			slurmd_user = xstrdup(pw->pw_name);
		if ((pw=getpwuid(curr_uid)))
			curr_user = pw->pw_name;

		fatal("You are running slurmd as something "
		      "other than user %s(%d).  If you want to "
		      "run as this user add SlurmdUser=%s "
		      "to the slurm.conf file.",
		      slurmd_user, slurmd_uid, curr_user);
	}
	init_setproctitle(argc, argv);

	if (slurm_select_init(1) != SLURM_SUCCESS )
		fatal( "failed to initialize node selection plugin" );

<<<<<<< HEAD
=======
	log_init(argv[0], conf->log_opts, LOG_DAEMON, conf->logfile);

>>>>>>> 635abaea
	xsignal(SIGTERM, &_term_handler);
	xsignal(SIGINT,  &_term_handler);
	xsignal(SIGHUP,  &_hup_handler );
	xsignal_block(blocked_signals);

	/*
	 * Run slurmd_init() here in order to report early errors
	 * (with public keyfile)
	 */
	if (_slurmd_init() < 0) {
		error( "slurmd initialization failed" );
		fflush( NULL );
		exit(1);
	}

	debug3("slurmd initialization successful");

	/*
	 * Become a daemon if desired.
	 * Do not chdir("/") or close all fd's
	 */
	if (conf->daemonize) {
		if (daemon(1,1) == -1)
			error("Couldn't daemonize slurmd: %m");
	}
	test_core_limit();
	info("slurmd version %s started", SLURM_VERSION_STRING);
	debug3("finished daemonize");

	if ((oom_value = getenv("SLURMD_OOM_ADJ"))) {
		i = atoi(oom_value);
		debug("Setting slurmd oom_adj to %d", i);
		set_oom_adj(i);
	}

	_kill_old_slurmd();

	if (conf->mlock_pages) {
		/*
		 * Call mlockall() if available to ensure slurmd
		 *  doesn't get swapped out
		 */
#ifdef _POSIX_MEMLOCK
		if (mlockall (MCL_FUTURE | MCL_CURRENT) < 0)
			error ("failed to mlock() slurmd pages: %m");
#else
		error ("mlockall() system call does not appear to be available");
#endif /* _POSIX_MEMLOCK */
	}


	/*
	 * Restore any saved revoked credential information
	 */
	if (!conf->cleanstart && (_restore_cred_state(conf->vctx) < 0))
		return SLURM_FAILURE;

	if (interconnect_node_init() < 0)
		fatal("Unable to initialize interconnect.");
	if (conf->cleanstart && switch_g_clear_node_state())
		fatal("Unable to clear interconnect state.");
	switch_g_slurmd_init();

	_create_msg_socket();

	conf->pid = getpid();
	/* This has to happen after daemon(), which closes all fd's,
	   so we keep the write lock of the pidfile.
	*/
	pidfd = create_pidfile(conf->pidfile, 0);
	if (pidfd >= 0)
		fd_set_close_on_exec(pidfd);

	RFC822_TIMESTAMP(time_stamp);
	info("%s started on %s", xbasename(argv[0]), time_stamp);

	_install_fork_handlers();
	list_install_fork_handlers();
	slurm_conf_install_fork_handlers();

	_spawn_registration_engine();
	_msg_engine();

	/*
	 * Close fd here, otherwise we'll deadlock since create_pidfile()
	 * flocks the pidfile.
	 */
	if (pidfd >= 0)			/* valid pidfd, non-error */
		(void) close(pidfd);	/* Ignore errors */
	if (unlink(conf->pidfile) < 0)
		error("Unable to remove pidfile `%s': %m", conf->pidfile);

	_wait_for_all_threads();

	interconnect_node_fini();

	_slurmd_fini();
	_destroy_conf();
	slurm_crypto_fini();	/* must be after _destroy_conf() */

	info("Slurmd shutdown completing");
	log_fini();
       	return 0;
}

static void
_spawn_registration_engine(void)
{
	int            rc;
	pthread_attr_t attr;
	pthread_t      id;
	int            retries = 0;

	slurm_attr_init(&attr);
	rc = pthread_attr_setdetachstate(&attr, PTHREAD_CREATE_DETACHED);
	if (rc != 0) {
		errno = rc;
		fatal("Unable to set detachstate on attr: %m");
		slurm_attr_destroy(&attr);
		return;
	}

	while (pthread_create(&id, &attr, &_registration_engine, NULL)) {
		error("msg_engine: pthread_create: %m");
		if (++retries > 3)
			fatal("msg_engine: pthread_create: %m");
		usleep(10);	/* sleep and again */
	}

	return;
}

/* Spawn a thread to make sure we send at least one registration message to
 * slurmctld. If slurmctld restarts, it will request another registration
 * message. */
static void *
_registration_engine(void *arg)
{
	_increment_thd_count();

	while (!_shutdown) {
		if ((sent_reg_time == (time_t) 0) &&
		    (send_registration_msg(SLURM_SUCCESS, true) !=
		     SLURM_SUCCESS)) {
			debug("Unable to register with slurm controller, "
			      "retrying");
		} else if (_shutdown || sent_reg_time) {
			break;
		}
		sleep(1);
	}

	_decrement_thd_count();
	return NULL;
}

static void
_msg_engine(void)
{
	slurm_addr_t *cli;
	slurm_fd_t sock;

	msg_pthread = pthread_self();
	slurmd_req(NULL);	/* initialize timer */
	while (!_shutdown) {
		if (_reconfig) {
			verbose("got reconfigure request");
			_reconfigure();
		}

		cli = xmalloc (sizeof (slurm_addr_t));
		if ((sock = slurm_accept_msg_conn(conf->lfd, cli)) >= 0) {
			_handle_connection(sock, cli);
			continue;
		}
		/*
		 *  Otherwise, accept() failed.
		 */
		xfree (cli);
		if (errno == EINTR)
			continue;
		error("accept: %m");
	}
	verbose("got shutdown request");
	slurm_shutdown_msg_engine(conf->lfd);
	return;
}

static void
_decrement_thd_count(void)
{
	slurm_mutex_lock(&active_mutex);
	if (active_threads>0)
		active_threads--;
	pthread_cond_signal(&active_cond);
	slurm_mutex_unlock(&active_mutex);
}

static void
_increment_thd_count(void)
{
	bool logged = false;

	slurm_mutex_lock(&active_mutex);
	while (active_threads >= MAX_THREADS) {
		if (!logged) {
			info("active_threads == MAX_THREADS(%d)",
			     MAX_THREADS);
			logged = true;
		}
		pthread_cond_wait(&active_cond, &active_mutex);
	}
	active_threads++;
	slurm_mutex_unlock(&active_mutex);
}

static void
_wait_for_all_threads(void)
{
	slurm_mutex_lock(&active_mutex);
	while (active_threads > 0) {
		verbose("waiting on %d active threads", active_threads);
		pthread_cond_wait(&active_cond, &active_mutex);
	}
	slurm_mutex_unlock(&active_mutex);
	verbose("all threads complete.");
}

static void
_handle_connection(slurm_fd_t fd, slurm_addr_t *cli)
{
	int            rc;
	pthread_attr_t attr;
	pthread_t      id;
	conn_t         *arg = xmalloc(sizeof(conn_t));
	int            retries = 0;

	arg->fd       = fd;
	arg->cli_addr = cli;

	slurm_attr_init(&attr);
	rc = pthread_attr_setdetachstate(&attr, PTHREAD_CREATE_DETACHED);
	if (rc != 0) {
		errno = rc;
		xfree(arg);
		error("Unable to set detachstate on attr: %m");
		slurm_attr_destroy(&attr);
		return;
	}

	fd_set_close_on_exec(fd);

	_increment_thd_count();
	while (pthread_create(&id, &attr, &_service_connection, (void *)arg)) {
		error("msg_engine: pthread_create: %m");
		if (++retries > 3) {
			error("running service_connection without starting "
			      "a new thread slurmd will be "
			      "unresponsive until done");

			_service_connection((void *) arg);
			info("slurmd should be responsive now");
			break;
		}
		usleep(10);	/* sleep and again */
	}

	return;
}

static void *
_service_connection(void *arg)
{
	conn_t *con = (conn_t *) arg;
	slurm_msg_t *msg = xmalloc(sizeof(slurm_msg_t));
	int rc = SLURM_SUCCESS;

	debug3("in the service_connection");
	slurm_msg_t_init(msg);
	if((rc = slurm_receive_msg_and_forward(con->fd, con->cli_addr, msg, 0))
	   != SLURM_SUCCESS) {
		error("service_connection: slurm_receive_msg: %m");
		/* if this fails we need to make sure the nodes we forward
		   to are taken care of and sent back. This way the control
		   also has a better idea what happened to us */
		slurm_send_rc_msg(msg, rc);
		goto cleanup;
	}
	debug2("got this type of message %d", msg->msg_type);
	slurmd_req(msg);

cleanup:
	if ((msg->conn_fd >= 0) && slurm_close_accepted_conn(msg->conn_fd) < 0)
		error ("close(%d): %m", con->fd);

	xfree(con->cli_addr);
	xfree(con);
	slurm_free_msg(msg);
	_decrement_thd_count();
	return NULL;
}

extern int
send_registration_msg(uint32_t status, bool startup)
{
	int ret_val = SLURM_SUCCESS;
	slurm_msg_t req;
	slurm_msg_t resp;
	slurm_node_registration_status_msg_t *msg =
		xmalloc (sizeof (slurm_node_registration_status_msg_t));

	slurm_msg_t_init(&req);
	slurm_msg_t_init(&resp);

	msg->startup = (uint16_t) startup;
	_fill_registration_msg(msg);
	msg->status  = status;

	req.msg_type = MESSAGE_NODE_REGISTRATION_STATUS;
	req.data     = msg;

	if (slurm_send_recv_controller_msg(&req, &resp) < 0) {
		error("Unable to register: %m");
		ret_val = SLURM_FAILURE;
	} else {
		sent_reg_time = time(NULL);
		slurm_free_return_code_msg(resp.data);
	}
	slurm_free_node_registration_status_msg (msg);

	/* XXX look at response msg
	 */

	return ret_val;
}

static void
_fill_registration_msg(slurm_node_registration_status_msg_t *msg)
{
	List steps;
	ListIterator i;
	step_loc_t *stepd;
	int  n;
	char *arch, *os;
	struct utsname buf;
	static bool first_msg = true;
	static time_t slurmd_start_time = 0;
	Buf gres_info;

	msg->node_name   = xstrdup (conf->node_name);
	msg->cpus	 = conf->cpus;
	msg->sockets	 = conf->sockets;
	msg->cores	 = conf->cores;
	msg->threads	 = conf->threads;
	msg->real_memory = conf->real_memory_size;
	msg->tmp_disk    = conf->tmp_disk_space;
	msg->hash_val    = slurm_get_hash_val();

	gres_info = init_buf(1024);
	if (gres_plugin_node_config_pack(gres_info) != SLURM_SUCCESS)
		error("error packing gres configuration");
	else
		msg->gres_info   = gres_info;

	get_up_time(&conf->up_time);
	msg->up_time     = conf->up_time;
	if (slurmd_start_time == 0)
		slurmd_start_time = time(NULL);
	msg->slurmd_start_time = slurmd_start_time;

	if (first_msg) {
		first_msg = false;
		info("Procs=%u Sockets=%u Cores=%u Threads=%u "
		     "Memory=%u TmpDisk=%u Uptime=%u",
		     msg->cpus, msg->sockets, msg->cores, msg->threads,
		     msg->real_memory, msg->tmp_disk, msg->up_time);
	} else {
		debug3("Procs=%u Sockets=%u Cores=%u Threads=%u "
		       "Memory=%u TmpDisk=%u Uptime=%u",
		       msg->cpus, msg->sockets, msg->cores, msg->threads,
		       msg->real_memory, msg->tmp_disk, msg->up_time);
	}
	uname(&buf);
	if ((arch = getenv("SLURM_ARCH")))
		msg->arch = xstrdup(arch);
	else
		msg->arch = xstrdup(buf.machine);
	if ((os = getenv("SLURM_OS")))
		msg->os   = xstrdup(os);
	else
		msg->os = xstrdup(buf.sysname);

	if (msg->startup) {
		if (switch_g_alloc_node_info(&msg->switch_nodeinfo))
			error("switch_g_alloc_node_info: %m");
		if (switch_g_build_node_info(msg->switch_nodeinfo))
			error("switch_g_build_node_info: %m");
	}

	steps = stepd_available(conf->spooldir, conf->node_name);
	msg->job_count = list_count(steps);
	msg->job_id    = xmalloc(msg->job_count * sizeof(*msg->job_id));
	/* Note: Running batch jobs will have step_id == NO_VAL */
	msg->step_id   = xmalloc(msg->job_count * sizeof(*msg->step_id));

	i = list_iterator_create(steps);
	n = 0;
	while ((stepd = list_next(i))) {
		int fd;
		fd = stepd_connect(stepd->directory, stepd->nodename,
				   stepd->jobid, stepd->stepid);
		if (fd == -1) {
			--(msg->job_count);
			continue;
		}
		if (stepd_state(fd) == SLURMSTEPD_NOT_RUNNING) {
			debug("stale domain socket for stepd %u.%u ",
			      stepd->jobid, stepd->stepid);
			--(msg->job_count);
			close(fd);
			continue;
		}
		close(fd);
		if (stepd->stepid == NO_VAL)
			debug("found apparently running job %u", stepd->jobid);
		else
			debug("found apparently running step %u.%u",
			      stepd->jobid, stepd->stepid);
		msg->job_id[n]  = stepd->jobid;
		msg->step_id[n] = stepd->stepid;
		n++;
	}
	list_iterator_destroy(i);
	list_destroy(steps);

	msg->timestamp = time(NULL);

	return;
}

static inline void
_free_and_set(char **confvar, char *newval)
{
	xfree(*confvar);
	*confvar = newval;
}

/*
 * Replace first "%h" in path string with actual hostname.
 * Replace first "%n" in path string with NodeName.
 */
static void
_massage_pathname(char **path)
{
	if (path && *path) {
		if (conf->hostname)
			xstrsubstitute(*path, "%h", conf->hostname);
		if (conf->node_name)
			xstrsubstitute(*path, "%n", conf->node_name);
	}
}

/*
 * Read the slurm configuration file (slurm.conf) and substitute some
 * values into the slurmd configuration in preference of the defaults.
 */
static void
_read_config(bool reconfig)
{
	char *path_pubkey = NULL;
	slurm_ctl_conf_t *cf = NULL;
	bool cr_flag = false, gang_flag = false;

	if (reconfig)
		slurm_conf_reinit(conf->conffile);
	cf = slurm_conf_lock();

	slurm_mutex_lock(&conf->config_mutex);

	if (conf->conffile == NULL)
		conf->conffile = xstrdup(cf->slurm_conf);

	conf->slurm_user_id =  cf->slurm_user_id;

	conf->cr_type = cf->select_type_param;

	path_pubkey = xstrdup(cf->job_credential_public_certificate);

	if (!conf->logfile)
		conf->logfile = xstrdup(cf->slurmd_logfile);

	if (!strcmp(cf->select_type, "select/cons_res"))
		cr_flag = true;
	if (cf->preempt_mode & PREEMPT_MODE_GANG)
		gang_flag = true;

	slurm_conf_unlock();
	/* node_name may already be set from a command line parameter */
	if (conf->node_name == NULL)
		conf->node_name = slurm_conf_get_nodename(conf->hostname);
	/* if we didn't match the form of the hostname already
	 * stored in conf->hostname, check to see if we match any
	 * valid aliases */
	if (conf->node_name == NULL)
		conf->node_name = slurm_conf_get_aliased_nodename();

	if (conf->node_name == NULL)
		conf->node_name = slurm_conf_get_nodename("localhost");

	if (conf->node_name == NULL)
		fatal("Unable to determine this slurmd's NodeName");

	_massage_pathname(&conf->logfile);

	/* set node_addr if relevant */
	if ((conf->node_addr == NULL) &&
	    (conf->node_addr = slurm_conf_get_nodeaddr(conf->hostname)) &&
	    (strcmp(conf->node_addr, conf->hostname) == 0)) {
		xfree(conf->node_addr);	/* Sets to NULL */
	}

	conf->port = slurm_conf_get_port(conf->node_name);
	slurm_conf_get_cpus_sct(conf->node_name,
				&conf->conf_cpus,  &conf->conf_sockets,
				&conf->conf_cores, &conf->conf_threads);

	/* store hardware properties in slurmd_config */
	xfree(conf->block_map);
	xfree(conf->block_map_inv);

	conf->block_map_size = 0;

	_update_logging();
	_update_nice();

	get_procs(&conf->actual_cpus);
	get_cpuinfo(conf->actual_cpus,
		    &conf->actual_sockets,
		    &conf->actual_cores,
		    &conf->actual_threads,
		    &conf->block_map_size,
		    &conf->block_map, &conf->block_map_inv);
#ifdef HAVE_FRONT_END
	/*
	 * When running with multiple frontends, the slurmd S:C:T values are not
	 * relevant, hence ignored by both _register_front_ends (sets all to 1)
	 * and validate_nodes_via_front_end (uses slurm.conf values).
	 * Report actual hardware configuration, irrespective of FastSchedule.
	 */
	conf->cpus    = conf->actual_cpus;
	conf->sockets = conf->actual_sockets;
	conf->cores   = conf->actual_cores;
	conf->threads = conf->actual_threads;
#else
	if (((cf->fast_schedule == 0) && !cr_flag && !gang_flag) ||
	    ((cf->fast_schedule == 1) &&
	     (conf->actual_cpus < conf->conf_cpus))) {
		conf->cpus    = conf->actual_cpus;
		conf->sockets = conf->actual_sockets;
		conf->cores   = conf->actual_cores;
		conf->threads = conf->actual_threads;
	} else {
		conf->cpus    = conf->conf_cpus;
		conf->sockets = conf->conf_sockets;
		conf->cores   = conf->conf_cores;
		conf->threads = conf->conf_threads;
	}
#endif

	if (cf->fast_schedule &&
	    ((conf->cpus    != conf->actual_cpus)    ||
	     (conf->sockets != conf->actual_sockets) ||
	     (conf->cores   != conf->actual_cores)   ||
	     (conf->threads != conf->actual_threads))) {
		info("Node configuration differs from hardware\n"
		     "   Procs=%u:%u(hw) Sockets=%u:%u(hw)\n"
		     "   CoresPerSocket=%u:%u(hw) ThreadsPerCore=%u:%u(hw)",
		     conf->cpus,    conf->actual_cpus,
		     conf->sockets, conf->actual_sockets,
		     conf->cores,   conf->actual_cores,
		     conf->threads, conf->actual_threads);
	}

	get_memory(&conf->real_memory_size);
	get_up_time(&conf->up_time);

	cf = slurm_conf_lock();
	get_tmp_disk(&conf->tmp_disk_space, cf->tmp_fs);
	_free_and_set(&conf->epilog,   xstrdup(cf->epilog));
	_free_and_set(&conf->prolog,   xstrdup(cf->prolog));
	_free_and_set(&conf->tmpfs,    xstrdup(cf->tmp_fs));
	_free_and_set(&conf->health_check_program,
		      xstrdup(cf->health_check_program));
	_free_and_set(&conf->spooldir, xstrdup(cf->slurmd_spooldir));
	_massage_pathname(&conf->spooldir);
	_free_and_set(&conf->pidfile,  xstrdup(cf->slurmd_pidfile));
	_massage_pathname(&conf->pidfile);
	_free_and_set(&conf->task_prolog, xstrdup(cf->task_prolog));
	_free_and_set(&conf->task_epilog, xstrdup(cf->task_epilog));
	_free_and_set(&conf->pubkey,   path_pubkey);

	conf->debug_flags = cf->debug_flags;
	conf->propagate_prio = cf->propagate_prio_process;
	conf->job_acct_gather_freq = cf->job_acct_gather_freq;

	if ( (conf->node_name == NULL) ||
	     (conf->node_name[0] == '\0') )
		fatal("Node name lookup failure");

	if (cf->control_addr == NULL)
		fatal("Unable to establish controller machine");
	if (cf->slurmctld_port == 0)
		fatal("Unable to establish controller port");
	conf->slurmd_timeout = cf->slurmd_timeout;
	conf->use_pam = cf->use_pam;
	conf->task_plugin_param = cf->task_plugin_param;

	slurm_mutex_unlock(&conf->config_mutex);
	slurm_conf_unlock();
}

static void
_reconfigure(void)
{
	List steps;
	ListIterator i;
	slurm_ctl_conf_t *cf;
	step_loc_t *stepd;
	bool did_change;

	_reconfig = 0;
	_update_logging();
	_read_config(true);

	/*
	 * Rebuild topology information and refresh slurmd topo infos
	 */
	slurm_topo_build_config();
	_set_topo_info();

	_print_conf();

	/*
	 * Make best effort at changing to new public key
	 */
	slurm_cred_ctx_key_update(conf->vctx, conf->pubkey);

	/*
	 * Reinitialize the groups cache
	 */
	cf = slurm_conf_lock();
	if (cf->group_info & GROUP_CACHE)
		init_gids_cache(1);
	else
		init_gids_cache(0);
	slurm_conf_unlock();

	/* send reconfig to each stepd so they can refresh their log
	 * file handle
	 */

	steps = stepd_available(conf->spooldir, conf->node_name);
	i = list_iterator_create(steps);
	while ((stepd = list_next(i))) {
		int fd;
		fd = stepd_connect(stepd->directory, stepd->nodename,
				   stepd->jobid, stepd->stepid);
		if (fd == -1)
			continue;
		if(stepd_reconfig(fd) != SLURM_SUCCESS)
			debug("Reconfig jobid=%u.%u failed: %m",
			      stepd->jobid, stepd->stepid);
		close(fd);
	}
	list_iterator_destroy(i);
	list_destroy(steps);

	gres_plugin_reconfig(&did_change);
	if (did_change) {
		uint32_t cpu_cnt = MAX(conf->conf_cpus, conf->block_map_size);
		(void) gres_plugin_node_config_load(cpu_cnt);
		send_registration_msg(SLURM_SUCCESS, false);
	}

	/*
	 * XXX: reopen slurmd port?
	 */
}

static void
_print_conf(void)
{
	slurm_ctl_conf_t *cf;
	char *str, time_str[32];
	int i;

	cf = slurm_conf_lock();
	debug3("NodeName    = %s",       conf->node_name);
	debug3("TopoAddr    = %s",       conf->node_topo_addr);
	debug3("TopoPattern = %s",       conf->node_topo_pattern);
	if (cf->group_info & GROUP_CACHE)
		i = 1;
	else
		i = 0;
	debug3("CacheGroups = %d",       i);
	debug3("Confile     = `%s'",     conf->conffile);
	debug3("Debug       = %d",       cf->slurmd_debug);
	debug3("CPUs        = %-2u (CF: %2u, HW: %2u)",
	       conf->cpus,
	       conf->conf_cpus,
	       conf->actual_cpus);
	debug3("Sockets     = %-2u (CF: %2u, HW: %2u)",
	       conf->sockets,
	       conf->conf_sockets,
	       conf->actual_sockets);
	debug3("Cores       = %-2u (CF: %2u, HW: %2u)",
	       conf->cores,
	       conf->conf_cores,
	       conf->actual_cores);
	debug3("Threads     = %-2u (CF: %2u, HW: %2u)",
	       conf->threads,
	       conf->conf_threads,
	       conf->actual_threads);

	secs2time_str((time_t)conf->up_time, time_str, sizeof(time_str));
	debug3("UpTime      = %u = %s", conf->up_time, time_str);

	str = xmalloc(conf->block_map_size*5);
	str[0] = '\0';
	for (i = 0; i < conf->block_map_size; i++) {
		char id[10];
		sprintf(id, "%u,", conf->block_map[i]);
		strcat(str, id);
	}
	str[strlen(str)-1] = '\0';		/* trim trailing "," */
	debug3("Block Map   = %s", str);
	str[0] = '\0';
	for (i = 0; i < conf->block_map_size; i++) {
		char id[10];
		sprintf(id, "%u,", conf->block_map_inv[i]);
		strcat(str, id);
	}
	str[strlen(str)-1] = '\0';		/* trim trailing "," */
	debug3("Inverse Map = %s", str);
	xfree(str);
	debug3("RealMemory  = %u",       conf->real_memory_size);
	debug3("TmpDisk     = %u",       conf->tmp_disk_space);
	debug3("Epilog      = `%s'",     conf->epilog);
	debug3("Logfile     = `%s'",     cf->slurmd_logfile);
	debug3("HealthCheck = `%s'",     conf->health_check_program);
	debug3("NodeName    = %s",       conf->node_name);
	debug3("NodeAddr    = %s",       conf->node_addr);
	debug3("Port        = %u",       conf->port);
	debug3("Prolog      = `%s'",     conf->prolog);
	debug3("TmpFS       = `%s'",     conf->tmpfs);
	debug3("Public Cert = `%s'",     conf->pubkey);
	debug3("Slurmstepd  = `%s'",     conf->stepd_loc);
	debug3("Spool Dir   = `%s'",     conf->spooldir);
	debug3("Pid File    = `%s'",     conf->pidfile);
	debug3("Slurm UID   = %u",       conf->slurm_user_id);
	debug3("TaskProlog  = `%s'",     conf->task_prolog);
	debug3("TaskEpilog  = `%s'",     conf->task_epilog);
	debug3("TaskPluginParam = %u",   conf->task_plugin_param);
	debug3("Use PAM     = %u",       conf->use_pam);
	slurm_conf_unlock();
}

/* Initialize slurmd configuration table.
 * Everything is already NULL/zero filled when called */
static void
_init_conf(void)
{
	char  host[MAXHOSTNAMELEN];
	log_options_t lopts = LOG_OPTS_INITIALIZER;

	if (gethostname_short(host, MAXHOSTNAMELEN) < 0) {
		error("Unable to get my hostname: %m");
		exit(1);
	}
	conf->hostname    = xstrdup(host);
	conf->daemonize   =  1;
	conf->lfd         = -1;
	conf->log_opts    = lopts;
	conf->debug_level = LOG_LEVEL_INFO;
	conf->pidfile     = xstrdup(DEFAULT_SLURMD_PIDFILE);
	conf->spooldir	  = xstrdup(DEFAULT_SPOOLDIR);

	slurm_mutex_init(&conf->config_mutex);

	conf->starting_steps = list_create(destroy_starting_step);
	slurm_mutex_init(&conf->starting_steps_lock);
	pthread_cond_init(&conf->starting_steps_cond, NULL);
	conf->prolog_running_jobs = list_create(slurm_destroy_uint32_ptr);
	slurm_mutex_init(&conf->prolog_running_lock);
	pthread_cond_init(&conf->prolog_running_cond, NULL);
	return;
}

static void
_destroy_conf(void)
{
	if(conf) {
		xfree(conf->block_map);
		xfree(conf->block_map_inv);
		xfree(conf->conffile);
		xfree(conf->epilog);
		xfree(conf->health_check_program);
		xfree(conf->hostname);
		xfree(conf->logfile);
		xfree(conf->node_name);
		xfree(conf->node_addr);
		xfree(conf->node_topo_addr);
		xfree(conf->node_topo_pattern);
		xfree(conf->pidfile);
		xfree(conf->prolog);
		xfree(conf->pubkey);
		xfree(conf->spooldir);
		xfree(conf->stepd_loc);
		xfree(conf->task_prolog);
		xfree(conf->task_epilog);
		xfree(conf->tmpfs);
		slurm_mutex_destroy(&conf->config_mutex);
		list_destroy(conf->starting_steps);
		slurm_mutex_destroy(&conf->starting_steps_lock);
		pthread_cond_destroy(&conf->starting_steps_cond);
		list_destroy(conf->prolog_running_jobs);
		slurm_mutex_destroy(&conf->prolog_running_lock);
		pthread_cond_destroy(&conf->prolog_running_cond);
		slurm_cred_ctx_destroy(conf->vctx);
		xfree(conf);
	}
	return;
}

static void
_print_config(void)
{
	char name[128];

	gethostname_short(name, sizeof(name));
	printf("NodeName=%s ", name);

	get_procs(&conf->actual_cpus);
	get_cpuinfo(conf->actual_cpus,
		    &conf->actual_sockets,
		    &conf->actual_cores,
		    &conf->actual_threads,
		    &conf->block_map_size,
		    &conf->block_map, &conf->block_map_inv);
	printf("Procs=%u Sockets=%u CoresPerSocket=%u ThreadsPerCore=%u ",
	       conf->actual_cpus, conf->actual_sockets, conf->actual_cores,
	       conf->actual_threads);

	get_memory(&conf->real_memory_size);
	get_tmp_disk(&conf->tmp_disk_space, "/tmp");
	printf("RealMemory=%u TmpDisk=%u\n",
	       conf->real_memory_size, conf->tmp_disk_space);
}

static void
_process_cmdline(int ac, char **av)
{
	int c;
	char *tmp_char;

	conf->prog = xbasename(av[0]);

	while ((c = getopt(ac, av, GETOPT_ARGS)) > 0) {
		switch (c) {
		case 'c':
			conf->cleanstart = 1;
			break;
		case 'C':
			_print_config();
			exit(0);
			break;
		case 'd':
			conf->stepd_loc = xstrdup(optarg);
			break;
		case 'D':
			conf->daemonize = 0;
			break;
		case 'f':
			conf->conffile = xstrdup(optarg);
			break;
		case 'h':
			_usage();
			exit(0);
			break;
		case 'L':
			conf->logfile = xstrdup(optarg);
			break;
		case 'M':
			conf->mlock_pages = 1;
			break;
		case 'n':
			conf->nice = strtol(optarg, &tmp_char, 10);
			if (tmp_char[0] != '\0') {
				error("Invalid option for -n option (nice "
				      "value), ignored");
				conf->nice = 0;
			}
			break;
		case 'N':
			conf->node_name = xstrdup(optarg);
			break;
		case 'v':
			conf->debug_level++;
			break;
		case 'V':
			print_slurm_version();
			exit(0);
			break;
		default:
			_usage();
			exit(1);
			break;
		}
	}
}


static void
_create_msg_socket(void)
{
	char* node_addr;

	slurm_fd_t ld = slurm_init_msg_engine_addrname_port(conf->node_addr,
							  conf->port);
	if (conf->node_addr == NULL)
		node_addr = "*";
	else
		node_addr = conf->node_addr;

	if (ld < 0) {
		error("Unable to bind listen port (%s:%d): %m",
		      node_addr, conf->port);
		exit(1);
	}

	fd_set_close_on_exec(ld);

	conf->lfd = ld;

	debug3("successfully opened slurm listen port %s:%d",
	       node_addr, conf->port);

	return;
}


static int
_slurmd_init(void)
{
	struct rlimit rlim;
	slurm_ctl_conf_t *cf;
	struct stat stat_buf;
	char slurm_stepd_path[MAXPATHLEN];
	uint32_t cpu_cnt;

<<<<<<< HEAD
	/*
	 * Process commandline arguments first, since one option may be
	 * an alternate location for the slurm config file.
	 */
	_process_cmdline(*conf->argc, *conf->argv);
	_update_logging();

	/*
	 * Build nodes table like in slurmctld
	 * This is required by the topology stack
	 */
	init_node_conf();
	build_all_nodeline_info(true);
	build_all_frontend_info();

	/*
	 * Read global slurm config file, override necessary values from
	 * defaults and command line.
	 */
	_read_config(false);
=======
>>>>>>> 635abaea
	cpu_cnt = MAX(conf->conf_cpus, conf->block_map_size);
	if ((gres_plugin_init() != SLURM_SUCCESS) ||
	    (gres_plugin_node_config_load(cpu_cnt) != SLURM_SUCCESS))
		return SLURM_FAILURE;
	if (slurm_topo_init() != SLURM_SUCCESS)
		return SLURM_FAILURE;

	/*
	 * Get and set slurmd topology information
	 */
	slurm_topo_build_config();
	_set_topo_info();

	_print_conf();
	if (slurm_proctrack_init() != SLURM_SUCCESS)
		return SLURM_FAILURE;
	if (slurmd_task_init() != SLURM_SUCCESS)
		return SLURM_FAILURE;
	if (slurm_auth_init(NULL) != SLURM_SUCCESS)
		return SLURM_FAILURE;

	if (getrlimit(RLIMIT_CPU, &rlim) == 0) {
		rlim.rlim_cur = rlim.rlim_max;
		setrlimit(RLIMIT_CPU, &rlim);
		if (rlim.rlim_max != RLIM_INFINITY) {
			error("Slurmd process CPU time limit is %d seconds",
			      (int) rlim.rlim_max);
		}
	}

	if (getrlimit(RLIMIT_NOFILE, &rlim) == 0) {
		rlim.rlim_cur = rlim.rlim_max;
		setrlimit(RLIMIT_NOFILE, &rlim);
	}
#ifndef NDEBUG
	if (getrlimit(RLIMIT_CORE, &rlim) == 0) {
		rlim.rlim_cur = rlim.rlim_max;
		setrlimit(RLIMIT_CORE, &rlim);
	}
#endif /* !NDEBUG */

	/*
	 * Create a context for verifying slurm job credentials
	 */
	if (!(conf->vctx = slurm_cred_verifier_ctx_create(conf->pubkey)))
		return SLURM_FAILURE;

	/*
	 * Create slurmd spool directory if necessary.
	 */
	if (_set_slurmd_spooldir() < 0) {
		error("Unable to initialize slurmd spooldir");
		return SLURM_FAILURE;
	}

	if (conf->cleanstart) {
		/*
		 * Need to kill any running slurmd's here
		 */
		_kill_old_slurmd();

		stepd_cleanup_sockets(conf->spooldir, conf->node_name);
	}

	if (conf->daemonize) {
		if (conf->logfile && (conf->logfile[0] == '/')) {
			char *slash_ptr, *work_dir;
			work_dir = xstrdup(conf->logfile);
			slash_ptr = strrchr(work_dir, '/');
			if (slash_ptr == work_dir)
				work_dir[1] = '\0';
			else
				slash_ptr[0] = '\0';
			if (chdir(work_dir) < 0) {
				error("Unable to chdir to %s", work_dir);
				xfree(work_dir);
				return SLURM_FAILURE;
			}
			xfree(work_dir);
		} else {
			if (chdir(conf->spooldir) < 0) {
				error("Unable to chdir to %s", conf->spooldir);
				return SLURM_FAILURE;
			}
		}
	}

	/*
	 * Cache the group access list
	 */
	cf = slurm_conf_lock();
	if (cf->group_info & GROUP_CACHE)
		init_gids_cache(1);
	else
		init_gids_cache(0);
	slurm_conf_unlock();

	if ((devnull = open("/dev/null", O_RDWR)) < 0) {
		error("Unable to open /dev/null: %m");
		return SLURM_FAILURE;
	}
	fd_set_close_on_exec(devnull);

	/* make sure we have slurmstepd installed */
	if (conf->stepd_loc) {
		snprintf(slurm_stepd_path, sizeof(slurm_stepd_path),
			 "%s", conf->stepd_loc);
	} else {
		snprintf(slurm_stepd_path, sizeof(slurm_stepd_path),
			 "%s/sbin/slurmstepd", SLURM_PREFIX);
	}
	if (stat(slurm_stepd_path, &stat_buf)) {
		fatal("Unable to find slurmstepd file at %s",
			slurm_stepd_path);
	}
	if (!S_ISREG(stat_buf.st_mode)) {
		fatal("slurmstepd not a file at %s",
			slurm_stepd_path);
	}

	return SLURM_SUCCESS;
}

static int
_restore_cred_state(slurm_cred_ctx_t ctx)
{
	char *file_name = NULL, *data = NULL;
	uint32_t data_size = 0;
	int cred_fd, data_allocated, data_read = 0;
	Buf buffer = NULL;

	if ( (mkdir(conf->spooldir, 0755) < 0) && (errno != EEXIST) ) {
		fatal("mkdir(%s): %m", conf->spooldir);
		return SLURM_ERROR;
	}

	file_name = xstrdup(conf->spooldir);
	xstrcat(file_name, "/cred_state");
	cred_fd = open(file_name, O_RDONLY);
	if (cred_fd < 0)
		goto cleanup;

	data_allocated = 1024;
	data = xmalloc(sizeof(char)*data_allocated);
	while ((data_read = read(cred_fd, &data[data_size], 1024)) == 1024) {
		data_size += data_read;
		data_allocated += 1024;
		xrealloc(data, data_allocated);
	}
	data_size += data_read;
	close(cred_fd);
	buffer = create_buf(data, data_size);

	slurm_cred_ctx_unpack(ctx, buffer);

cleanup:
	xfree(file_name);
	if (buffer)
		free_buf(buffer);
	return SLURM_SUCCESS;
}

/**************************************************************************\
 * To test for memory leaks, set MEMORY_LEAK_DEBUG to 1 using
 * "configure --enable-memory-leak-debug" then execute
 * > valgrind --tool=memcheck --leak-check=yes --num-callers=6
 *    --leak-resolution=med slurmd -D
 *
 * Then exercise the slurmd functionality before executing
 * > scontrol shutdown
 *
 * All allocated memory should be freed
\**************************************************************************/
static int
_slurmd_fini(void)
{
	save_cred_state(conf->vctx);
	switch_fini();
	slurmd_task_fini();
	slurm_conf_destroy();
	slurm_proctrack_fini();
	slurm_auth_fini();
	node_fini2();
	gres_plugin_fini();
	slurm_topo_fini();
	slurmd_req(NULL);	/* purge memory allocated by slurmd_req() */
	fini_setproctitle();
	slurm_select_fini();
	slurm_jobacct_gather_fini();
	return SLURM_SUCCESS;
}

/*
 * save_cred_state - save the current credential list to a file
 * IN list - list of credentials
 * RET int - zero or error code
 */
int save_cred_state(slurm_cred_ctx_t ctx)
{
	char *old_file, *new_file, *reg_file;
	int cred_fd = -1, error_code = SLURM_SUCCESS, rc;
	Buf buffer = NULL;
	static pthread_mutex_t state_mutex = PTHREAD_MUTEX_INITIALIZER;

	old_file = xstrdup(conf->spooldir);
	xstrcat(old_file, "/cred_state.old");
	reg_file = xstrdup(conf->spooldir);
	xstrcat(reg_file, "/cred_state");
	new_file = xstrdup(conf->spooldir);
	xstrcat(new_file, "/cred_state.new");

	slurm_mutex_lock(&state_mutex);
	if ((cred_fd = creat(new_file, 0600)) < 0) {
		error("creat(%s): %m", new_file);
		if (errno == ENOSPC)
			_drain_node("SlurmdSpoolDir is full");
		error_code = errno;
		goto cleanup;
	}
	buffer = init_buf(1024);
	slurm_cred_ctx_pack(ctx, buffer);
	rc = write(cred_fd, get_buf_data(buffer), get_buf_offset(buffer));
	if (rc != get_buf_offset(buffer)) {
		error("write %s error %m", new_file);
		(void) unlink(new_file);
		if ((rc < 0) && (errno == ENOSPC))
			_drain_node("SlurmdSpoolDir is full");
		error_code = errno;
		goto cleanup;
	}
	(void) unlink(old_file);
	if(link(reg_file, old_file))
		debug4("unable to create link for %s -> %s: %m",
		       reg_file, old_file);
	(void) unlink(reg_file);
	if(link(new_file, reg_file))
		debug4("unable to create link for %s -> %s: %m",
		       new_file, reg_file);
	(void) unlink(new_file);

cleanup:
	slurm_mutex_unlock(&state_mutex);
	xfree(old_file);
	xfree(reg_file);
	xfree(new_file);
	if (buffer)
		free_buf(buffer);
	if (cred_fd > 0)
		close(cred_fd);
	return error_code;
}

static int _drain_node(char *reason)
{
	slurm_msg_t req_msg;
	update_node_msg_t update_node_msg;

	memset(&update_node_msg, 0, sizeof(update_node_msg_t));
	update_node_msg.node_names = conf->node_name;
	update_node_msg.node_state = NODE_STATE_DRAIN;
	update_node_msg.reason = reason;
	update_node_msg.reason_uid = getuid();
	update_node_msg.weight = NO_VAL;
	slurm_msg_t_init(&req_msg);
	req_msg.msg_type = REQUEST_UPDATE_NODE;
	req_msg.data = &update_node_msg;

	if (slurm_send_only_controller_msg(&req_msg) < 0)
		return SLURM_ERROR;

	return SLURM_SUCCESS;
}

static void
_term_handler(int signum)
{
	if (signum == SIGTERM || signum == SIGINT) {
		_shutdown = 1;
		if (msg_pthread && (pthread_self() != msg_pthread))
			pthread_kill(msg_pthread, SIGTERM);
	}
}

static void
_hup_handler(int signum)
{
	if (signum == SIGHUP) {
		_reconfig = 1;
	}
}


static void
_usage(void)
{
	fprintf(stderr, "\
Usage: %s [OPTIONS]\n\
   -c          Force cleanup of slurmd shared memory.\n\
   -C          Print node configuration information and exit.\n\
   -d stepd    Pathname to the slurmstepd program.\n\
   -D          Run daemon in foreground.\n\
   -f config   Read configuration from the specified file.\n\
   -h          Print this help message.\n\
   -L logfile  Log messages to the file `logfile'.\n\
   -M          Use mlock() to lock slurmd pages into memory.\n\
   -n value    Run the daemon at the specified nice value.\n\
   -N host     Run the daemon for specified hostname.\n\
   -v          Verbose mode. Multiple -v's increase verbosity.\n\
   -V          Print version information and exit.\n", conf->prog);
	return;
}

/*
 * create spool directory as needed and "cd" to it
 */
static int
_set_slurmd_spooldir(void)
{
	debug3("initializing slurmd spool directory");

	if (mkdir(conf->spooldir, 0755) < 0) {
		if (errno != EEXIST) {
			fatal("mkdir(%s): %m", conf->spooldir);
			return SLURM_ERROR;
		}
	}

	/*
	 * Ensure spool directory permissions are correct.
	 */
	if (chmod(conf->spooldir, 0755) < 0) {
		error("chmod(%s, 0755): %m", conf->spooldir);
		return SLURM_ERROR;
	}

	return SLURM_SUCCESS;
}

/* Kill the currently running slurmd
 *
 * Returns file descriptor for the existing pidfile so that the
 * current slurmd can wait on termination of the old.
 */
static void
_kill_old_slurmd(void)
{
	int fd;
	pid_t oldpid = read_pidfile(conf->pidfile, &fd);
	if (oldpid != (pid_t) 0) {
		info ("killing old slurmd[%lu]", (unsigned long) oldpid);
		kill(oldpid, SIGTERM);

		/*
		 * Wait for previous daemon to terminate
		 */
		if (fd_get_readw_lock(fd) < 0) {
			fatal ("error getting readw lock on file %s: %m",
			       conf->pidfile);
		}
		(void) close(fd); /* Ignore errors */
	}
}

/* Reset slurmd logging based upon configuration parameters */
static void _update_logging(void)
{
	log_options_t *o = &conf->log_opts;
	slurm_ctl_conf_t *cf;

	/*
	 * Initialize debug level if not already set
	 */
	cf = slurm_conf_lock();
	if ( (conf->debug_level == LOG_LEVEL_INFO)
	     && (cf->slurmd_debug != (uint16_t) NO_VAL) )
		conf->debug_level = cf->slurmd_debug;
	slurm_conf_unlock();

	o->stderr_level  = conf->debug_level;
	o->logfile_level = conf->debug_level;
	o->syslog_level  = conf->debug_level;

	/*
	 * If daemonizing, turn off stderr logging -- also, if
	 * logging to a file, turn off syslog.
	 *
	 * Otherwise, if remaining in foreground, turn off logging
	 * to syslog (but keep logfile level)
	 */
	if (conf->daemonize) {
		o->stderr_level = LOG_LEVEL_QUIET;
		if (conf->logfile)
			o->syslog_level = LOG_LEVEL_FATAL;
	} else
		o->syslog_level  = LOG_LEVEL_QUIET;

	log_alter(conf->log_opts, SYSLOG_FACILITY_DAEMON, conf->logfile);
}

/* Reset slurmd nice value */
static void _update_nice(void)
{
	int cur_nice;
	id_t pid;

	if (conf->nice == 0)	/* No change */
		return;

	pid = getpid();
	cur_nice = getpriority(PRIO_PROCESS, pid);
	if (cur_nice == conf->nice)
		return;
	if (setpriority(PRIO_PROCESS, pid, conf->nice))
		error("Unable to reset nice value to %d: %m", conf->nice);
}

/*
 *  Lock the fork mutex to protect fork-critical regions
 */
static void _atfork_prepare(void)
{
	slurm_mutex_lock(&fork_mutex);
}

/*
 *  Unlock  fork mutex to allow fork-critical functions to continue
 */
static void _atfork_final(void)
{
	slurm_mutex_unlock(&fork_mutex);
}

static void _install_fork_handlers(void)
{
	int err;

	err = pthread_atfork(&_atfork_prepare, &_atfork_final, &_atfork_final);
	if (err) error ("pthread_atfork: %m");

	return;
}

/*
 * set topology address and address pattern of slurmd node
 */
static int _set_topo_info(void)
{
	int rc;
	char * addr, * pattern;

	rc = slurm_topo_get_node_addr(conf->node_name, &addr, &pattern);
	if ( rc == SLURM_SUCCESS ) {
		xfree(conf->node_topo_addr);
		xfree(conf->node_topo_pattern);
		conf->node_topo_addr = addr;
		conf->node_topo_pattern = pattern;
	}

	return rc;
}<|MERGE_RESOLUTION|>--- conflicted
+++ resolved
@@ -148,7 +148,7 @@
 static void      _print_conf(void);
 static void      _print_config(void);
 static void      _process_cmdline(int ac, char **av);
-static void      _read_config(bool reconfig);
+static void      _read_config(void);
 static void      _reconfigure(void);
 static void     *_registration_engine(void *arg);
 static int       _restore_cred_state(slurm_cred_ctx_t ctx);
@@ -207,18 +207,11 @@
 	conf->argv = &argv;
 	conf->argc = &argc;
 
-	/*
-	 * Process commandline arguments first, since one option may be
-	 * an alternate location for the slurm config file.
-	 */
-	_process_cmdline(*conf->argc, *conf->argv);
-
-	/*
-	 * Read global slurm config file, ovverride necessary values from
-	 * defaults and command line.
-	 */
-	_read_config();
-	/* we should load config file _before_ analyzing SlurmUser below */
+	if (_slurmd_init() < 0) {
+		error( "slurmd initialization failed" );
+		fflush( NULL );
+		exit(1);
+	}
 
 	slurmd_uid = slurm_get_slurmd_user_id();
 	curr_uid = getuid();
@@ -249,25 +242,10 @@
 	if (slurm_select_init(1) != SLURM_SUCCESS )
 		fatal( "failed to initialize node selection plugin" );
 
-<<<<<<< HEAD
-=======
-	log_init(argv[0], conf->log_opts, LOG_DAEMON, conf->logfile);
-
->>>>>>> 635abaea
 	xsignal(SIGTERM, &_term_handler);
 	xsignal(SIGINT,  &_term_handler);
 	xsignal(SIGHUP,  &_hup_handler );
 	xsignal_block(blocked_signals);
-
-	/*
-	 * Run slurmd_init() here in order to report early errors
-	 * (with public keyfile)
-	 */
-	if (_slurmd_init() < 0) {
-		error( "slurmd initialization failed" );
-		fflush( NULL );
-		exit(1);
-	}
 
 	debug3("slurmd initialization successful");
 
@@ -721,14 +699,13 @@
  * values into the slurmd configuration in preference of the defaults.
  */
 static void
-_read_config(bool reconfig)
+_read_config(void)
 {
 	char *path_pubkey = NULL;
 	slurm_ctl_conf_t *cf = NULL;
 	bool cr_flag = false, gang_flag = false;
 
-	if (reconfig)
-		slurm_conf_reinit(conf->conffile);
+	slurm_conf_reinit(conf->conffile);
 	cf = slurm_conf_lock();
 
 	slurm_mutex_lock(&conf->config_mutex);
@@ -886,7 +863,7 @@
 
 	_reconfig = 0;
 	_update_logging();
-	_read_config(true);
+	_read_config();
 
 	/*
 	 * Rebuild topology information and refresh slurmd topo infos
@@ -1214,12 +1191,17 @@
 	char slurm_stepd_path[MAXPATHLEN];
 	uint32_t cpu_cnt;
 
-<<<<<<< HEAD
 	/*
 	 * Process commandline arguments first, since one option may be
 	 * an alternate location for the slurm config file.
 	 */
 	_process_cmdline(*conf->argc, *conf->argv);
+
+	/*
+	 * Read global slurm config file, override necessary values from
+	 * defaults and command line.
+	 */
+	_read_config();
 	_update_logging();
 
 	/*
@@ -1230,13 +1212,6 @@
 	build_all_nodeline_info(true);
 	build_all_frontend_info();
 
-	/*
-	 * Read global slurm config file, override necessary values from
-	 * defaults and command line.
-	 */
-	_read_config(false);
-=======
->>>>>>> 635abaea
 	cpu_cnt = MAX(conf->conf_cpus, conf->block_map_size);
 	if ((gres_plugin_init() != SLURM_SUCCESS) ||
 	    (gres_plugin_node_config_load(cpu_cnt) != SLURM_SUCCESS))

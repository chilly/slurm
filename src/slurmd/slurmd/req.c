--- conflicted
+++ resolved
@@ -2,7 +2,7 @@
  *  src/slurmd/slurmd/req.c - slurmd request handling
  *****************************************************************************
  *  Copyright (C) 2002-2007 The Regents of the University of California.
- *  Copyright (C) 2008-2010 Lawrence Livermore National Security.
+ *  Copyright (C) 2008-2009 Lawrence Livermore National Security.
  *  Produced at Lawrence Livermore National Laboratory (cf, DISCLAIMER).
  *  Written by Mark Grondona <mgrondona@llnl.gov>.
  *  CODE-OCEC-09-009. All rights reserved.
@@ -86,8 +86,6 @@
 #include "src/slurmd/common/run_script.h"
 #include "src/slurmd/common/task_plugin.h"
 
-#define _LIMIT_INFO 0
-
 #ifndef MAXHOSTNAMELEN
 #define MAXHOSTNAMELEN	64
 #endif
@@ -99,9 +97,7 @@
 
 typedef struct {
 	uint32_t job_id;
-	uint32_t step_id;
 	uint32_t job_mem;
-	uint32_t step_mem;
 } job_mem_limits_t;
 
 typedef struct {
@@ -121,12 +117,10 @@
 static bool _job_still_running(uint32_t job_id);
 static int  _init_groups(uid_t my_uid, gid_t my_gid);
 static int  _kill_all_active_steps(uint32_t jobid, int sig, bool batch);
-static int  _step_limits_match(void *x, void *key);
 static int  _terminate_all_steps(uint32_t jobid, bool batch);
 static void _rpc_launch_tasks(slurm_msg_t *);
 static void _rpc_abort_job(slurm_msg_t *);
 static void _rpc_batch_job(slurm_msg_t *);
-static void _rpc_job_notify(slurm_msg_t *);
 static void _rpc_signal_tasks(slurm_msg_t *);
 static void _rpc_checkpoint_tasks(slurm_msg_t *);
 static void _rpc_terminate_tasks(slurm_msg_t *);
@@ -336,12 +330,8 @@
 		_rpc_daemon_status(msg);
 		/* No body to free */
 		break;
-	case REQUEST_JOB_NOTIFY:
-		_rpc_job_notify(msg);
-		slurm_free_job_notify_msg(msg->data);
-		break;
 	default:
-		error("slurmd_req: invalid request msg type %d",
+		error("slurmd_req: invalid request msg type %d\n",
 		      msg->msg_type);
 		slurm_send_rc_msg(msg, EINVAL);
 		break;
@@ -678,7 +668,7 @@
 	uint32_t         jobid = req->job_id;
 	uint32_t         stepid = req->job_step_id;
 	int              tasks_to_launch = req->tasks_to_launch[node_id];
-	uint32_t         job_cores=0, step_cores=0;
+	uint32_t         alloc_lps = 0;
 
 	/*
 	 * First call slurm_cred_verify() so that all valid
@@ -699,7 +689,7 @@
 	if (!verified) {
 		*step_hset = NULL;
 		if (rc >= 0) {
-			if ((hset = hostset_create(arg.step_hostlist)))
+			if ((hset = hostset_create(arg.hostlist)))
 				*step_hset = hset;
 			slurm_cred_free_args(&arg);
 		}
@@ -707,7 +697,7 @@
 	}
 
 	if ((arg.jobid != jobid) || (arg.stepid != stepid)) {
-		error("job credential for %u.%u, expected %u.%u",
+		error("job credential for %u.%u  expected %u.%u",
 		      arg.jobid, arg.stepid, jobid, stepid);
 		goto fail;
 	}
@@ -721,9 +711,9 @@
 	/*
 	 * Check that credential is valid for this host
 	 */
-	if (!(hset = hostset_create(arg.step_hostlist))) {
+	if (!(hset = hostset_create(arg.hostlist))) {
 		error("Unable to parse credential hostlist: `%s'",
-		      arg.step_hostlist);
+		      arg.hostlist);
 		goto fail;
 	}
 
@@ -731,49 +721,29 @@
 		error("Invalid job %u.%u credential for user %u: "
 		      "host %s not in hostset %s",
 		      arg.jobid, arg.stepid, arg.uid,
-		      conf->node_name, arg.step_hostlist);
+		      conf->node_name, arg.hostlist);
 		goto fail;
 	}
 
 	if ((arg.job_nhosts > 0) && (tasks_to_launch > 0)) {
-		uint32_t hi, i, i_first_bit=0, i_last_bit=0, j;
-		bool cpu_log = slurm_get_debug_flags() & DEBUG_FLAG_CPU_BIND;
+		uint32_t i, i_first_bit=0, i_last_bit=0;
 		host_index = hostset_find(hset, conf->node_name);
 		if ((host_index < 0) || (host_index >= arg.job_nhosts)) {
 			error("job cr credential invalid host_index %d for "
 			      "job %u", host_index, arg.jobid);
 			goto fail;
 		}
-
-		if (cpu_log) {
-			char *per_job = "", *per_step = "";
-			uint32_t job_mem  = arg.job_mem_limit;
-			uint32_t step_mem = arg.step_mem_limit;
-			if (job_mem & MEM_PER_CPU) {
-				job_mem &= (~MEM_PER_CPU);
-				per_job = "_per_CPU";
-			}
-			if (step_mem & MEM_PER_CPU) {
-				step_mem &= (~MEM_PER_CPU);
-				per_step = "_per_CPU";
-			}
-			info("====================");
-			info("step_id:%u.%u job_mem:%uMB%s step_mem:%uMB%s",
-			     arg.jobid, arg.stepid, job_mem, per_job, 
-			     step_mem, per_step);
-		}
-
-		hi = host_index + 1;	/* change from 0-origin to 1-origin */
-		for (i=0; hi; i++) {
-			if (hi > arg.sock_core_rep_count[i]) {
+		host_index++;	/* change from 0-origin to 1-origin */
+		for (i=0; host_index; i++) {
+			if (host_index > arg.sock_core_rep_count[i]) {
 				i_first_bit += arg.sockets_per_node[i] *
 					       arg.cores_per_socket[i] *
 					       arg.sock_core_rep_count[i];
-				hi -= arg.sock_core_rep_count[i];
+				host_index -= arg.sock_core_rep_count[i];
 			} else {
 				i_first_bit += arg.sockets_per_node[i] *
 					       arg.cores_per_socket[i] *
-					       (hi - 1);
+					       (host_index - 1);
 				i_last_bit = i_first_bit +
 					     arg.sockets_per_node[i] *
 					     arg.cores_per_socket[i];
@@ -781,36 +751,23 @@
 			}
 		}
 		/* Now count the allocated processors */
-		for (i=i_first_bit, j=0; i<i_last_bit; i++, j++) {
-			char *who_has = NULL;
-			if (bit_test(arg.job_core_bitmap, i)) {
-				job_cores++;
-				who_has = "Job";
-			}
-			if (bit_test(arg.step_core_bitmap, i)) {
-				step_cores++;
-				who_has = "Step";
-			}
-			if (cpu_log && who_has) {
-				info("JobNode[%u] CPU[%u] %s alloc",
-				     host_index, j, who_has);
-			}
-		}
-		if (cpu_log)
-			info("====================");
-		if (step_cores == 0) {
+		for (i = i_first_bit; i < i_last_bit; i++) {
+			if (bit_test(arg.core_bitmap, i))
+				alloc_lps++;
+		}
+		if (alloc_lps == 0) {
 			error("cons_res: zero processors allocated to step");
-			step_cores = 1;
-		}
-		if (tasks_to_launch > step_cores) {
+			alloc_lps = 1;
+		}
+		if (tasks_to_launch > alloc_lps) {
 			/* This is expected with the --overcommit option
 			 * or hyperthreads */
 			debug("cons_res: More than one tasks per logical "
 			      "processor (%d > %u) on host [%u.%u %ld %s] ",
-			      tasks_to_launch, step_cores, arg.jobid,
-			      arg.stepid, (long) arg.uid, arg.step_hostlist);
-		}
-		/* NOTE: step_cores is the count of allocated resources
+			      tasks_to_launch, alloc_lps, arg.jobid,
+			      arg.stepid, (long) arg.uid, arg.hostlist);
+		}
+		/* NOTE: alloc_lps is the count of allocated resources
 		 * (typically cores). Convert to CPU count as needed */
 		if (i_last_bit <= i_first_bit)
 			error("step credential has no CPUs selected");
@@ -818,45 +775,24 @@
 			i = conf->cpus / (i_last_bit - i_first_bit);
 			if (i > 1) {
 				info("scaling CPU count by factor of %d", i);
-<<<<<<< HEAD
-				step_cores *= i;
-=======
 				alloc_lps *= i;
->>>>>>> e4db9665
 			}
 		}
-	} else {
-		step_cores = 1;
-		job_cores  = 1;
-	}
+	} else
+		alloc_lps = 1;
 
 	/* Overwrite any memory limits in the RPC with contents of the
 	 * memory limit within the credential.
 	 * Reset the CPU count on this node to correct value. */
-	if (arg.step_mem_limit) {
-		if (arg.step_mem_limit & MEM_PER_CPU) {
-			req->step_mem_lim  = arg.step_mem_limit & 
-					     (~MEM_PER_CPU);
-			req->step_mem_lim *= step_cores;
-		} else
-			req->step_mem_lim  = arg.step_mem_limit;
-	} else {
-		if (arg.job_mem_limit & MEM_PER_CPU) {
-			req->step_mem_lim  = arg.job_mem_limit & 
-					     (~MEM_PER_CPU);
-			req->step_mem_lim *= job_cores;
-		} else
-			req->step_mem_lim  = arg.job_mem_limit;
-	}
-	if (arg.job_mem_limit & MEM_PER_CPU) {
-		req->job_mem_lim  = arg.job_mem_limit & (~MEM_PER_CPU);
-		req->job_mem_lim *= job_cores;
+	if (arg.job_mem & MEM_PER_CPU) {
+		req->job_mem = arg.job_mem & (~MEM_PER_CPU);
+		req->job_mem *= alloc_lps;
 	} else
-		req->job_mem_lim  = arg.job_mem_limit;
-	req->cpus_allocated[node_id] = step_cores;
+		req->job_mem = arg.job_mem;
+	req->cpus_allocated[node_id] = alloc_lps;
 #if 0
 	info("%u.%u mem orig:%u cpus:%u limit:%u",
-	     jobid, stepid, arg.job_mem, step_cores, req->job_mem);
+	     jobid, stepid, arg.job_mem, alloc_lps, req->job_mem);
 #endif
 
 	*step_hset = hset;
@@ -942,30 +878,22 @@
 	}
 #endif
 
-	if (req->job_mem_lim || req->step_mem_lim) {
-		step_loc_t step_info;
+	if (req->job_mem) {
 		slurm_mutex_lock(&job_limits_mutex);
 		if (!job_limits_list)
 			job_limits_list = list_create(_job_limits_free);
-		step_info.jobid  = req->job_id;
-		step_info.stepid = req->job_step_id;
 		job_limits_ptr = list_find_first (job_limits_list,
-						  _step_limits_match,
-						  &step_info);
+						  _job_limits_match,
+						  &req->job_id);
 		if (!job_limits_ptr) {
+			//info("AddLim job:%u mem:%u",req->job_id,req->job_mem);
 			job_limits_ptr = xmalloc(sizeof(job_mem_limits_t));
-			job_limits_ptr->job_id   = req->job_id;
-			job_limits_ptr->job_mem  = req->job_mem_lim;
-			job_limits_ptr->step_id  = req->job_step_id;
-			job_limits_ptr->step_mem = req->step_mem_lim;
-#if _LIMIT_INFO
-			info("AddLim step:%u.%u job_mem:%u step_mem:%u",
-			      job_limits_ptr->job_id, job_limits_ptr->step_id,
-			      job_limits_ptr->job_mem, 
-			      job_limits_ptr->step_mem);
-#endif
+			job_limits_ptr->job_id = req->job_id;
 			list_append(job_limits_list, job_limits_ptr);
 		}
+		/* reset memory limit based upon value calculated in
+		 * _check_job_credential() above */
+		job_limits_ptr->job_mem = req->job_mem;
 		slurm_mutex_unlock(&job_limits_mutex);
 	}
 
@@ -1024,18 +952,16 @@
 		snprintf(path_name, MAXPATHLEN, "/%s", err_name_ptr);
 
 	if ((fd = open(path_name, (O_CREAT|O_APPEND|O_WRONLY), 0644)) == -1) {
-		error("Unable to open %s: %s", path_name, 
-		      slurm_strerror(errno));
+		error("Unable to open %s: %s", path_name, slurm_strerror(errno));
 		return;
 	}
 	snprintf(err_name, 128, "Error running slurm prolog: %d\n",
-		 WEXITSTATUS(rc));
+		WEXITSTATUS(rc));
 	safe_write(fd, err_name, strlen(err_name));
-	if (fchown(fd, (uid_t) req->uid, (gid_t) req->gid) == -1) {
+	if(fchown(fd, (uid_t) req->uid, (gid_t) req->gid) == -1)
 		snprintf(err_name, 128,
 			 "Couldn't change fd owner to %u:%u: %m\n",
 			 req->uid, req->gid);
-	}
 rwfail:
 	close(fd);
 }
@@ -1086,39 +1012,23 @@
 static void
 _set_batch_job_limits(slurm_msg_t *msg)
 {
-	int i;
-	uint32_t alloc_lps = 0, last_bit = 0;
-	bool cpu_log = slurm_get_debug_flags() & DEBUG_FLAG_CPU_BIND;
 	slurm_cred_arg_t arg;
 	batch_job_launch_msg_t *req = (batch_job_launch_msg_t *)msg->data;
 
 	if (slurm_cred_get_args(req->cred, &arg) != SLURM_SUCCESS)
 		return;
 
-	if (cpu_log) {
-		char *per_job = "";
-		uint32_t job_mem  = arg.job_mem_limit;
-		if (job_mem & MEM_PER_CPU) {
-			job_mem &= (~MEM_PER_CPU);
-			per_job = "_per_CPU";
-		}
-		info("====================");
-		info("batch_job:%u job_mem:%uMB%s", req->job_id, 
-		     job_mem, per_job);
-	}
-	if (cpu_log || (arg.job_mem_limit & MEM_PER_CPU)) {
+	if (arg.job_mem & MEM_PER_CPU) {
+		int i;
+		uint32_t alloc_lps = 0, last_bit = 0;
 		if (arg.job_nhosts > 0) {
 			last_bit = arg.sockets_per_node[0] *
 				   arg.cores_per_socket[0];
 			for (i=0; i<last_bit; i++) {
-				if (bit_test(arg.job_core_bitmap, i)) {
-					info("JobNode[0] CPU[%u] Job alloc",i);
+				if (bit_test(arg.core_bitmap, i))
 					alloc_lps++;
-				}
 			}
 		}
-		if (cpu_log)
-			info("====================");
 		if (alloc_lps == 0) {
 			error("_set_batch_job_limit: alloc_lps is zero");
 			alloc_lps = 1;
@@ -1133,13 +1043,11 @@
 			if (i > 1)
 				alloc_lps *= i;
 		}
-	}
-
-	if (arg.job_mem_limit & MEM_PER_CPU) {
-		req->job_mem = arg.job_mem_limit & (~MEM_PER_CPU);
+
+		req->job_mem = arg.job_mem & (~MEM_PER_CPU);
 		req->job_mem *= alloc_lps;
 	} else
-		req->job_mem = arg.job_mem_limit;
+		req->job_mem = arg.job_mem;
 
 	slurm_cred_free_args(&arg);
 }
@@ -1302,68 +1210,6 @@
 	    (rc == SLURM_COMMUNICATIONS_SEND_ERROR))
 		send_registration_msg(rc, false);
 }
-/*
- * Send notification message to batch job
- */
-static void
-_rpc_job_notify(slurm_msg_t *msg)
-{
-	job_notify_msg_t *req = msg->data;
-	uid_t req_uid = g_slurm_auth_get_uid(msg->auth_cred, NULL);
-	long job_uid;
-	List steps;
-	ListIterator i;
-	step_loc_t *stepd = NULL;
-	int step_cnt  = 0;
-	int fd;
-
-	debug("_rpc_job_notify, uid = %d, jobid = %u", req_uid, req->job_id);
-	job_uid = _get_job_uid(req->job_id);
-	if (job_uid < 0)
-		goto no_job;
-
-	/*
-	 * check that requesting user ID is the SLURM UID or root
-	 */
-	if ((req_uid != job_uid) && (!_slurm_authorized_user(req_uid))) {
-		error("Security violation: job_notify(%ld) from uid %ld",
-		      req->job_id, (long) req_uid);
-		return;
-	}
-
-	steps = stepd_available(conf->spooldir, conf->node_name);
-	i = list_iterator_create(steps);
-	while ((stepd = list_next(i))) {
-		if ((stepd->jobid  != req->job_id) ||
-		    (stepd->stepid != SLURM_BATCH_SCRIPT)) {
-			continue;
-		}
-
-		step_cnt++;
-
-		fd = stepd_connect(stepd->directory, stepd->nodename,
-				   stepd->jobid, stepd->stepid);
-		if (fd == -1) {
-			debug3("Unable to connect to step %u.%u",
-			       stepd->jobid, stepd->stepid);
-			continue;
-		}
-
-		info("send notification to job %u.%u",
-		     stepd->jobid, stepd->stepid);
-		if (stepd_notify_job(fd, req->message) < 0)
-			debug("notify jobid=%u failed: %m", stepd->jobid);
-		close(fd);
-	}
-	list_iterator_destroy(i);
-	list_destroy(steps);
-
- no_job:
-	if (step_cnt == 0) {
-		debug2("Can't find jobid %u to send notification message",
-		       req->job_id);
-	}
-}
 
 static int
 _abort_job(uint32_t job_id)
@@ -1447,17 +1293,6 @@
 	return 0;
 }
 
-static int _step_limits_match(void *x, void *key)
-{
-	job_mem_limits_t *job_limits_ptr = (job_mem_limits_t *) x;
-	step_loc_t *step_ptr = (step_loc_t *) key;
-
-	if ((job_limits_ptr->job_id  == step_ptr->jobid) &&
-	    (job_limits_ptr->step_id == step_ptr->stepid))
-		return 1;
-	return 0;
-}
-
 /* Call only with job_limits_mutex locked */
 static void
 _load_job_limits(void)
@@ -1477,7 +1312,8 @@
 	step_iter = list_iterator_create(steps);
 	while ((stepd = list_next(step_iter))) {
 		job_limits_ptr = list_find_first(job_limits_list,
-						 _step_limits_match, stepd);
+						 _job_limits_match,
+						 &stepd->jobid);
 		if (job_limits_ptr)	/* already processed */
 			continue;
 		fd = stepd_connect(stepd->directory, stepd->nodename,
@@ -1485,23 +1321,13 @@
 		if (fd == -1)
 			continue;	/* step completed */
 		stepd_info_ptr = stepd_get_info(fd);
-		if (stepd_info_ptr && 
-		    (stepd_info_ptr->job_mem_limit || 
-		     stepd_info_ptr->step_mem_limit)) {
+		if (stepd_info_ptr && stepd_info_ptr->job_mem_limit) {
 			/* create entry for this job */
 			job_limits_ptr = xmalloc(sizeof(job_mem_limits_t));
-			job_limits_ptr->job_id   = stepd->jobid;
-			job_limits_ptr->step_id  = stepd->stepid;
-			job_limits_ptr->job_mem  = stepd_info_ptr->
-						   job_mem_limit;
-			job_limits_ptr->step_mem = stepd_info_ptr->
-						   step_mem_limit;
-#if _LIMIT_INFO
-			info("RecLim step:%u.%u job_mem:%u step_mem:%u",
-			      job_limits_ptr->job_id, job_limits_ptr->step_id,
-			      job_limits_ptr->job_mem, 
-			      job_limits_ptr->step_mem);
-#endif
+			job_limits_ptr->job_id  = stepd->jobid;
+			job_limits_ptr->job_mem = stepd_info_ptr->job_mem_limit;
+			debug("RecLim job:%u mem:%u",
+			      stepd->jobid, stepd_info_ptr->job_mem_limit);
 			list_append(job_limits_list, job_limits_ptr);
 		}
 		xfree(stepd_info_ptr);
@@ -1511,33 +1337,6 @@
 	list_destroy(steps);
 }
 
-static void
-_cancel_step_mem_limit(uint32_t job_id, uint32_t step_id)
-{
-	slurm_msg_t msg;
-	job_notify_msg_t notify_req;
-	job_step_kill_msg_t kill_req;
-
-	/* NOTE: Batch jobs may have no srun to get this message */
-	slurm_msg_t_init(&msg);
-	notify_req.job_id      = job_id;
-	notify_req.job_step_id = step_id;
-	notify_req.message     = "Exceeded job memory limit";
-	msg.msg_type    = REQUEST_JOB_NOTIFY;
-	msg.data        = &notify_req;
-	slurm_send_only_controller_msg(&msg);
-
-	kill_req.job_id      = job_id;
-	kill_req.job_step_id = step_id;
-	kill_req.signal      = SIGKILL;
-	kill_req.batch_flag  = (uint16_t) 0;
-	msg.msg_type    = REQUEST_CANCEL_JOB_STEP;
-	msg.data        = &kill_req;
-	slurm_send_only_controller_msg(&msg);
-}
-
-/* Enforce job memory limits here in slurmd. Step memory limits are 
- * enforced within slurmstepd (using jobacct_gather plugin). */
 static void
 _enforce_job_mem_limit(void)
 {
@@ -1545,19 +1344,19 @@
 	ListIterator step_iter, job_limits_iter;
 	job_mem_limits_t *job_limits_ptr;
 	step_loc_t *stepd;
-	int fd, i, job_inx, job_cnt;
-	uint16_t vsize_factor;
-	uint32_t step_rss, step_vsize;
+	int fd, i, job_inx, job_cnt = 0;
+	uint32_t step_rss;
 	stat_jobacct_msg_t acct_req;
 	stat_jobacct_msg_t *resp = NULL;
 	struct job_mem_info {
 		uint32_t job_id;
 		uint32_t mem_limit;	/* MB */
-		uint32_t mem_used;	/* MB */
-		uint32_t vsize_limit;	/* MB */
-		uint32_t vsize_used;	/* MB */
+		uint32_t mem_used;	/* KB */
 	};
 	struct job_mem_info *job_mem_info_ptr = NULL;
+	slurm_msg_t msg;
+	job_notify_msg_t notify_req;
+	job_step_kill_msg_t kill_req;
 
 	slurm_mutex_lock(&job_limits_mutex);
 	if (!job_limits_loaded)
@@ -1567,38 +1366,17 @@
 		return;
 	}
 
-	/* Build table of job limits, use highest mem limit recorded */
 	job_mem_info_ptr = xmalloc((list_count(job_limits_list) + 1) *
 			   sizeof(struct job_mem_info));
 	job_cnt = 0;
 	job_limits_iter = list_iterator_create(job_limits_list);
 	while ((job_limits_ptr = list_next(job_limits_iter))) {
-		if (job_limits_ptr->job_mem == 0) 	/* no job limit */
-			continue;
-		for (i=0; i<job_cnt; i++) {
-			if (job_mem_info_ptr[i].job_id !=
-			    job_limits_ptr->job_id)
-				continue;
-			job_mem_info_ptr[i].mem_limit = MAX(
-						job_mem_info_ptr[i].mem_limit,
-						job_limits_ptr->job_mem);
-			break;
-		}
-		if (i < job_cnt)	/* job already found & recorded */
-			continue;
 		job_mem_info_ptr[job_cnt].job_id    = job_limits_ptr->job_id;
 		job_mem_info_ptr[job_cnt].mem_limit = job_limits_ptr->job_mem;
 		job_cnt++;
 	}
 	list_iterator_destroy(job_limits_iter);
 	slurm_mutex_unlock(&job_limits_mutex);
-
-	vsize_factor = slurm_get_vsize_factor();
-	for (i=0; i<job_cnt; i++) {
-		job_mem_info_ptr[i].vsize_limit = job_mem_info_ptr[i].
-						  mem_limit;
-		job_mem_info_ptr[i].vsize_limit *= (vsize_factor / 100.0); 
-	}
 
 	steps = stepd_available(conf->spooldir, conf->node_name);
 	step_iter = list_iterator_create(steps);
@@ -1608,7 +1386,7 @@
 				break;
 		}
 		if (job_inx >= job_cnt)
-			continue;	/* job/step not being tracked */
+			continue;	/* job not being tracked */
 
 		fd = stepd_connect(stepd->directory, stepd->nodename,
 				   stepd->jobid, stepd->stepid);
@@ -1624,21 +1402,9 @@
 					       resp->jobacct,
 					       JOBACCT_DATA_TOT_RSS,
 					       &step_rss);
-			jobacct_common_getinfo((struct jobacctinfo *)
-					       resp->jobacct,
-					       JOBACCT_DATA_TOT_VSIZE,
-					       &step_vsize);
-#if _LIMIT_INFO
-			info("Step:%u.%u RSS:%u KB VSIZE:%u KB", 
-			     stepd->jobid, stepd->stepid, 
-			     step_rss, step_vsize);
-#endif
-			step_rss /= 1024;	/* KB to MB */
+			//info("job %u.%u rss:%u",stepd->jobid, stepd->stepid, step_rss);
 			step_rss = MAX(step_rss, 1);
 			job_mem_info_ptr[job_inx].mem_used += step_rss;
-			step_vsize /= 1024;	/* KB to MB */
-			step_vsize = MAX(step_vsize, 1);
-			job_mem_info_ptr[job_inx].vsize_used += step_vsize;
 		}
 		slurm_free_stat_jobacct_msg(resp);
 		close(fd);
@@ -1647,35 +1413,39 @@
 	list_destroy(steps);
 
 	for (i=0; i<job_cnt; i++) {
-		if (job_mem_info_ptr[i].mem_used == 0) {
-			/* no steps found, 
-			 * purge records for all steps of this job */
+		if ((job_mem_info_ptr[i].mem_limit == 0) ||
+		    (job_mem_info_ptr[i].mem_used == 0)) {
+			/* no memory limit or no steps found, purge record */
 			slurm_mutex_lock(&job_limits_mutex);
 			list_delete_all(job_limits_list, _job_limits_match,
 					&job_mem_info_ptr[i].job_id);
 			slurm_mutex_unlock(&job_limits_mutex);
 			break;
 		}
-
-		if ((job_mem_info_ptr[i].mem_limit != 0) &&
-		    (job_mem_info_ptr[i].mem_used >
-		     job_mem_info_ptr[i].mem_limit)) {
-			info("Job %u exceeded memory limit (%u>%u), "
-			     "cancelling it", job_mem_info_ptr[i].job_id, 
-			     job_mem_info_ptr[i].mem_used,
-			     job_mem_info_ptr[i].mem_limit);
-			_cancel_step_mem_limit(job_mem_info_ptr[i].job_id, 
-					       NO_VAL);
-		} else if ((job_mem_info_ptr[i].vsize_limit != 0) &&
-			   (job_mem_info_ptr[i].vsize_used >
-			    job_mem_info_ptr[i].vsize_limit)) {
-			info("Job %u exceeded virtual memory limit (%u>%u), "
-			     "cancelling it", job_mem_info_ptr[i].job_id, 
-			     job_mem_info_ptr[i].vsize_used,
-			     job_mem_info_ptr[i].vsize_limit);
-			_cancel_step_mem_limit(job_mem_info_ptr[i].job_id, 
-					       NO_VAL);
-		}
+		job_mem_info_ptr[i].mem_used /= 1024;	/* KB to MB */
+		if (job_mem_info_ptr[i].mem_used <=
+		    job_mem_info_ptr[i].mem_limit)
+			continue;
+
+		info("Job %u exceeded memory limit (%u>%u), cancelling it",
+		    job_mem_info_ptr[i].job_id, job_mem_info_ptr[i].mem_used,
+		    job_mem_info_ptr[i].mem_limit);
+		/* NOTE: Batch jobs may have no srun to get this message */
+		slurm_msg_t_init(&msg);
+		notify_req.job_id      = job_mem_info_ptr[i].job_id;
+		notify_req.job_step_id = NO_VAL;
+		notify_req.message     = "Exceeded job memory limit";
+		msg.msg_type    = REQUEST_JOB_NOTIFY;
+		msg.data        = &notify_req;
+		slurm_send_only_controller_msg(&msg);
+
+		kill_req.job_id      = job_mem_info_ptr[i].job_id;
+		kill_req.job_step_id = NO_VAL;
+		kill_req.signal      = SIGKILL;
+		kill_req.batch_flag  = (uint16_t) 0;
+		msg.msg_type    = REQUEST_CANCEL_JOB_STEP;
+		msg.data        = &kill_req;
+		slurm_send_only_controller_msg(&msg);
 	}
 	xfree(job_mem_info_ptr);
 }
@@ -1752,8 +1522,7 @@
 
 
 static int
-_signal_jobstep(uint32_t jobid, uint32_t stepid, uid_t req_uid, 
-		uint32_t signal)
+_signal_jobstep(uint32_t jobid, uint32_t stepid, uid_t req_uid, uint32_t signal)
 {
 	int               fd, rc = SLURM_SUCCESS;
 	slurmstepd_info_t *step;
@@ -1792,8 +1561,9 @@
 #  endif
 #endif
 
-	if ((signal == SIG_TIME_LIMIT) || (signal == SIG_DEBUG_WAKE)) {
-		rc = stepd_signal_container(fd, signal);
+	if (signal == SIG_TIME_LIMIT) {
+		/* notify this step that it has exceeded its time limit */
+		rc = stepd_signal_container(fd, SIG_TIME_LIMIT);
 	} else {
 		rc = stepd_signal(fd, signal);
 		if (rc == -1)
@@ -1837,8 +1607,8 @@
 	fd = stepd_connect(conf->spooldir, conf->node_name,
 			   req->job_id, req->job_step_id);
 	if (fd == -1) {
-		debug("checkpoint for nonexistant %u.%u stepd_connect "
-		      "failed: %m", req->job_id, req->job_step_id);
+		debug("checkpoint for nonexistant %u.%u stepd_connect failed: %m",
+		      req->job_id, req->job_step_id);
 		rc = ESLURM_INVALID_JOB_ID;
 		goto done;
 	}
@@ -1850,8 +1620,8 @@
 	}
 
 	if ((req_uid != step->uid) && (!_slurm_authorized_user(req_uid))) {
-		debug("checkpoint req from uid %ld for job %u.%u owned by "
-		      "uid %ld", (long) req_uid, req->job_id, req->job_step_id,
+		debug("checkpoint req from uid %ld for job %u.%u owned by uid %ld",
+		      (long) req_uid, req->job_id, req->job_step_id,
 		      (long) step->uid);
 		rc = ESLURM_USER_ID_MISSING;     /* or bad in this case */
 		goto done3;
@@ -1882,8 +1652,8 @@
 	fd = stepd_connect(conf->spooldir, conf->node_name,
 			   req->job_id, req->job_step_id);
 	if (fd == -1) {
-		debug("kill for nonexistant job %u.%u stepd_connect "
-		      "failed: %m", req->job_id, req->job_step_id);
+		debug("kill for nonexistant job %u.%u stepd_connect failed: %m",
+				req->job_id, req->job_step_id);
 		rc = ESLURM_INVALID_JOB_ID;
 		goto done;
 	}
@@ -2932,8 +2702,7 @@
 	if (msg->conn_fd >= 0) {
 		slurm_send_rc_msg(msg, rc);
 		if (slurm_close_accepted_conn(msg->conn_fd) < 0)
-			error("_rpc_suspend_job: close(%d): %m", 
-			      msg->conn_fd);
+			error ("_rpc_suspend_job: close(%d): %m", msg->conn_fd);
 		msg->conn_fd = -1;
 	}
 	if (rc != SLURM_SUCCESS)

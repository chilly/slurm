/*****************************************************************************\
 *  slurmd/slurmstepd/task.c - task launching functions for slurmstepd
 *****************************************************************************
 *  Copyright (C) 2002-2007 The Regents of the University of California.
 *  Copyright (C) 2008-2009 Lawrence Livermore National Security.
 *  Produced at Lawrence Livermore National Laboratory (cf, DISCLAIMER).
 *  Written by Mark A. Grondona <mgrondona@llnl.gov>.
 *  CODE-OCEC-09-009. All rights reserved.
 *
 *  This file is part of SLURM, a resource management program.
 *  For details, see <http://slurm.schedmd.com/>.
 *  Please also read the included file: DISCLAIMER.
 *
 *  SLURM is free software; you can redistribute it and/or modify it under
 *  the terms of the GNU General Public License as published by the Free
 *  Software Foundation; either version 2 of the License, or (at your option)
 *  any later version.
 *
 *  In addition, as a special exception, the copyright holders give permission
 *  to link the code of portions of this program with the OpenSSL library under
 *  certain conditions as described in each individual source file, and
 *  distribute linked combinations including the two. You must obey the GNU
 *  General Public License in all respects for all of the code used other than
 *  OpenSSL. If you modify file(s) with this exception, you may extend this
 *  exception to your version of the file(s), but you are not obligated to do
 *  so. If you do not wish to do so, delete this exception statement from your
 *  version.  If you delete this exception statement from all source files in
 *  the program, then also delete it here.
 *
 *  SLURM is distributed in the hope that it will be useful, but WITHOUT ANY
 *  WARRANTY; without even the implied warranty of MERCHANTABILITY or FITNESS
 *  FOR A PARTICULAR PURPOSE.  See the GNU General Public License for more
 *  details.
 *
 *  You should have received a copy of the GNU General Public License along
 *  with SLURM; if not, write to the Free Software Foundation, Inc.,
 *  51 Franklin Street, Fifth Floor, Boston, MA 02110-1301  USA.
\*****************************************************************************/

#if HAVE_CONFIG_H
#  include "config.h"
#endif

#ifndef _GNU_SOURCE
#  define _GNU_SOURCE
#endif

#include <assert.h>
#include <ctype.h>
#include <fcntl.h>
#include <grp.h>
#include <pwd.h>
#include <string.h>
#include <sys/param.h>
#include <sys/stat.h>
#include <sys/types.h>
#include <sys/wait.h>
#include <unistd.h>

#if HAVE_STDLIB_H
#  include <stdlib.h>
#endif

#if HAVE_SYS_TYPES_H
#  include <sys/types.h>
#endif

#ifdef HAVE_AIX
#  include <sys/checkpnt.h>
#endif

#include <sys/resource.h>

#include "slurm/slurm_errno.h"

#include "src/common/checkpoint.h"
#include "src/common/env.h"
#include "src/common/gres.h"
#include "src/common/fd.h"
#include "src/common/log.h"
#include "src/common/mpi.h"
#include "src/common/plugstack.h"
#include "src/slurmd/common/proctrack.h"
#include "src/common/switch.h"
#include "src/slurmd/common/task_plugin.h"
#include "src/common/xsignal.h"
#include "src/common/xstring.h"
#include "src/common/xmalloc.h"

#include "src/slurmd/slurmd/slurmd.h"
#include "src/slurmd/slurmstepd/pdebug.h"
#include "src/slurmd/slurmstepd/task.h"
#include "src/slurmd/slurmstepd/ulimits.h"

/*
 * Static prototype definitions.
 */
static void  _make_tmpdir(stepd_step_rec_t *job);
static int   _run_script_and_set_env(const char *name, const char *path,
				     stepd_step_rec_t *job);
static void  _proc_stdout(char *buf, stepd_step_rec_t *job);
static char *_uint32_array_to_str(int array_len, const uint32_t *array);

/*
 * Process TaskProlog output
 * "export NAME=value"	adds environment variables
 * "unset  NAME"	clears an environment variable
 * "print  <whatever>"	writes that to the job's stdout
 */
static void _proc_stdout(char *buf, stepd_step_rec_t *job)
{
	bool end_buf = false;
	int len;
	char *buf_ptr, *name_ptr, *val_ptr;
	char *end_line, *equal_ptr;
	char ***env = &job->env;

	buf_ptr = buf;
	while (buf_ptr[0]) {
		end_line = strchr(buf_ptr, '\n');
		if (!end_line) {
			end_line = buf_ptr + strlen(buf_ptr);
			end_buf = true;
		}
		if (!strncmp(buf_ptr, "print ", 6)) {
			buf_ptr += 6;
			while (isspace(buf_ptr[0]))
				buf_ptr++;
			len = end_line - buf_ptr + 1;
			safe_write(1, buf_ptr, len);
		} else if (!strncmp(buf_ptr, "export ",7)) {
			name_ptr = buf_ptr + 7;
			while (isspace(name_ptr[0]))
				name_ptr++;
			equal_ptr = strchr(name_ptr, '=');
			if (!equal_ptr || (equal_ptr > end_line))
				goto rwfail;
			val_ptr = equal_ptr + 1;
			while (isspace(equal_ptr[-1]))
				equal_ptr--;
			equal_ptr[0] = '\0';
			end_line[0] = '\0';
			if (!strcmp(name_ptr, "SLURM_PROLOG_CPU_MASK")) {
				job->cpu_bind_type = CPU_BIND_MASK;
				xfree(job->cpu_bind);
				job->cpu_bind = xstrdup(val_ptr);
				if (task_g_pre_launch(job)) {
					error("Failed SLURM_PROLOG_CPU_MASK "
					      "setup");
					exit(1);
				}
			}
			debug("export name:%s:val:%s:", name_ptr, val_ptr);
			if (setenvf(env, name_ptr, "%s", val_ptr)) {
				error("Unable to set %s environment variable",
				      buf_ptr);
			}
			equal_ptr[0] = '=';
			if (end_buf)
				end_line[0] = '\0';
			else
				end_line[0] = '\n';
		} else if (!strncmp(buf_ptr, "unset ", 6)) {
			name_ptr = buf_ptr + 6;
			while (isspace(name_ptr[0]))
				name_ptr++;
			if ((name_ptr[0] == '\n') || (name_ptr[0] == '\0'))
				goto rwfail;
			while (isspace(end_line[-1]))
				end_line--;
			end_line[0] = '\0';
			debug(" unset name:%s:", name_ptr);
			unsetenvp(*env, name_ptr);
			if (end_buf)
				end_line[0] = '\0';
			else
				end_line[0] = '\n';
		}

rwfail:		 /* process rest of script output */
		if (end_buf)
			break;
		buf_ptr = end_line + 1;
	}
	return;
}

/*
 * Run a task prolog script.  Also read the stdout of the script and set
 * 	environment variables in the task's environment as specified
 *	in the script's standard output.
 * name IN: class of program ("system prolog", "user prolog", etc.)
 * path IN: pathname of program to run
 * job IN/OUT: pointer to associated job, can update job->env
 *	if prolog
 * RET 0 on success, -1 on failure.
 */
static int
_run_script_and_set_env(const char *name, const char *path,
			stepd_step_rec_t *job)
{
	int status, rc;
	pid_t cpid;
	int pfd[2];
	char buf[4096];
	FILE *f;

	xassert(job->env);
	if (path == NULL || path[0] == '\0')
		return 0;

	debug("[job %u] attempting to run %s [%s]", job->jobid, name, path);

	if (access(path, R_OK | X_OK) < 0) {
		error("Could not run %s [%s]: %m", name, path);
		return -1;
	}
	if (pipe(pfd) < 0) {
		error("executing %s: pipe: %m", name);
		return -1;
	}
	if ((cpid = fork()) < 0) {
		error("executing %s: fork: %m", name);
		return -1;
	}
	if (cpid == 0) {
		char *argv[2];

		argv[0] = xstrdup(path);
		argv[1] = NULL;
		close(1);
		if (dup(pfd[1]) == -1)
			error("couldn't do the dup: %m");
		close(2);
		close(0);
		close(pfd[0]);
		close(pfd[1]);
#ifdef SETPGRP_TWO_ARGS
		setpgrp(0, 0);
#else
		setpgrp();
#endif
		execve(path, argv, job->env);
		error("execve(%s): %m", path);
		exit(127);
	}

	close(pfd[1]);
	f = fdopen(pfd[0], "r");
	if (f == NULL) {
		error("Cannot open pipe device");
		log_fini();
		exit(1);
	}
	while (feof(f) == 0) {
		if (fgets(buf, sizeof(buf) - 1, f) != NULL) {
			_proc_stdout(buf, job);
		}
	}
	fclose(f);

	while (1) {
		rc = waitpid(cpid, &status, 0);
		if (rc < 0) {
			if (errno == EINTR)
				continue;
			error("waidpid: %m");
			return 0;
		} else  {
			killpg(cpid, SIGKILL);  /* kill children too */
			return status;
		}
	}

	/* NOTREACHED */
}

/* Given a program name, translate it to a fully qualified pathname
 * as needed based upon the PATH environment variable */
static char *
_build_path(char* fname, char **prog_env)
{
	int i;
	char *path_env = NULL, *dir;
	char *file_name, *file_path;
	struct stat stat_buf;
	int len = 256;

	file_name = (char *)xmalloc(len);
	/* make copy of file name (end at white space) */
	snprintf(file_name, len, "%s", fname);
	for (i=0; i < len; i++) {
		if (file_name[i] == '\0')
			break;
		if (!isspace(file_name[i]))
			continue;
		file_name[i] = '\0';
		break;
	}

	/* check if already absolute path */
	if (file_name[0] == '/')
		return file_name;
	if (file_name[0] == '.') {
		file_path = (char *)xmalloc(len);
		dir = (char *)xmalloc(len);
		if (!getcwd(dir, len))
			error("getcwd failed: %m");
		snprintf(file_path, len, "%s/%s", dir, file_name);
		xfree(file_name);
		xfree(dir);
		return file_path;
	}

	/* search for the file using PATH environment variable */
	for (i=0; ; i++) {
		if (prog_env[i] == NULL)
			return file_name;
		if (strncmp(prog_env[i], "PATH=", 5))
			continue;
		path_env = xstrdup(&prog_env[i][5]);
		break;
	}

	file_path = (char *)xmalloc(len);
	dir = strtok(path_env, ":");
	while (dir) {
		snprintf(file_path, len, "%s/%s", dir, file_name);
		if (stat(file_path, &stat_buf) == 0)
			break;
		dir = strtok(NULL, ":");
	}
	if (dir == NULL)	/* not found */
		snprintf(file_path, len, "%s", file_name);

	xfree(file_name);
	xfree(path_env);
	return file_path;
}

static int
_setup_mpi(stepd_step_rec_t *job, int ltaskid)
{
	mpi_plugin_task_info_t info[1];

	info->jobid = job->jobid;
	info->stepid = job->stepid;
	info->nnodes = job->nnodes;
	info->nodeid = job->nodeid;
	info->ntasks = job->ntasks;
	info->ltasks = job->node_tasks;
	info->gtaskid = job->task[ltaskid]->gtid;
	info->ltaskid = job->task[ltaskid]->id;
	info->self = job->envtp->self;
	info->client = job->envtp->cli;

	return mpi_hook_slurmstepd_task(info, &job->env);
}
extern void block_daemon(void);

/*
 *  Current process is running as the user when this is called.
 */
void
exec_task(stepd_step_rec_t *job, int i)
{
	uint32_t *gtids;		/* pointer to arrary of ranks */
	int fd, j;
	stepd_step_task_info_t *task = job->task[i];
	char **tmp_env;
	int saved_errno;

	if (i == 0)
		_make_tmpdir(job);

	gtids = xmalloc(job->node_tasks * sizeof(uint32_t));
	for (j = 0; j < job->node_tasks; j++)
		gtids[j] = job->task[j]->gtid;
	job->envtp->sgtids = _uint32_array_to_str(job->node_tasks, gtids);
	xfree(gtids);

	job->envtp->jobid = job->jobid;
	job->envtp->stepid = job->stepid;
	job->envtp->nodeid = job->nodeid;
	job->envtp->cpus_on_node = job->cpus;
	job->envtp->procid = task->gtid;
	job->envtp->localid = task->id;
	job->envtp->task_pid = getpid();
	job->envtp->distribution = job->task_dist;
	job->envtp->cpu_bind = xstrdup(job->cpu_bind);
	job->envtp->cpu_bind_type = job->cpu_bind_type;
	job->envtp->cpu_freq_min = job->cpu_freq_min;
	job->envtp->cpu_freq_max = job->cpu_freq_max;
	job->envtp->cpu_freq_gov = job->cpu_freq_gov;
	job->envtp->mem_bind = xstrdup(job->mem_bind);
	job->envtp->mem_bind_type = job->mem_bind_type;
	job->envtp->distribution = -1;
	job->envtp->ckpt_dir = xstrdup(job->ckpt_dir);
	job->envtp->batch_flag = job->batch;
	job->envtp->uid = job->uid;
	job->envtp->user_name = xstrdup(job->user_name);

	/* Modify copy of job's environment. Do not alter in place or
	 * concurrent searches of the environment can generate invalid memory
	 * references. */
	job->envtp->env = env_array_copy((const char **) job->env);
	setup_env(job->envtp, false);
	setenvf(&job->envtp->env, "SLURMD_NODENAME", "%s", conf->node_name);
	tmp_env = job->env;
	job->env = job->envtp->env;
	env_array_free(tmp_env);
	job->envtp->env = NULL;

	xfree(job->envtp->task_count);

	if (task->argv[0] && *task->argv[0] != '/') {
		/*
		 * Normally the client (srun) expands the command name
		 * to a fully qualified path, but in --multi-prog mode it
		 * is left up to the server to search the PATH for the
		 * executable.
		 */
		task->argv[0] = _build_path(task->argv[0], job->env);
	}

	if (!job->batch) {
		if (switch_g_job_attach(job->switch_job, &job->env,
					job->nodeid, (uint32_t) i, job->nnodes,
					job->ntasks, task->gtid) < 0) {
			error("Unable to attach to interconnect: %m");
			log_fini();
			exit(1);
		}

		if (_setup_mpi(job, i) != SLURM_SUCCESS) {
			error("Unable to configure MPI plugin: %m");
			log_fini();
			exit(1);
		}
	}

	/* task-specific pre-launch activities */

	/* task plugin hook */
	if (task_g_pre_launch(job)) {
<<<<<<< HEAD
		error("Failed task affinity setup");
		exit(1);
	}
	if (!job->batch && job->accel_bind_type) {
		/* Modify copy of job's environment. Do not alter in place or
		 * concurrent searches of the environment can generate invalid
		 * memory references. */
		job->envtp->env = env_array_copy((const char **) job->env);
		gres_plugin_step_set_env(&job->envtp->env, job->step_gres_list,
					 job->accel_bind_type);
		tmp_env = job->env;
		job->env = job->envtp->env;
		env_array_free(tmp_env);
=======
		error("Failed to invoke task plugins: one of task_p_pre_launch functions returned error");
		exit (1);
>>>>>>> 18bbf378
	}

	if (spank_user_task (job, i) < 0) {
		error ("Failed to invoke spank plugin stack");
		exit (1);
	}

	if (conf->task_prolog) {
		char *my_prolog;
		slurm_mutex_lock(&conf->config_mutex);
		my_prolog = xstrdup(conf->task_prolog);
		slurm_mutex_unlock(&conf->config_mutex);
		_run_script_and_set_env("slurm task_prolog",
					my_prolog, job);
		xfree(my_prolog);
	}
	if (job->task_prolog) {
		_run_script_and_set_env("user task_prolog",
					job->task_prolog, job);
	}

	if (!job->batch)
		pdebug_stop_current(job);
	if (job->env == NULL) {
		debug("job->env is NULL");
		job->env = (char **)xmalloc(sizeof(char *));
		job->env[0] = (char *)NULL;
	}

	if (job->restart_dir) {
		info("restart from %s", job->restart_dir);
		/* no return on success */
		checkpoint_restart_task(job, job->restart_dir, task->gtid);
		error("Restart task failed: %m");
		exit(errno);
	}

	if (task->argv[0] == NULL) {
		error("No executable program specified for this task");
		exit(2);
	}

	/* Do this last so you don't worry too much about the users
	   limits including the slurmstepd in with it.
	*/
	if (set_user_limits(job) < 0) {
		debug("Unable to set user limits");
		log_fini();
		exit(5);
	}

	execve(task->argv[0], task->argv, job->env);
	saved_errno = errno;

	/*
	 * print error message and clean up if execve() returns:
	 */
	if ((errno == ENOENT) &&
	    ((fd = open(task->argv[0], O_RDONLY)) >= 0)) {
		char buf[256], *eol;
		int sz;
		sz = read(fd, buf, sizeof(buf));
		if ((sz >= 3) && (strncmp(buf, "#!", 2) == 0)) {
			eol = strchr(buf, '\n');
			if (eol)
				eol[0] = '\0';
			else
				buf[sizeof(buf)-1] = '\0';
			slurm_seterrno(saved_errno);
			error("execve(): bad interpreter(%s): %m", buf+2);
			exit(errno);
		}
	}
	slurm_seterrno(saved_errno);
	error("execve(): %s: %m", task->argv[0]);
	exit(errno);
}

static void
_make_tmpdir(stepd_step_rec_t *job)
{
	char *tmpdir;

	if (!(tmpdir = getenvp(job->env, "TMPDIR")))
		setenvf(&job->env, "TMPDIR", "/tmp"); /* task may want it set */
	else if (mkdir(tmpdir, 0700) < 0) {
		struct stat st;
		int mkdir_errno = errno;

		if (stat(tmpdir, &st)) { /* does the file exist ? */
			/* show why we were not able to create it */
			error("Unable to create TMPDIR [%s]: %s",
			      tmpdir, strerror(mkdir_errno));
		} else if (!S_ISDIR(st.st_mode)) {  /* is it a directory? */
			error("TMPDIR [%s] is not a directory", tmpdir);
		}

		/* Eaccess wasn't introduced until glibc 2.4 but euidaccess
		 * has been around for a while.  So to make sure we
		 * still work with older systems we include this check.
		 */

#if defined(HAVE_FACCESSAT)
		else if (faccessat(AT_FDCWD, tmpdir, X_OK|W_OK, AT_EACCESS))
#elif defined(HAVE_EACCESS)
		else if (eaccess(tmpdir, X_OK|W_OK)) /* check permissions */
#else
		else if (euidaccess(tmpdir, X_OK|W_OK))
#endif
			error("TMPDIR [%s] is not writeable", tmpdir);
		else
			return;

		error("Setting TMPDIR to /tmp");
		setenvf(&job->env, "TMPDIR", "/tmp");
	}

	return;
}

/*
 * Return a string representation of an array of uint32_t elements.
 * Each value in the array is printed in decimal notation and elements
 * are separated by a comma.
 *
 * Returns an xmalloc'ed string.  Free with xfree().
 */
static char *_uint32_array_to_str(int array_len, const uint32_t *array)
{
	int i;
	char *sep = ",";  /* seperator */
	char *str = xstrdup("");

	if (array == NULL)
		return str;

	for (i = 0; i < array_len; i++) {

		if (i == array_len-1) /* last time through loop */
			sep = "";
		xstrfmtcat(str, "%u%s", array[i], sep);
	}

	return str;
}<|MERGE_RESOLUTION|>--- conflicted
+++ resolved
@@ -443,8 +443,7 @@
 
 	/* task plugin hook */
 	if (task_g_pre_launch(job)) {
-<<<<<<< HEAD
-		error("Failed task affinity setup");
+		error("Failed to invoke task plugins: one of task_p_pre_launch functions returned error");
 		exit(1);
 	}
 	if (!job->batch && job->accel_bind_type) {
@@ -457,10 +456,6 @@
 		tmp_env = job->env;
 		job->env = job->envtp->env;
 		env_array_free(tmp_env);
-=======
-		error("Failed to invoke task plugins: one of task_p_pre_launch functions returned error");
-		exit (1);
->>>>>>> 18bbf378
 	}
 
 	if (spank_user_task (job, i) < 0) {
